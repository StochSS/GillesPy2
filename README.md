--- conflicted
+++ resolved
@@ -1,12 +1,11 @@
 # Gillespy2
-<<<<<<< HEAD
+
 <bq>
 &nbsp;&nbsp;&nbsp;&nbsp;&nbsp;&nbsp;Every living thing is composed of complex interlocking systems. These systems determine how tall a tree grows, how bright a firefly is, and how an immune system fights diseases. Systems are composed of a variety of biochemical compounds that interacting in complex ways, creating or breaking into new compounds in response to the environment around them. Quantifying and observing the behavior of these systems requires us to abstract the behavior of these interactions, but even this simplification can be difficult to understand and quantify mathematically.Software libraries exist to assist researchers in this field, but many are so complex in operation that require an in-depth understanding of computer science to utilize or they do not offer specific capabilities that the system of inquiry requires.<br>
 &nbsp;&nbsp;&nbsp;&nbsp;&nbsp;&nbsp;We present GillesPy2, a software library intended to solve the needs of many scientists; from the result seeking wet-lab biologist to the performance seeking bioinformatician. GillesPy2 is a next-generation of the original GillesPy library, an open source cross-platform Python library used for creating statistically correct trajectories for biochemical ordinary differential equations. GillesPy2 has been designed with a focus on providing both ease of use and clarity to the end user, using a unique modular solver system that allows the end user to specify the algorithm to solve their system of inquiry. This granularity is coupled with high-level functionality allowing the researcher to communicate and export their findings seamlessly.
 </bq>
-=======
+
 [![Build Status](https://travis-ci.org/GillesPy2/GillesPy2.svg?branch=master)](https://travis-ci.org/GillesPy2/GillesPy2)
->>>>>>> efc9bc1e
 
 
 ## Installation

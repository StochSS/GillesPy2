--- conflicted
+++ resolved
@@ -1,11 +1,12 @@
 # Gillespy2
 
-<<<<<<< HEAD
+
   GillesPy2 is a python library designed to create stochastic simulations for biochemical systems.  This package provides an object-oriented approach to creating mathematical models based on these real-world systems and simulates reaction events over time, selecting from a variety of algorithms including ODE solutions, the Gillespie Direct algorithm (SSA), and several variants of the SSA.  This library contains multiple versions of solvers to support a variety of user environments with optimized code for C++, Cython, and NumPy.  
   
 **GillesPy2 is part of the StochSS project [http://www.stochss.org/], and we are relying on continued funding for sustained development. Please consider registering to show your support. Register [here](https://docs.google.com/forms/d/12tAH4f8CJ-3F-lK44Q9uQHFio_mGoK0oY829q5lD7i4/viewform):**  
   
 https://docs.google.com/forms/d/12tAH4f8CJ-3F-lK44Q9uQHFio_mGoK0oY829q5lD7i4/viewform
+
 
 ## Installation
 You can install gillespy2 through the following methods.
@@ -68,7 +69,4 @@
 
 | Master Branch |  Develop Branch | Coverage |
 |----------------|---|---|
-| [![Build Status](https://travis-ci.org/GillesPy2/GillesPy2.svg?branch=master)](https://travis-ci.org/GillesPy2/GillesPy2) | [![Build Status](https://travis-ci.org/GillesPy2/GillesPy2.svg?branch=develop)](https://travis-ci.org/GillesPy2/GillesPy2) | ![Coverage](coverage.svg) |
-=======
-GillesPy2 is originally derived from GillesPy, it is a modeling toolkit for biochemical simulations in python.
->>>>>>> 1f8c05df
+| [![Build Status](https://travis-ci.org/GillesPy2/GillesPy2.svg?branch=master)](https://travis-ci.org/GillesPy2/GillesPy2) | [![Build Status](https://travis-ci.org/GillesPy2/GillesPy2.svg?branch=develop)](https://travis-ci.org/GillesPy2/GillesPy2) | ![Coverage](coverage.svg) |
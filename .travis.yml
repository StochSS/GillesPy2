language: python
python:
  - "3.5"
install:
  - pip install numpy matplotlib seaborn
compiler: g++
addons:
  apt:
    sources:
    - ubuntu-toolchain-r-test
    packages:
    - g++-5
script:
<<<<<<< HEAD
  python test/run_tests.py
=======
  python test/run_tests.py
>>>>>>> f995ec09
<|MERGE_RESOLUTION|>--- conflicted
+++ resolved
@@ -11,8 +11,4 @@
     packages:
     - g++-5
 script:
-<<<<<<< HEAD
-  python test/run_tests.py
-=======
-  python test/run_tests.py
->>>>>>> f995ec09
+  python test/run_tests.py
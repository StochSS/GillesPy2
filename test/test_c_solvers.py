--- conflicted
+++ resolved
@@ -25,7 +25,7 @@
 import tempfile
 from gillespy2.solvers.cpp.c_decoder import BasicSimDecoder
 from gillespy2.solvers.cpp import SSACSolver, ODECSolver, TauLeapingCSolver
-<<<<<<< HEAD
+from gillespy2.solvers.cpp import TauHybridCSolver
 from gillespy2.solvers.cpp.build.expression import Expression, ExpressionConverter
 
 
@@ -39,9 +39,6 @@
         self.expression = expression
         self.values = values
 
-=======
-from gillespy2.solvers.cpp import TauHybridCSolver
->>>>>>> 97dbd577
 
 class TestCSolvers(unittest.TestCase):
     """

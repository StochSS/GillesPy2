import unittest
from gillespy2.core import Model, Species, Reaction, Parameter
from gillespy2.core.gillespyError import *
import numpy as np


class TestModel(unittest.TestCase):

    def test_uniform_timespan(self):
        model = Model()
        model.timespan(np.linspace(0, 1, 100))
        with self.assertRaises(InvalidModelError):
            model.timespan(np.array([0, 0.1, 0.5]))

    def test_duplicate_parameter_names(self):
        model = Model()
        param1 = Parameter('A', expression=0)
        param2 = Parameter('A', expression=0)
        model.add_parameter(param1)
        with self.assertRaises(ModelError):
            model.add_parameter(param2)

    def test_duplicate_species_names(self):
        model = Model()
        species1 = Species('A', initial_value=0)
        species2 = Species('A', initial_value=0)
        model.add_species(species1)
        with self.assertRaises(ModelError):
            model.add_species(species2)

    def test_duplicate_reaction_name(self):
        model = Model()
        rate = Parameter(name='rate', expression=0.5)
        model.add_parameter(rate)
        species1 = Species('A', initial_value=0)
        species2 = Species('B', initial_value=0)
        model.add_species([species1, species2])
        reaction1 = Reaction(name="reaction1", reactants={species1: 1}, products={species2: 1}, rate=rate)
        reaction2 = Reaction(name="reaction1", reactants={species2: 1}, products={species1: 1}, rate=rate)
        model.add_reaction(reaction1)
        with self.assertRaises(ModelError):
            model.add_reaction(reaction2)

    def test_valid_initial_value_float(self):
        species = Species('A', initial_value=1.5, mode='continuous')

    def test_invalid_initial_value_float(self):
        with self.assertRaises(ValueError):
            species = Species('A', initial_value=1.5)

    def test_valid_initial_value_negative(self):
        species = Species('A', initial_value=-1, allow_negative_populations=True)

    def test_invalid_initial_value_negative(self):
        with self.assertRaises(ValueError):
            species = Species('A', initial_value=-1)

    def test_reaction_invalid_reactant(self):
        model = Model()
        rate = Parameter(name='rate', expression=0.5)
        model.add_parameter(rate)
        species1 = Species('A', initial_value=0)
        species2 = Species('B', initial_value=0)
        model.add_species([species1, species2])
        reaction1 = Reaction(name="reaction1", reactants={'species1': 1}, products={species2: 1}, rate=rate)
        with self.assertRaises(ModelError):
            model.add_reaction(reaction1)

    def test_reaction_invalid_product(self):
        model = Model()
        rate = Parameter(name='rate', expression=0.5)
        model.add_parameter(rate)
        species1 = Species('A', initial_value=0)
        species2 = Species('B', initial_value=0)
        model.add_species([species1, species2])
        reaction1 = Reaction(name="reaction1", reactants={species1: 1}, products={'species2': 1}, rate=rate)
        with self.assertRaises(ModelError):
            model.add_reaction(reaction1)
            
    def test_reaction_valid_reactant(self):
        model = Model()
        rate = Parameter(name='rate', expression=0.5)
        model.add_parameter(rate)
        species1 = Species('A', initial_value=0)
        species2 = Species('B', initial_value=0)
        model.add_species([species1, species2])
        reaction1 = Reaction(name="reaction1", reactants={'A': 1}, products={species2: 1}, rate=rate)
        model.add_reaction(reaction1)
        assert "reaction1" in model.listOfReactions

    def test_reaction_valid_product(self):
        model = Model()
        rate = Parameter(name='rate', expression=0.5)
        model.add_parameter(rate)
        species1 = Species('A', initial_value=0)
        species2 = Species('B', initial_value=0)
        model.add_species([species1, species2])
        reaction1 = Reaction(name="reaction1", reactants={species1: 1}, products={'B': 1}, rate=rate)
        model.add_reaction(reaction1)
        assert "reaction1" in model.listOfReactions

    def test_add_reaction_dict(self):
        model = Model()
        rate = Parameter(name='rate', expression=0.5)
        model.add_parameter(rate)
        species1 = Species('A', initial_value=0)
        species2 = Species('B', initial_value=0)
        model.add_species([species1, species2])
        reactions = {
                name: Reaction(
                    name=name, 
                    reactants={species1: 1}, products={species2: 1}, rate=rate)
                for name in ["reaction1", "reaction2"]}
        with self.assertRaises(ModelError):
            model.add_reaction(reactions)
        
    def test_species_parameter_name_substrings(self):
        model = Model()
        rate = Parameter(name='rate', expression=1)
        model.add_parameter(rate)
        species1 = Species('A', initial_value=100)
        species2 = Species('AA', initial_value=0)
        model.add_species([species1, species2])
        reaction1 = Reaction(name="reaction1", reactants={species1: 1}, products={species2: 1}, rate=rate)
        model.add_reaction(reaction1)
        number_points = 11
        model.timespan(np.linspace(0, 1, number_points))
        from gillespy2.solvers.numpy.ssa_solver import NumPySSASolver
        results = model.run(number_of_trajectories=1, solver=NumPySSASolver, seed=1)[0]
        self.assertTrue(len(results['time']) == number_points)
        self.assertTrue(len(results[species1.name]) == number_points)
        self.assertTrue(len(results[species2.name]) == number_points)
        self.assertGreater(results[species1.name][0], results[species1.name][-1])
        self.assertLess(results[species2.name][0], results[species2.name][-1])
        self.assertEqual(np.sum(results[species1.name]) + np.sum(results[species2.name]), number_points * species1.initial_value)

<<<<<<< HEAD
    def test_problem_with_name(self):
        model = Model()
        numeric1 = Parameter(name = '123', expression = 0.5)
        with self.assertRaises(ModelError):
            model.add_parameter(numeric1)
        special1 = Parameter(name = 'parameter.', expression = 0.5)
        with self.assertRaises(ModelError):
            model.add_parameter(special1)
        special2 = Parameter(name = 'parameter[', expression = 0.5)
        with self.assertRaises(ModelError):
            model.add_parameter(special2)
        special3 = Parameter(name = 'parameter]', expression = 0.5)
        with self.assertRaises(ModelError):
            model.add_parameter(special3)
        special4 = Parameter(name = 'parameter+', expression = 0.5)
        with self.assertRaises(ModelError):
            model.add_parameter(special4)
        special5 = Parameter(name = 'parameter-', expression = 0.5)
        with self.assertRaises(ModelError):
            model.add_parameter(special5)
        special6 = Parameter(name = 'parameter*', expression = 0.5)
        with self.assertRaises(ModelError):
            model.add_parameter(special6)
        special7 = Parameter(name = 'parameter/', expression = 0.5)
        with self.assertRaises(ModelError):
            model.add_parameter(special7)
        special8 = Parameter(name = 'parameter^', expression = 0.5)
        with self.assertRaises(ModelError):
            model.add_parameter(special8)
        reserved1 = Parameter(name = "vol", expression = 0.5)
        with self.assertRaises(ModelError):
            model.add_parameter(reserved1)
        #Add this to name checks, python naming convention
        #numeric2 = Parameter(name = '1parameter', expression = 0.5)
        #with self.assertRaises(ModelError):
            #model.add_parameter(numeric2)

    def test_add_nonspecies_nonreaction_nonparameter(self):
        model = Model()
        species = 'nonspecies'
        with self.assertRaises(ModelError):
            model.add_species(species)
        reaction = 'nonreaction'
        with self.assertRaises(ModelError):
            model.add_reaction(reaction)
        parameter = 'nonparameter'
        with self.assertRaises(ParameterError):
            model.add_parameter(parameter)
        

    def test_run_nonsolver(self):
        model = Model()
        rate = Parameter(name = 'rate', expression = 0.5)
        model.add_parameter(rate)
        species1 = Species(name = 'A', initial_value = 0)
        species2 = Species(name = 'B', initial_value = 0)
        model.add_species(species1)
        model.add_species(species2)
        reaction = Reaction(name = 'reaction1', reactants={species1: 1}, products={species2: 1}, rate=rate)
        with self.assertRaises(SimulationError):
            results = model.run(number_of_trajectories = 1, solver = 'non_solver', seed = 1)

    #def test_run_unspecified_solver(self):
        #model = Model()
        #rate = Parameter(name = 'rate', expression = 0.5)
        #model.add_parameter(rate)
        #species1 = Species(name = 'A', initial_value = 0)
        #species2 = Species(name = 'B', initial_value = 0)
        #model.add_species(species1)
        #model.add_species(species2)
        #reaction = Reaction(name = 'reaction1', reactants={species1: 1}, products={species2: 1}, rate=rate)
        #results = model.run()

    def test_model_init_population_false_and_volume_warninag(self):
        with self.assertRaises(Warning):
            model = Model(population = False, volume = 0.9)

    def test_model_init_custom_tspan(self):
        model = Model(tspan = np.linspace(0, 20, 401))

    def test_parameter_init_unspecified_expression(self):
        with self.assertRaises(TypeError):
            parameter = Parameter(name = 'parameter')

    def test_set_expression(self):
        parameter = Parameter(name = 'parameter', expression = 0.5)
        parameter.set_expression(1)

    def test_set_null_expression(self):
        parameter = Parameter(name = 'parameter', expression = 0.5)
        with self.assertRaises(TypeError):
            parameter.set_expression(None)
=======
    def test_ode_propensity(self):
        model = Model()
        rate = Parameter(name='rate', expression=0.5)
        model.add_parameter(rate)
        species1 = Species('A', initial_value=10)
        species2 = Species('B', initial_value=10)
        model.add_species([species1, species2])
        r1 = Reaction(name='r1', reactants={'A':1}, products={}, rate=rate)
        r2 = Reaction(name='r2', reactants={'A':2}, products={'B':1}, rate=rate)
        r3 = Reaction(name='r3', reactants={'A':1, 'B':1}, products={}, rate=rate)
        r4 = Reaction(name='r4', reactants={'A':1}, products={}, propensity_function='t')
        model.add_reaction([r1, r2, r3, r4])
        self.assertEqual(model.listOfReactions['r1'].ode_propensity_function, 'rate*A')
        self.assertEqual(model.listOfReactions['r2'].ode_propensity_function, 'rate*A*A')
        self.assertEqual(model.listOfReactions['r3'].ode_propensity_function, 'rate*A*B')
        self.assertEqual(model.listOfReactions['r4'].ode_propensity_function, 't')
>>>>>>> c70dcc6e

if __name__ == '__main__':
    unittest.main()<|MERGE_RESOLUTION|>--- conflicted
+++ resolved
@@ -134,7 +134,6 @@
         self.assertLess(results[species2.name][0], results[species2.name][-1])
         self.assertEqual(np.sum(results[species1.name]) + np.sum(results[species2.name]), number_points * species1.initial_value)
 
-<<<<<<< HEAD
     def test_problem_with_name(self):
         model = Model()
         numeric1 = Parameter(name = '123', expression = 0.5)
@@ -227,7 +226,7 @@
         parameter = Parameter(name = 'parameter', expression = 0.5)
         with self.assertRaises(TypeError):
             parameter.set_expression(None)
-=======
+
     def test_ode_propensity(self):
         model = Model()
         rate = Parameter(name='rate', expression=0.5)
@@ -244,7 +243,6 @@
         self.assertEqual(model.listOfReactions['r2'].ode_propensity_function, 'rate*A*A')
         self.assertEqual(model.listOfReactions['r3'].ode_propensity_function, 'rate*A*B')
         self.assertEqual(model.listOfReactions['r4'].ode_propensity_function, 't')
->>>>>>> c70dcc6e
 
 if __name__ == '__main__':
     unittest.main()
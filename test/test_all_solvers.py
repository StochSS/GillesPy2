# GillesPy2 is a modeling toolkit for biochemical simulation.
# Copyright (C) 2019-2022 GillesPy2 developers.

# This program is free software: you can redistribute it and/or modify
# it under the terms of the GNU General Public License as published by
# the Free Software Foundation, either version 3 of the License, or
# (at your option) any later version.

# This program is distributed in the hope that it will be useful,
# but WITHOUT ANY WARRANTY; without even the implied warranty of
# MERCHANTABILITY or FITNESS FOR A PARTICULAR PURPOSE.  See the
# GNU General Public License for more details.

# You should have received a copy of the GNU General Public License
# along with this program.  If not, see <http://www.gnu.org/licenses/>.

import unittest
import numpy as np

import gillespy2
from example_models import build_example, build_oregonator, build_michaelis_menten
from gillespy2.core.results import Results, Trajectory
from gillespy2 import SSACSolver
from gillespy2 import ODESolver
from gillespy2 import NumPySSASolver
from gillespy2 import TauLeapingSolver
from gillespy2 import TauHybridSolver
from gillespy2 import ODECSolver
from gillespy2 import TauLeapingCSolver
from gillespy2 import TauHybridCSolver


class TestAllSolvers(unittest.TestCase):

<<<<<<< HEAD
    solvers = [
        SSACSolver,
        ODESolver,
        NumPySSASolver,
        TauLeapingSolver,
        TauHybridSolver,
        ODECSolver,
        TauLeapingCSolver,
        TauHybridCSolver,
    ]

    sbml_features = {
        "AssignmentRule": lambda model, variable:
            model.add_assignment_rule(gillespy2.AssignmentRule(variable=variable, formula="1/(t+1)")),
        "RateRule": lambda model, variable:
            model.add_rate_rule(gillespy2.RateRule(variable=variable, formula="2*t")),
        "Event": lambda model, variable:
            model.add_event(gillespy2.Event(
                trigger=gillespy2.EventTrigger(expression="t>1"),
                assignments=[gillespy2.EventAssignment(variable=variable, expression="100")]
            )),
        "FunctionDefinition": lambda model, variable:
            model.add_function_definition(
                gillespy2.FunctionDefinition(name="fn", function="variable", args=["variable"])),
    }

    # List of supported SBML features for each solver.
    # When a feature is implemented for a particular solver, add the feature to its list.
    solver_supported_sbml_features = {
        NumPySSASolver: [],
        TauLeapingSolver: [],
        ODESolver: [],
        TauHybridSolver: [
            "AssignmentRule",
            "RateRule",
            "Event",
            "FunctionDefinition",
        ],

        SSACSolver: [],
        ODECSolver: [],
        TauLeapingCSolver: [],
        TauHybridCSolver: [
            "RateRule",
            "Event",
        ],
    }

    model = build_example()
    for sp in model.listOfSpecies.values():
        sp.mode = 'discrete'
    results = {}
    labeled_results = {}
    labeled_results_more_trajectories = {}

    for solver in solvers:
        solver = solver(model=model)
        labeled_results[solver.name] = model.run(solver=solver, number_of_trajectories=1, seed=1)
        labeled_results_more_trajectories[solver.name] = model.run(solver=solver, number_of_trajectories=2)

    def test_instantiated(self):
=======
    @classmethod
    def setUpClass(cls):
        cls.solvers = [
            SSACSolver,
            ODESolver,
            NumPySSASolver,
            TauLeapingSolver,
            TauHybridSolver,
            ODECSolver,
            TauLeapingCSolver,
            TauHybridCSolver,
        ]

        cls.sbml_features = {
            "AssignmentRule": lambda model, variable:
                model.add_assignment_rule(gillespy2.AssignmentRule(variable=variable, formula="1/(t+1)")),
            "RateRule": lambda model, variable:
                model.add_rate_rule(gillespy2.RateRule(variable=variable, formula="2*t")),
            "Event": lambda model, variable:
                model.add_event(gillespy2.Event(
                    trigger=gillespy2.EventTrigger(expression="t>1"),
                    assignments=[gillespy2.EventAssignment(variable=variable, expression="100")]
                )),
            "FunctionDefinition": lambda model, variable:
                model.add_function_definition(
                    gillespy2.FunctionDefinition(name="fn", function="variable", args=["variable"])),
        }

        # List of supported SBML features for each solver.
        # When a feature is implemented for a particular solver, add the feature to its list.
        cls.solver_supported_sbml_features = {
            NumPySSASolver: [],
            TauLeapingSolver: [],
            ODESolver: [],
            TauHybridSolver: [
                "AssignmentRule",
                "RateRule",
                "Event",
                "FunctionDefinition",
            ],

            SSACSolver: [],
            ODECSolver: [],
            TauLeapingCSolver: [],
            TauHybridCSolver: [
                "RateRule",
                "Event",
            ],
        }

        cls.model = Example()

        cls.results = {}
        cls.labeled_results = {}
        cls.labeled_results_more_trajectories = {}
    
    def test_extraneous_args(self):
>>>>>>> 8ee3cf25
        for solver in self.solvers:
            with self.subTest(solver=solver.name), self.assertLogs('GillesPy2', level='WARN'):
                model = Example()
                solver = solver(model=model)
                model.run(solver=solver, nonsense='ABC')

    def test_instantiated(self):
        for sp in self.model.listOfSpecies.values():
            sp.mode = 'discrete'

        for solver in self.solvers:
            with self.subTest(solver=solver.name):
                solver = solver(model=self.model)
                if "ODE" in solver.name:
                    self.labeled_results[solver.name] = self.model.run(solver=solver, number_of_trajectories=1)
                else:
                    self.labeled_results[solver.name] = self.model.run(solver=solver, number_of_trajectories=1, seed=1)
                self.labeled_results_more_trajectories[solver.name] = self.model.run(solver=solver, number_of_trajectories=2)

    def test_random_seed(self):
        for solver in self.solvers:
            with self.subTest(solver=solver.name):
                solver = solver(model=self.model)
                if "ODE" in solver.name:
                    same_results = self.model.run(solver=solver)
                    compare_results = self.model.run(solver=solver)
                else:
                    same_results = self.model.run(solver=solver, seed=1)
                    compare_results = self.model.run(solver=solver,seed=1)
                self.assertTrue(np.array_equal(same_results.to_array(), compare_results.to_array()))
                if solver.name in ["ODESolver", "ODECSolver"]: continue
                diff_results = self.model.run(solver=solver, seed=2)
                self.assertFalse(np.array_equal(diff_results.to_array(), same_results.to_array()))
    
    def test_random_seed_unnamed_reactions(self):
        model = self.model
        k2 = gillespy2.Parameter(name='k2', expression=1.0)
        model.add_parameter([k2])
        unnamed_rxn = gillespy2.Reaction(reactants={}, products={'Sp':1}, rate=k2)
        model.add_reaction(unnamed_rxn)
        for solver in self.solvers:
            with self.subTest(solver=solver.name):
                solver = solver(model=self.model)
                if "ODE" in solver.name:
                    same_results = self.model.run(solver=solver)
                    compare_results = self.model.run(solver=solver)
                else:
                    same_results = self.model.run(solver=solver, seed=1)
                    compare_results = self.model.run(solver=solver,seed=1)
                self.assertTrue(np.array_equal(same_results.to_array(), compare_results.to_array()))
                if solver.name in ["ODESolver", "ODECSolver"]: continue
                diff_results = self.model.run(solver=solver, seed=2)
                self.assertFalse(np.array_equal(diff_results.to_array(), same_results.to_array()))

    def test_return_type_show_labels(self):
        for solver in self.solvers:
<<<<<<< HEAD
            with self.subTest(solver=solver.name), self.assertLogs('GillesPy2', level='WARN'):
                model = build_example()
                solver = solver(model=model)
                model.run(solver=solver, nonsense='ABC')

    def test_timeout(self):
        for solver in self.solvers:
            with self.subTest(solver=solver.name), self.assertLogs('GillesPy2', level='WARN'):
                model = build_oregonator()
                model.timespan(np.linspace(0, 1000000, 1001))
                solver = solver(model=model)
                model.run(solver=solver, timeout=0.1)
=======
            self.assertTrue(isinstance(self.labeled_results[solver.name], Results))
            self.assertTrue(isinstance(self.labeled_results[solver.name]['Sp'], np.ndarray))
            self.assertTrue(isinstance(self.labeled_results[solver.name]['Sp'][0], np.float))

            self.assertTrue(isinstance(self.labeled_results[solver.name][0], Trajectory))

            self.assertTrue(isinstance(self.labeled_results_more_trajectories[solver.name], Results))
            self.assertTrue(isinstance(self.labeled_results_more_trajectories[solver.name][0], Trajectory))
            self.assertTrue(isinstance(self.labeled_results_more_trajectories[solver.name][0]['Sp'], np.ndarray))
            self.assertTrue(isinstance(self.labeled_results_more_trajectories[solver.name][0]['Sp'][0], np.float))
>>>>>>> 8ee3cf25

    def test_sbml_feature_validation(self):
        def build_model(parameter_values=None):
            model = gillespy2.Model(name="TestModel")
            model.add_species(gillespy2.Species(name="S", initial_value=0))
            model.timespan(np.linspace(0, 10, 11))
            return model

        all_features = set(self.sbml_features.keys())
        for solver in self.solvers:
            unsupported_features = all_features.difference(self.solver_supported_sbml_features.get(solver))
            with self.subTest(solver=solver.name):
                for sbml_feature_name in unsupported_features:
                    model = build_model()
                    with self.subTest("Unsupported model features raise an error", sbml_feature=sbml_feature_name):
                        add_sbml_feature = self.sbml_features.get(sbml_feature_name)
                        add_sbml_feature(model, "S")
                        with self.assertRaises(gillespy2.ModelError):
                            solver.validate_sbml_features(model=model)

                for sbml_feature_name in self.solver_supported_sbml_features.get(solver):
                    model = build_model()
                    with self.subTest("Supported model features validate successfully", sbml_feature=sbml_feature_name):
                        add_sbml_feature = self.sbml_features.get(sbml_feature_name)
                        add_sbml_feature(model, "S")
                        solver.validate_sbml_features(model=model)

    def test_timeout(self):
        for solver in self.solvers:
            with self.subTest(solver=solver.name), self.assertLogs('GillesPy2', level='WARN'):
                model = Oregonator()
                model.timespan(np.linspace(0, 1000000, 1001))
                solver = solver(model=model)
                model.run(solver=solver, timeout=0.1)

    def test_to_array(self):
        for solver in self.solvers:
            self.assertTrue(isinstance(self.labeled_results[solver.name].to_array()[0], np.ndarray))


if __name__ == '__main__':
    unittest.main()<|MERGE_RESOLUTION|>--- conflicted
+++ resolved
@@ -32,69 +32,6 @@
 
 class TestAllSolvers(unittest.TestCase):
 
-<<<<<<< HEAD
-    solvers = [
-        SSACSolver,
-        ODESolver,
-        NumPySSASolver,
-        TauLeapingSolver,
-        TauHybridSolver,
-        ODECSolver,
-        TauLeapingCSolver,
-        TauHybridCSolver,
-    ]
-
-    sbml_features = {
-        "AssignmentRule": lambda model, variable:
-            model.add_assignment_rule(gillespy2.AssignmentRule(variable=variable, formula="1/(t+1)")),
-        "RateRule": lambda model, variable:
-            model.add_rate_rule(gillespy2.RateRule(variable=variable, formula="2*t")),
-        "Event": lambda model, variable:
-            model.add_event(gillespy2.Event(
-                trigger=gillespy2.EventTrigger(expression="t>1"),
-                assignments=[gillespy2.EventAssignment(variable=variable, expression="100")]
-            )),
-        "FunctionDefinition": lambda model, variable:
-            model.add_function_definition(
-                gillespy2.FunctionDefinition(name="fn", function="variable", args=["variable"])),
-    }
-
-    # List of supported SBML features for each solver.
-    # When a feature is implemented for a particular solver, add the feature to its list.
-    solver_supported_sbml_features = {
-        NumPySSASolver: [],
-        TauLeapingSolver: [],
-        ODESolver: [],
-        TauHybridSolver: [
-            "AssignmentRule",
-            "RateRule",
-            "Event",
-            "FunctionDefinition",
-        ],
-
-        SSACSolver: [],
-        ODECSolver: [],
-        TauLeapingCSolver: [],
-        TauHybridCSolver: [
-            "RateRule",
-            "Event",
-        ],
-    }
-
-    model = build_example()
-    for sp in model.listOfSpecies.values():
-        sp.mode = 'discrete'
-    results = {}
-    labeled_results = {}
-    labeled_results_more_trajectories = {}
-
-    for solver in solvers:
-        solver = solver(model=model)
-        labeled_results[solver.name] = model.run(solver=solver, number_of_trajectories=1, seed=1)
-        labeled_results_more_trajectories[solver.name] = model.run(solver=solver, number_of_trajectories=2)
-
-    def test_instantiated(self):
-=======
     @classmethod
     def setUpClass(cls):
         cls.solvers = [
@@ -145,17 +82,16 @@
             ],
         }
 
-        cls.model = Example()
+        cls.model = build_example()
 
         cls.results = {}
         cls.labeled_results = {}
         cls.labeled_results_more_trajectories = {}
     
     def test_extraneous_args(self):
->>>>>>> 8ee3cf25
         for solver in self.solvers:
             with self.subTest(solver=solver.name), self.assertLogs('GillesPy2', level='WARN'):
-                model = Example()
+                model = build_example()
                 solver = solver(model=model)
                 model.run(solver=solver, nonsense='ABC')
 
@@ -209,20 +145,6 @@
 
     def test_return_type_show_labels(self):
         for solver in self.solvers:
-<<<<<<< HEAD
-            with self.subTest(solver=solver.name), self.assertLogs('GillesPy2', level='WARN'):
-                model = build_example()
-                solver = solver(model=model)
-                model.run(solver=solver, nonsense='ABC')
-
-    def test_timeout(self):
-        for solver in self.solvers:
-            with self.subTest(solver=solver.name), self.assertLogs('GillesPy2', level='WARN'):
-                model = build_oregonator()
-                model.timespan(np.linspace(0, 1000000, 1001))
-                solver = solver(model=model)
-                model.run(solver=solver, timeout=0.1)
-=======
             self.assertTrue(isinstance(self.labeled_results[solver.name], Results))
             self.assertTrue(isinstance(self.labeled_results[solver.name]['Sp'], np.ndarray))
             self.assertTrue(isinstance(self.labeled_results[solver.name]['Sp'][0], np.float))
@@ -233,7 +155,6 @@
             self.assertTrue(isinstance(self.labeled_results_more_trajectories[solver.name][0], Trajectory))
             self.assertTrue(isinstance(self.labeled_results_more_trajectories[solver.name][0]['Sp'], np.ndarray))
             self.assertTrue(isinstance(self.labeled_results_more_trajectories[solver.name][0]['Sp'][0], np.float))
->>>>>>> 8ee3cf25
 
     def test_sbml_feature_validation(self):
         def build_model(parameter_values=None):
@@ -264,7 +185,7 @@
     def test_timeout(self):
         for solver in self.solvers:
             with self.subTest(solver=solver.name), self.assertLogs('GillesPy2', level='WARN'):
-                model = Oregonator()
+                model = build_oregonator()
                 model.timespan(np.linspace(0, 1000000, 1001))
                 solver = solver(model=model)
                 model.run(solver=solver, timeout=0.1)

"""
GillesPy2 is a modeling toolkit for biochemical simulation.
Copyright (C) 2019-2021 GillesPy2 developers.

This program is free software: you can redistribute it and/or modify
it under the terms of the GNU General Public License as published by
the Free Software Foundation, either version 3 of the License, or
(at your option) any later version.

This program is distributed in the hope that it will be useful,
but WITHOUT ANY WARRANTY; without even the implied warranty of
MERCHANTABILITY or FITNESS FOR A PARTICULAR PURPOSE.  See the
GNU General Public License for more details.

You should have received a copy of the GNU General Public License
along with this program.  If not, see <http://www.gnu.org/licenses/>.
"""
import unittest

from gillespy2.core.species import Species
from gillespy2.core.gillespyError import SpeciesError

class TestSpecies(unittest.TestCase):
    '''
    ################################################################################################
    Unit tests for gillespy2.Species.
    ################################################################################################
    '''
    def test_constructor(self):
        """ Test the Species constructor. """
        species = Species(name="test_species", initial_value=5)
        self.assertEqual(species.name, "test_species")
        self.assertEqual(species.initial_value, 5)

    def test_constructor__no_name(self):
        """ Test the Species constructor without name. """
        with self.assertRaises(SpeciesError):
            Species(initial_value=0)

    def test_constructor__invalid_name(self):
        """ Test the Species constructor with non-str or empty str name. """
        test_names = ["", None, 0]
        for test_name in test_names:
            with self.subTest(name=test_name):
                with self.assertRaises(SpeciesError):
                    Species(name=test_name, initial_value=0)

    def test_constructor__no_initial_value(self):
        """ Test the Species constructor without initial_value. """
        species = Species(name="test_species")
        self.assertEqual(species.initial_value, 0)

    def test_constructor__negative_initial_value(self):
        """ Test the Species constructor with negative initial_value. """
        with self.assertRaises(SpeciesError):
            Species(name="test_species", initial_value=-1)

    def test_constructor__negative_initial_value_allowed(self):
        """
        Test the Species constructor with negative initial_value and allow_negative_populations.
        """
        species = Species(
            name="test_species", initial_value=-1, allow_negative_populations=True
        )
        self.assertEqual(species.initial_value, -1)

    def test_constructor__invalid_initial_value(self):
        """ Test the Species constructor with non-int or non-float initial_value. """
        test_ivs = [None, "0%"]
        for test_iv in test_ivs:
            with self.subTest(initial_value=test_iv):
                with self.assertRaises(SpeciesError):
                    Species(name="test_species", initial_value=test_iv)

    def test_constructor__invalid_constant(self):
        """ Test the Species constructor with non-bool constant. """
        test_constants = [None, "True"]
        for test_constant in test_constants:
            with self.subTest(constant=test_constant):
                with self.assertRaises(SpeciesError):
                    Species(name="test_species", constant=test_constant)

    def test_constructor__invalid_boundary_condition(self):
        """ Test the Species constructor with non-bool boundary_condition. """
        test_bcs = [None, "True"]
        for test_bc in test_bcs:
            with self.subTest(boundary_condition=test_bc):
                with self.assertRaises(SpeciesError):
                    Species(name="test_species", boundary_condition=test_bc)

    def test_constructor__invalid_mode(self):
        """ Test the Species constructor with and invalid mode. """
        with self.assertRaises(SpeciesError):
            Species(name="test_species", mode="deterministic")

    def test_constructor__continuous_mode_float_initial_value(self):
        """ Test the Species constructor with continuous mode and float initial value. """
        species = Species(name="test_species", initial_value=0.1, mode="continuous")
        self.assertEqual(species.mode, "continuous")
        self.assertIsInstance(species.initial_value, float)
        self.assertEqual(species.initial_value, 0.1)

    def test_constructor__continuous_mode_int_initial_value(self):
        """ Test the Species constructor with continuous mode and int initial value. """
        species = Species(name="test_species", initial_value=1, mode="continuous")
        self.assertEqual(species.mode, "continuous")
        self.assertIsInstance(species.initial_value, float)
        self.assertEqual(species.initial_value, 1.0)

    def test_constructor__non_continuous_mode_float_initial_value(self):
        """ Test the Species constructor with non-continuous mode and float initial value. """
        test_modes = ['discrete', 'dynamic', None]
        for test_mode in test_modes:
            with self.subTest(mode=test_mode):
                with self.assertRaises(SpeciesError):
                    Species(name="test_species", initial_value=0.1, mode=test_mode)

    def test_constructor__non_continuous_mode_int_initial_value(self):
        """ Test the Species constructor with non-continuous mode and int initial value. """
        test_modes = ['discrete', 'dynamic', None]
        for test_mode in test_modes:
            with self.subTest(mode=test_mode):
                species = Species(name="test_species", initial_value=1, mode=test_mode)
                self.assertEqual(species.mode, test_mode)
                self.assertIsInstance(species.initial_value, int)
                self.assertEqual(species.initial_value, 1)

    def test_constructor__invalid_allow_negative_populations(self):
        """ Test the Species constructor with non-bool allow_negative_populations. """
        test_anps = [None, "True"]
        for test_anp in test_anps:
            with self.subTest(allow_negative_populations=test_anp):
                with self.assertRaises(SpeciesError):
                    Species(name="test_species", allow_negative_populations=test_anp)

    def test_constructor__int_switch_tol(self):
        """ Test the Species constructor with int switch_tol. """
        species = Species(name="test_species", switch_tol=1)
        self.assertEqual(species.switch_tol, 1.0)

    def test_constructor__invalid_switch_tol(self):
        """ Test the Species constructor with non-int, -float switch_tol. """
        test_sts = [None, "1%", -1]
        for test_st in test_sts:
            with self.subTest(switch_tol=test_st):
                with self.assertRaises(SpeciesError):
                    Species(name="test_species", switch_tol=test_st)

    def test_constructor__int_switch_min(self):
        """ Test the Species constructor with int switch_min. """
        species = Species(name="test_species", switch_min=1)
        self.assertEqual(species.switch_min, 1.0)

    def test_constructor__invalid_switch_min(self):
        """ Test the Species constructor with non-int, -float switch_min. """
        test_sms = [None, "1%", -1]
        for test_sm in test_sms:
            with self.subTest(switch_min=test_sm):
                with self.assertRaises(SpeciesError):
                    Species(name="test_species", switch_min=test_sm)

    def test___str___(self):
        """ Test Species.__str__ method. """
        species = Species(name="test_species")
        self.assertIsInstance(str(species), str)

    def test_set_initial_value__negative_initial_value(self):
        """ Test Species.set_initial_value with negative initial_value. """
        species = Species(name="test_species")
        with self.assertRaises(SpeciesError):
            species.set_initial_value(-1)

    def test_set_initial_value__negative_initial_value_allowed(self):
        """
        Test Species.set_initial_value with negative initial_value and allow_negative_populations.
        """
        species = Species(
            name="test_species", allow_negative_populations=True
        )
        species.set_initial_value(-1)
        self.assertEqual(species.initial_value, -1)

    def test_set_initial_value__invalid_initial_value(self):
        """ Test Species.set_initial_value with non-int or non-float initial_value. """
        test_ivs = [None, "0%"]
        for test_iv in test_ivs:
            with self.subTest(initial_value=test_iv):
                species = Species(name="test_species")
                with self.assertRaises(SpeciesError):
                    species.set_initial_value(test_iv)

    def test_set_initial_value__continuous_mode_float_initial_value(self):
        """ Test Species.set_initial_value with continuous mode and float initial value. """
        species = Species(name="test_species", mode="continuous")
        species.set_initial_value(0.1)
        self.assertIsInstance(species.initial_value, float)
        self.assertEqual(species.initial_value, 0.1)

    def test_set_initial_value__continuous_mode_int_initial_value(self):
        """ Test Species.set_initial_value with continuous mode and int initial value. """
        species = Species(name="test_species", mode="continuous")
        species.set_initial_value(1)
        self.assertIsInstance(species.initial_value, float)
        self.assertEqual(species.initial_value, 1.0)

    def test_set_initial_value__non_continuous_mode_float_initial_value(self):
        """ Test Species.set_initial_value with non-continuous mode and float initial value. """
        test_modes = ['discrete', 'dynamic', None]
        for test_mode in test_modes:
            with self.subTest(mode=test_mode):
                species = Species(name="test_species", mode=test_mode)
                with self.assertRaises(SpeciesError):
                    species.set_initial_value(0.1)

    def test_set_initial_value__non_continuous_mode_int_initial_value(self):
        """ Test Species.set_initial_value with non-continuous mode and int initial value. """
        test_modes = ['discrete', 'dynamic', None]
        for test_mode in test_modes:
            with self.subTest(mode=test_mode):
                species = Species(name="test_species", mode=test_mode)
                species.set_initial_value(1)
                self.assertIsInstance(species.initial_value, int)
                self.assertEqual(species.initial_value, 1)

    def test_validate__invalid_name(self):
        """ Test Species.validate with non-str or empty str name. """
        test_names = ["", None, 0]
        for test_name in test_names:
            with self.subTest(name=test_name):
                species = Species(name="test_species")
                with self.assertRaises(SpeciesError):
                    species.name = test_name
                    species.validate()

    def test_validate__negative_initial_value(self):
        """ Test Species.validate with negative initial_value. """
        species = Species(name="test_species")
        with self.assertRaises(SpeciesError):
            species.initial_value = -1
            species.validate()

    def test_validate__invalid_initial_value(self):
        """ Test Species.validate with non-int or non-float initial_value. """
        test_ivs = [None, "0%"]
        for test_iv in test_ivs:
            with self.subTest(initial_value=test_iv):
                species = Species(name="test_species")
                with self.assertRaises(SpeciesError):
                    species.initial_value = test_iv
                    species.validate()

    def test_validate__invalid_constant(self):
        """ Test Species.validate with non-bool constant. """
        test_constants = [None, "True"]
        for test_constant in test_constants:
            with self.subTest(constant=test_constant):
                species = Species(name="test_species")
                with self.assertRaises(SpeciesError):
                    species.constant = test_constant
                    species.validate()

    def test_validate__invalid_boundary_condition(self):
        """ Test Species.validate with non-bool boundary_condition. """
        test_bcs = [None, "True"]
        for test_bc in test_bcs:
            with self.subTest(boundary_condition=test_bc):
                species = Species(name="test_species")
                with self.assertRaises(SpeciesError):
                    species.boundary_condition = test_bc
                    species.validate()

    def test_validate__invalid_mode(self):
        """ Test Species.validate with and invalid mode. """
        species = Species(name="test_species")
        with self.assertRaises(SpeciesError):
            species.mode = "deterministic"
            species.validate()

    def test_validate__non_continuous_mode_float_initial_value(self):
        """ Test Species.validate with non-continuous mode and float initial value. """
        test_modes = ['discrete', 'dynamic', None]
        for test_mode in test_modes:
            with self.subTest(mode=test_mode):
                species = Species(name="test_species", initial_value=0.1, mode="continuous")
                with self.assertRaises(SpeciesError):
                    species.mode = test_mode
                    species.validate()

    def test_validate__invalid_allow_negative_populations(self):
        """ Test Species.validate with non-bool allow_negative_populations. """
        test_anps = [None, "True"]
        for test_anp in test_anps:
            with self.subTest(allow_negative_populations=test_anp):
                species = Species(name="test_species")
                with self.assertRaises(SpeciesError):
                    species.allow_negative_populations = test_anp
                    species.validate()

    def test_validate__invalid_switch_tol(self):
        """ Test Species.validate with non-int, -float switch_tol. """
        test_sts = [None, "1%", -1]
        for test_st in test_sts:
            with self.subTest(switch_tol=test_st):
                species = Species(name="test_species")
                with self.assertRaises(SpeciesError):
                    species.switch_tol = test_st
                    species.validate()

    def test_validate__invalid_switch_min(self):
        """ Test Species.validate with non-int, -float switch_min. """
        test_sms = [None, "1%", -1]
        for test_sm in test_sms:
            with self.subTest(switch_min=test_sm):
                species = Species(name="test_species")
                with self.assertRaises(SpeciesError):
                    species.switch_min = test_sm
                    species.validate()

    def test_comp_time_of_validate(self):
        """ Check the computation time of validate. """
        species = Species(name="test_species", initial_value=5)
        import time
        from datetime import datetime
        start = time.time()
        species.validate()
        tic = datetime.utcfromtimestamp(time.time() - start)
<<<<<<< HEAD
        print(f"Total time to run validate: {tic.strftime('%M mins %S secs %f msecs")}')
=======
        print(f"Total time to run validate: {tic.strftime('%M mins %S secs %f msecs')}")
>>>>>>> 3b2ff6c3
<|MERGE_RESOLUTION|>--- conflicted
+++ resolved
@@ -324,8 +324,4 @@
         start = time.time()
         species.validate()
         tic = datetime.utcfromtimestamp(time.time() - start)
-<<<<<<< HEAD
-        print(f"Total time to run validate: {tic.strftime('%M mins %S secs %f msecs")}')
-=======
-        print(f"Total time to run validate: {tic.strftime('%M mins %S secs %f msecs')}")
->>>>>>> 3b2ff6c3
+        print(f"Total time to run validate: {tic.strftime('%M mins %S secs %f msecs')}")
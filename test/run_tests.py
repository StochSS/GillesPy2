--- conflicted
+++ resolved
@@ -15,10 +15,6 @@
         sys.path.append(os.path.join(os.path.dirname(__file__), '..'))
 
 
-<<<<<<< HEAD
-    import test_basic_tau_leaping_solver
-=======
->>>>>>> 89f25a0d
     # import test_cython_ssa_solver
     import test_empty_model
     import test_model
@@ -30,10 +26,6 @@
     import test_all_solvers
 
     modules = [
-<<<<<<< HEAD
-        test_basic_tau_leaping_solver,
-=======
->>>>>>> 89f25a0d
         # test_cython_ssa_solver,
         test_empty_model,
         test_model,

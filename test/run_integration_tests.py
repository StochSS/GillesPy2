--- conflicted
+++ resolved
@@ -58,12 +58,9 @@
     import test_jsonify
     import test_notebooks
     import test_c_decode
-<<<<<<< HEAD
     import test_hybrid_negative_state
     import test_run_output
-=======
     import test_hybrid_event_round
->>>>>>> a3475551
 
     modules = [
        test_empty_model,
@@ -91,12 +88,9 @@
        test_jsonify,
        test_notebooks,
        test_c_decode,
-<<<<<<< HEAD
        test_run_output,
        test_hybrid_negative_state,
-=======
        test_hybrid_event_round,
->>>>>>> a3475551
     ]
 
     for module in modules:

--- conflicted
+++ resolved
@@ -1,308 +1,4 @@
 {
-<<<<<<< HEAD
- "metadata": {
-  "name": "",
-  "signature": "sha256:a099987a5d76e98e81ed7824e37cb505770d8f9e9451784447195f1b9e9a4fd8"
- },
- "nbformat": 3,
- "nbformat_minor": 0,
- "worksheets": [
-  {
-   "cells": [
-    {
-     "cell_type": "code",
-     "collapsed": false,
-     "input": [
-      "%matplotlib\n",
-      "%matplotlib inline\n",
-      "import os\n",
-      "\n",
-      "import numpy\n",
-      "import matplotlib.pyplot as plt"
-     ],
-     "language": "python",
-     "metadata": {},
-     "outputs": [
-      {
-       "output_type": "stream",
-       "stream": "stdout",
-       "text": [
-        "Using matplotlib backend: TkAgg\n"
-       ]
-      }
-     ],
-     "prompt_number": 1
-    },
-    {
-     "cell_type": "code",
-     "collapsed": false,
-     "input": [
-      "import gillespy\n",
-      "class MichaelisMenten(gillespy.Model):\n",
-      "     def __init__(self, parameter_values=None):\n",
-      "            #initialize Model\n",
-      "            gillespy.Model.__init__(self, name=\"Michaelis_Menten\")\n",
-      "            \n",
-      "            #parameters\n",
-      "            rate1 = gillespy.Parameter(name='rate1', expression= 0.0017)\n",
-      "            rate2 = gillespy.Parameter(name='rate2', expression= 0.0001)\n",
-      "            rate3 = gillespy.Parameter(name='rate3', expression = 0.1)\n",
-      "            self.add_parameter([rate1,rate2,rate3])\n",
-      "            \n",
-      "            #Species\n",
-      "            A = gillespy.Species(name='A', initial_value=301)\n",
-      "            B = gillespy.Species(name='B', initial_value=120)\n",
-      "            C = gillespy.Species(name='C', initial_value=0)\n",
-      "            D = gillespy.Species(name='D', initial_value=0)\n",
-      "            self.add_species([A, B, C, D])\n",
-      "            \n",
-      "            #reactions\n",
-      "            r1 = gillespy.Reaction(name=\"r1\",reactants={A:1,B:1}, products={C:1},\n",
-      "                   rate=rate1)\n",
-      "            \n",
-      "            r2 = gillespy.Reaction(name=\"r2\",reactants={C:1}, products={A:1,B:1},\n",
-      "                    rate=rate2)\n",
-      "            \n",
-      "            r3 = gillespy.Reaction(name=\"r3\",reactants={C:1}, products={B:1,D:1},\n",
-      "                    rate=rate3)\n",
-      "            self.add_reaction([r1,r2,r3])\n",
-      "            self.timespan(numpy.linspace(0,100,100))"
-     ],
-     "language": "python",
-     "metadata": {},
-     "outputs": [],
-     "prompt_number": 2
-    },
-    {
-     "cell_type": "code",
-     "collapsed": false,
-     "input": [
-      "model = MichaelisMenten()\n",
-      "\n",
-      "model.listOfSpecies"
-     ],
-     "language": "python",
-     "metadata": {},
-     "outputs": [
-      {
-       "metadata": {},
-       "output_type": "pyout",
-       "prompt_number": 3,
-       "text": [
-        "OrderedDict([('A', <gillespy.gillespy.Species instance at 0x7fab55601f38>), ('B', <gillespy.gillespy.Species instance at 0x7fab55601f80>), ('C', <gillespy.gillespy.Species instance at 0x7fab55601fc8>), ('D', <gillespy.gillespy.Species instance at 0x7fab5974d050>)])"
-       ]
-      }
-     ],
-     "prompt_number": 3
-    },
-    {
-     "cell_type": "code",
-     "collapsed": false,
-     "input": [
-      "def function(y0,t,species,parameters,reactions):\n",
-      "    curr_state = {}\n",
-      "    state_change = {}\n",
-      "    curr_state['vol'] = 1\n",
-      "    propensity = {}\n",
-      "\n",
-      "    for i,s in enumerate(species):  \n",
-      "        curr_state[s] = y0[i]\n",
-      "        state_change[s] = 0\n",
-      "    for p in parameters: \n",
-      "        curr_state[p] = parameters[p].value\n",
-      "        \n",
-      "    for r in reactions:\n",
-      "        propensity[r] = eval(reactions[r].propensity_function,curr_state)  #assumption that prop is massAction\n",
-      "        for react in reactions[r].reactants:\n",
-      "            state_change[react] -= reactions[r].reactants[react]*propensity[r]\n",
-      "        for prod in reactions[r].products:\n",
-      "            state_change[prod] += reactions[r].products[prod]*propensity[r]\n",
-      "\n",
-      "            \n",
-      "    return([state_change['A'], state_change['B'], state_change['C'], state_change['D']])"
-     ],
-     "language": "python",
-     "metadata": {},
-     "outputs": [],
-     "prompt_number": 4
-    },
-    {
-     "cell_type": "code",
-     "collapsed": false,
-     "input": [
-      "?odeint\n",
-      "\n"
-     ],
-     "language": "python",
-     "metadata": {},
-     "outputs": [
-      {
-       "output_type": "stream",
-       "stream": "stdout",
-       "text": [
-        "Object `odeint` not found.\n"
-       ]
-      }
-     ],
-     "prompt_number": 5
-    },
-    {
-     "cell_type": "markdown",
-     "metadata": {},
-     "source": [
-      "# Function w/ odeint\n"
-     ]
-    },
-    {
-     "cell_type": "code",
-     "collapsed": false,
-     "input": [
-      "from scipy.integrate import odeint\n",
-      "import matplotlib.pyplot as plt\n",
-      "import numpy as np\n",
-      "%matplotlib inline\n",
-      "\n",
-      "y0 = [301, 120, 0, 0]\n",
-      "t = np.linspace(0,100,101)\n",
-      "\n",
-      "\n",
-      "int_results= odeint(func=function, y0=y0, t=t, args=(model.listOfSpecies,model.listOfParameters,model.listOfReactions))"
-     ],
-     "language": "python",
-     "metadata": {},
-     "outputs": [],
-     "prompt_number": 6
-    },
-    {
-     "cell_type": "code",
-     "collapsed": false,
-     "input": [
-      "dresults = model.run(solver=gillespy.StochKitODESolver, show_labels=False)"
-     ],
-     "language": "python",
-     "metadata": {},
-     "outputs": [],
-     "prompt_number": 7
-    },
-    {
-     "cell_type": "markdown",
-     "metadata": {},
-     "source": [
-      "# Hard Coded"
-     ]
-    },
-    {
-     "cell_type": "code",
-     "collapsed": false,
-     "input": [
-      "def mich_ment(y0, t, r1, r2, r3):\n",
-      "    \n",
-      "    a = r2*y0[2] -r1*y0[0]*y0[1] \n",
-      "    b = r2*y0[2] + r3*y0[2] -r1*y0[0]*y0[1]\n",
-      "    c = r1*y0[0]*y0[1] - r2*y0[2] - r3*y0[2]\n",
-      "    d = r3*y0[2]\n",
-      "\n",
-      "\n",
-      "    return [a,b,c,d]\n",
-      "    \n",
-      "y0 = [301, 120, 0, 0]\n",
-      "t = np.linspace(0,100,101)\n",
-      "r1 = 0.0017\n",
-      "r2 = .0001\n",
-      "r3 = 0.1\n",
-      "\n",
-      "    \n",
-      "hard_results = odeint(func=mich_ment, y0=y0, t=t, args = (r1,r2,r3))\n"
-     ],
-     "language": "python",
-     "metadata": {},
-     "outputs": [],
-     "prompt_number": 8
-    },
-    {
-     "cell_type": "code",
-     "collapsed": false,
-     "input": [
-      "print(dresults[0][:,0])"
-     ],
-     "language": "python",
-     "metadata": {},
-     "outputs": [
-      {
-       "output_type": "stream",
-       "stream": "stdout",
-       "text": [
-        "[   0.        1.0204    2.0408    3.0612    4.0816    5.102     6.1224\n",
-        "    7.1429    8.1633    9.1837   10.204    11.224    12.245    13.265\n",
-        "   14.286    15.306    16.327    17.347    18.367    19.388    20.408\n",
-        "   21.429    22.449    23.469    24.49     25.51     26.531    27.551\n",
-        "   28.571    29.592    30.612    31.633    32.653    33.673    34.694\n",
-        "   35.714    36.735    37.755    38.776    39.796    40.816    41.837\n",
-        "   42.857    43.878    44.898    45.918    46.939    47.959    48.98     50.\n",
-        "   51.02     52.041    53.061    54.082    55.102    56.122    57.143\n",
-        "   58.163    59.184    60.204    61.224    62.245    63.265    64.286\n",
-        "   65.306    66.327    67.347    68.367    69.388    70.408    71.429\n",
-        "   72.449    73.469    74.49     75.51     76.531    77.551    78.571\n",
-        "   79.592    80.612    81.633    82.653    83.673    84.694    85.714\n",
-        "   86.735    87.755    88.776    89.796    90.816    91.837    92.857\n",
-        "   93.878    94.898    95.918    96.939    97.959    98.98    100.    ]\n"
-       ]
-      }
-     ],
-     "prompt_number": 9
-    },
-    {
-     "cell_type": "code",
-     "collapsed": false,
-     "input": [
-      "#plt.plot(dresults[0][:,0],dresults[0][:,1],'-r', label='Substrate')\n",
-      "#plt.plot(dresults[0][:,0],dresults[0][:,4],'-b', label='Product')\n",
-      "\n",
-      "#Results from StochKit\n",
-      "plt.plot(dresults[0][:,0],dresults[0][:,1],'-r')\n",
-      "plt.plot(dresults[0][:,0],dresults[0][:,4],'-b')\n",
-      "#Results from hard coded\n",
-      "#plt.plot(t,hard_results[:,0])\n",
-      "#plt.plot(t,hard_results[:,3])\n",
-      "#Results from basic ode function\n",
-      "plt.plot(t, int_results[:,0])\n",
-      "plt.plot(t, int_results[:,3])\n",
-      "\n",
-      "plt.plot([0],[11])\n",
-      "\n",
-      "\n"
-     ],
-     "language": "python",
-     "metadata": {},
-     "outputs": [
-      {
-       "metadata": {},
-       "output_type": "pyout",
-       "prompt_number": 10,
-       "text": [
-        "[<matplotlib.lines.Line2D at 0x7fab550c0b90>]"
-       ]
-      },
-      {
-       "metadata": {},
-       "output_type": "display_data",
-       "png": "iVBORw0KGgoAAAANSUhEUgAAAX0AAAEACAYAAABfxaZOAAAABHNCSVQICAgIfAhkiAAAAAlwSFlz\nAAALEgAACxIB0t1+/AAAIABJREFUeJzt3Xd4FGXXx/Hv2fQCCaGE3qt0pKMSCwhYUB/lsWPhtVBs\nIMUC2LCC4oOAKCIgFiQgRQRUiIL0HnqH0EJLIL3t/f6RDUYEEsgms9k9H6+9dnbqb5fxZPa+Z2bF\nGINSSinPYLM6gFJKqaKjRV8ppTyIFn2llPIgWvSVUsqDaNFXSikPokVfKaU8SJ5FX0T8RGSViGwQ\nkWgRGeYYP0lE9jnGrxeRJrmW+VREdovIRhFpVphvQCmlVP555zWDMSZNRG40xiSLiBfwl4gscEwe\nYIyZmXt+EekK1DLG1BGRNsB4oK3TkyullLpi+WreMcYkOwb9yP5DYXe8lovM3h2Y4lhuFRAiIuEF\nzKmUUsoJ8lX0RcQmIhuA48Cvxpg1jklvO5pwRoqIj2NcJSAm1+JHHOOUUkpZLL9H+nZjTHOgMtBa\nRK4BBhtjGgCtgNLAoMKLqZRSyhnybNPPzRhzTkSigC7GmFGOcRkiMgno75jtCFAl12KVHeP+QUT0\npj9KKXUVjDEXa1rPl/ycvVNGREIcwwFAJ2CHiJR3jBPgLmCLY5E5wKOOaW2BeGNM7CWC68MYhg0b\nZnkGV3noZ6GfhX4Wl38UVH6O9CsAk0XERvYfiR+MMfNF5HcRKUN2Z+5G4BlHIZ8vIt1EZA+QBDxe\n4JRKKaWcIj+nbEYDLS4y/ubLLNO3gLmUUkoVAr0i1wVERERYHcFl6GfxN/0s/qafhfOIM9qIrmrD\nIsaqbSulVHElIpjC7MhVSinlPrToK6WUB9Gir5RSHkSLvlJKeRAt+kop5UG06CullAfRoq+UUh5E\ni75SSnkQLfpKKeVBtOgrpZQH0aKvlFIeRIu+Ukp5EC36SinlQbToK6WUB9Gir5RSHkSLvlJKeRAt\n+kop5UG06CullAfRoq+UUh5Ei75SSnkQLfpKKeVB8iz6IuInIqtEZIOIRIvIMMf46iKyUkR2ich3\nIuLtGO8rIt+LyG4RWSEiVQv7TSillMqfPIu+MSYNuNEY0xxoBnQVkTbA+8BIY0xdIB540rHIk8AZ\nY0wd4BPgg0JJrpRS6orlq3nHGJPsGPQDvAED3AhEOsZPBu5yDHd3vAaYAdzslKRKKaUKzDs/M4mI\nDVgH1AI+A/YC8cYYu2OWw0Alx3AlIAbAGJMlIvEiEmaMOePU5Eopt2S3G5LTMkhNzyQ5LYO09ExS\n0jNIy8j81yM9M5OMzCzSs7KfM7KyyMz653OW3U6mPfu13TGcZbdnP8zfw3Zjx263k+V4thuTPe4f\nj+xxJueZv1+fH8Zkv3aMy/MZA8ZgAC4cDxhzfopTPt98FX1HcW8uIiWBWUD9K9iGXGrC8OHDzw9H\nREQQERFxBatVShWWhOR0TsQnciI+kZPnEolLSCIuKYmzycmcS0kmITWZxLRkktNTSM5IISUzhdTM\nVNKyUkizp5JuTyXDnkamcTxII0vSyCINu6RnP2xpGEnH2DIwtgywpYNXBtiyIMsb7D5g90bsPmC8\nEOOD2H0QvLAZH8R4I8YLwTt7HF6IcTznvJbsZxu27HHihWDL/i9nWGyOeW0Igk28sIkg2BCR7OXP\nT7OByPnhnPGSa/7saYLNljPNhkD2ukQge+z5eUVyD5+fen78yb27ObVvL3CZYnoF8lX0cxhjzolI\nFNAOCBURm+MPQmXgiGO2I0AV4KiIeAElL3WUn7voK6Wcw243xMYlsffYKQ6eOMPh02c4fvYMJxLi\nOJ0UR3xqPAkZ8SRmniXFfpZUzpIu58i0JWD3OYfxSQQMklECW2YwXllBeJsgvAnElyB8JRA/CcLP\nKwB/rwD8vQMI8A6gZGBJAnz8CfTNfgT4+hPo65f98PMjyM+PQD9fAh3PwQG+BPj5EOjnS5C/L4F+\nPgT6+eDv643N5ozy5p5ECvbZ5Fn0RaQMkGGMOSsiAUAn4D1gCXAf8APQE5jtWGSO4/Uqx/TFl1p3\nemI6vsG+BXoDSnkCu91w4Hg8mw8cZfuRI+w/cZzD8ceJTTrO6bRYErJOkiwnSPc5id3vFNh98Eov\njW9mafxNGEG2MIK9QynpW4pS/qWoUaoaYUEhlC0RQpmSJSkXUpLyoSUJL1WCCmElKBnkZ/VbVoVE\nctqLLjmDSGOyO2ZtjscPxph3RKQG8D1QCtgAPGyMyRARP2Aq0Bw4DdxvjDlwkfWa/X8eovr1VZz5\nfpQqlhJT0lm14xBr9xxg29ED7DtzkKNJhziTGUOSVwwZAUcgyxfftIoE2SsQ4lWRMv7lCQ8Kp1JI\nOFVLl6N6ubLUrlCWOpXKEFYywOq3pAqJiGCMuerD/TyLfmEREfPH6A3c8FwzS7avVFFLz8hi6Zb9\n/LF1B5sO72JP3C6Ope8mwWsfmQFH8U6tQHBGTcr4VKNSUHVqlq5K/YpVaFy1Ci1qVya8VJDVb0G5\ngIIW/Stq03e2Q9sSrdy8UoXCbjes2H6IhRuiWbl/Mzvjozlh30Zq0G68UsMJzapHZb96XFOmEQ9W\nvZu29WrRrn41Av19rI6uPIClRT9mf4aVm1eqwOx2w5/R+5m5ajXLD65lX9IG4gM2IFl+hGU0pUZg\nY7rU6soN9V+mU/N6lNOjdWUxa4/0D+utf1TxcupsMt8sWc3P0X+x6cxyTvmtQrL8Cc9sTaOwltzV\n+GXuatOcRjXCrY6q1EVZW/RPameTcm0n45OY+Oty5kYvITohioTATQQlN6Z+QAcea/Ik/71uAtfW\nqZT3ipRyEdY275wLtXLzSv2L3W744c+NTPlrEatOLiIuaBUlk5vRpOSNvH7dWzx+SzvKhARaHVOp\nq2bp2TshxBFvtPAra505l8LHs39jRvQ8djEPW1YADXy60r1hZ57tFkHF0iWsjqjUecX6lM0gEjh6\nKIuSVUIsyaA819HTCbwX+TOzdszksN8iQlKac0P4HfS+5Xa6tKprdTylLqlYn7JZxTeWmLVZNNSi\nr4rA2aRU3p3xC9M2fcth/0WUTelAtxr/YcjdY6lXpYzV8ZQqEpYW/aol4jm0OYuGd1uZQrkzu90w\n6ddVjPz9a3Z4TSckpSl3VH+QYT0+p1bFMKvjKVXkrC36ZZM5tNOe94xKXaHdh08z4JvJLDjxJUYy\niAh9nEn3bqJNA73th/Js1jbvVLQTczDLygjKzUxcuIoRv45ln89sqmfczsgbP6f3bdfpXRuVcrD2\nSL+mN4t/1wu0VMGkpmcyeEokE7d8Qqr3cTqH9Wb+IyO1nV6pi7C26DcI4tCP1pw9pIq/E3FJPPPF\nl8w5OYqgjGr0bjaQtx66E18fL6ujKeWyrG3eaRpGTJIWfXVlDsbG8+SEMSxO/B8VMq7jyy4zeKxz\nK6tjKVUsWFr0K18bzuFMsGdkYdOjM5WHmJNn6Tl2NFEp/6NGZjdm3xvFHW0bWB1LqWLF0qIfEOpH\nqO0ksZszqHBtRSujKBd26mwyD48ZzaKEUdTI7MqiB5dzS4s6VsdSqliytOgDVPE/RczGTC366l/S\nM7J4etzXTIkZRoWsdsz971Jua1Pf6lhKFWuWF/2qoec4tCWT1lYHUS7l3R9+5Y1VL+JnL82ErpE8\neWsbqyMp5RasL/rhaRzao+fqq2yLN+7lockvccprCwOajuSdR7rrOfZKOZH1Rb8qxBywOoWy2umz\nKXQfOYLl6ePoXHoA01+cTskgP6tjKeV2LC/6Ver48ddqPdL3ZO9OX8TQVb0pb1qw6ulNtKqnP0qi\nVGGxvOhXbVSSQ/F6/x1PtOPQKbp8+hxHWMnrLccw9IFuVkdSyu1ZX/RblCUmVY/0Pc1LE39k9M7n\naO73IGte3kLZUP01KqWKQp43vhGRyiKyWES2iki0iPRzjB8mIodFZL3j0SXXMkNEZLeIbBeRzpdb\nf/g1pYk3IaScSir4u1Eub/uhk1R+6V4+2zqUCTfPYu07I7XgK1WE8nO3s0zgJWNMQ6Ad0FdEck6W\nHmWMaeF4LAAQkQZAD6AB0BUYKyKXPP3C5iXU9z/AlgWHC/RGlOsbPm0+jcY0pWJATY6/sYEnb21r\ndSSlPE6ezTvGmOPAccdwoohsB3J62i5WzLsD3xtjMoEDIrIbaA2sutQ2WlQ6wfqFNlo9XO9K86ti\n4PS5ZCJGDGB75nw+vv47nuve0epISnmsK7qvsYhUB5rxdwHvIyIbReRLEcn5zcNKQEyuxY7w9x+J\ni2rRLIv16/XGa+5o5rItVBzekoT0c+x9eZMWfKUslu+OXBEJBmYAzzuO+McCbxpjjIi8DYwEel3J\nxocPHw5ATMpxlu1rC1x/JYsrF2a3Gx7/30SmHhvCk7U+YkLvnly6kU8pdSlRUVFERUU5bX1iTN5H\n2CLiDcwDfjHGjL7I9GrAXGNMExEZDBhjzPuOaQuAYcaYVRcsY3K2nRSbSNnyNs4m+eAT6FPgN6Ws\nFRuXRNt3nuKYfTMz/jud29vonTCVchYRwRhz1YdQ+W3e+QrYlrvgi0j5XNPvAbY4hucA94uIr4jU\nAGoDqy+38qDwYKr7HmXbz/vzn1y5pEXrdlPtzbZ44UPM0FVa8JVyMfk5ZbMD8BBwk4hsyHV65gci\nsllENgIdgRcBjDHbgOnANmA+0Nvk4+tEi4qxrP8ltgBvRVlt6Ddz6TK9A/+p2ofdH07SUzGVckH5\nat4plA3nat4B+Lh7FPv2C//brB19xU1WlqHzO2/zR8IExt30I//XVU/FVKqwFLR5x/IrcnO0uCmU\nGa/pj6QXN6fOJtP8jceJNwdZ23c1zWpVsDqSUuoyXOZI/2zMOSpXFeJTA/Dyc5m/Reoy1u0+wg1j\nu1PO1oANb3xBaLC/1ZGUcntF1ZFb6EKqlKS8z2l2LdTO3OLgh6hNtJnQlg5h97L3wyla8JUqJlym\n6AO0KH+M9T8fszqGysM7PyzkgV860a/eSBa9Plh/5ESpYsS1in7jDNavzrQ6hrqMJ/43kaHre/LZ\nDbP4uFcPq+Mopa6QaxX9iJKs3xdqdQx1EXa74ZY332HqgRHMu/dPnr2tg9WRlFJXwWU6cgFO7T1L\nrdoQlx6MzcfLklzq3zKz7LR89UV2pkexss8CmuoZOkpZxm06cgHK1Aoh1DuRfb/tszqKckhOzaDO\noEfYn7qBHYP+0IKvVDHnUkUfoEX4Edb9fNzqGAqIS0ilxpB7SM5MYN8bC6kWrk1vShV3Llf0r2+e\nxOIlejaI1U7EJVHr9TvwtwWx/71ISocEWB1JKeUELlf0u/aqxC87a2Lsen99q8ScPEudN2+ltHdl\ndr83jUB/vfOpUu7C5Yp+/TvqYCOLbfMPWB3FIx2MjafBiM5U9mnK9vcn4qsd6kq5FZcr+mITutbd\nxy8TYvKeWTnVgePxXPPurdTya0P0e2Pw9nK53UMpVUAu+X9117v9+WVZCatjeJSDsfE0eu9W6gS0\nYcOI0XqVrVJuyqXO08+ReDyRChUMR48KJSoEF3Eyz3P45Dnqj+hETd82bHxXC75SrsytztPPEVw+\nmDZhu1kyZqvVUdxebFwSDd+5jWq+12rBV8oDuGTRB+jSIZFfZqVaHcOtxSemcs0bdxHuW5tNI8Zo\nwVfKA7hs0e/6VBV+2aWnbhaW5NQM6g+9jyBbaba886V22irlIVz2//RrulXHjhc75u62Oorbyci0\nc82rPTF2YceIqXpaplIexGWLvtiErvX38csXh62O4lbsdkPzV54j3n6U7W/+oBdeKeVhXLboA3S7\nJ4B5y/R+L85045tvsC9jOVtenU1YSb21glKexiVP2cyRGpdCpdIpbFydQZWW4UWUzH31GDmGn45+\nyoZ+y2hYvZzVcZRSV8EtT9nM4V8qgPvqbmbq6zutjlLsDfgqksjYd/n10YVa8JXyYHkWfRGpLCKL\nRWSriESLyHOO8aVEZJGI7BSRhSISkmuZT0Vkt4hsFJFmBQnY84VSTF5cRc/iKYD/zVnKqJ3PMq3b\nPDo2rWF1HKWUhfJzpJ8JvGSMaQi0A/qISH1gMPCbMaYesBgYAiAiXYFaxpg6wNPA+IIEbPtUE4yB\nVZO2FWQ1Hmvuym08/9e9vNdqGvdHNLc6jlLKYnkWfWPMcWPMRsdwIrAdqAx0ByY7ZpvseI3jeYpj\n/lVAiIhcdYO82ISeHQ8yedTpq12Fx9q09xh3R3ajV9WPGHhvJ6vjKKVcwBW16YtIdaAZsBIIN8bE\nQvYfBiCnsFcCct8i84hj3FV75K26TN/eiNS4lIKsxqOciEui/Zg76Rjciwl9HrE6jlLKRXjnd0YR\nCQZmAM8bYxJF5MJG9itudB8+fPj54YiICCIiIi46X9W2FWlWagNzhydx3+jrrnQzHic9I4umbz5E\nBe+G/Pr6q1bHUUoVQFRUFFFRUU5bX75O2RQRb2Ae8IsxZrRj3HYgwhgTKyLlgSXGmAYiMt4x/INj\nvh1Ax5xvBbnWmecpm7lNeXYF02fYmHeyTb6X8VQtX+3P3qT1xLy7kOAAX6vjKKWcqKhO2fwK2JZT\n8B3mAI85hh8DZuca/6gjXFsg/sKCfzX+81Yz/jpdjyNrjhZ0VW7t0dET2Jw6j7UDI7XgK6X+Jc8j\nfRHpAPwJRJPdhGOAV4DVwHSgCnAQ6GGMiXcsMwboAiQBjxtj1l9kvVd0pA/wXJMogkrYePevG65o\nOU8xatYSBqy8nwU9ltH52jpWx1FKFYKCHum79BW5F9r3+35adyrJgeMBBJcLLKRkxdPvG/bS+fsO\nfNBmGv3vudnqOEqpQuLWV+ReqObNNehYfhdf911rdRSXEnPyLN2m3sF95YZqwVdKXVaxOtIHWD5+\nM4/0C2FXUmW8fPWWwBmZWVQeeCdlfKqx9f2xVsdRShUyjzrSB2j/TBPK+Scw57XVVkdxCRFvDiXN\nnsjq4aPznlkp5fGKXdEHeOnpJEaOCwSLvqW4iv4TZ7Aq5RuWv/gjQQF6X3ylVN6KZdG/+52WHEkN\nY9UXm62OYpmZf0Xz8e5nmdxtJtdU07tmKqXyp1gWfW8/L/rfc4C3h6ZZHcUSB47Hcf+su3mq6sc8\ndOO1VsdRShUjxa4jN0dqXAp1ysYROfEsrXs2cGIy15aZZafigDup6FeLje9pO75SnsbjOnJz+JcK\n4NX7djN0QJLVUYpUp7feIY14lg//yOooSqliqNgWfYAnJrRlR1x5/hrnGW37b323gD+Tx/Nn3x/1\nB82VUlelWBd93xJ+vP7Ifoa+kml1lEK3bMsBhm3syejrv6dprQpWx1FKFVPFuugDPDq2HQeTShM1\n6l+393Eb55LS6DKxB7eFDqLvHddbHUcpVYwV247c3KY8u4IJ0wJZGt8EsV11/4bLajKoH6fSD3N4\n5Exsbvj+lFL557Edubk9NLo1CRn+zHpljdVRnO6FL6azPWs+KwZP0oKvlCowtyj6Xr5efPT6OQaN\nKkd6YrrVcZxm0bpdfLq3D5Nv+5Fq4aFWx1FKuQG3KPoAnV5pRe2Qk4x7dIXVUZwiPjGV7tN60KPs\nmzx4Ywur4yil3IRbtOnn2Dp7DzfeHcLOPd6UqlnKqesuao0G9eZsxmkOfvS9Nusopc7TNv1cGnav\nzd31d/D2fRutjlIg/SfOYGfWQv4aPEELvlLKqdzqSB8gdstJGjaxsXLhOWp3quH09Re2PzfvJ2Ja\nGyZ1+pmet7SyOo5SysXokf4FwhuVZWCXaJ5/+FSxu/NycmoG3Sbdzx2lhmjBV0oVCrcr+gAv/NCO\nvXGlmft68fqhlZvfeZ1AU5aZL79gdRSllJtyy6LvW8KP/71xhhfeL0/KmRSr4+TLh5G/szptKlEv\nTsLLS9vxlVKFwy2LPkCnIS1pEX6UD/6zyuooedpx6BSDV/ZkROuvuaZaWavjKKXcmNt15OZ2aOVR\nmrf3Z+2SRGp0rFqo27padruhYv/uVA2sx+p3PrQ6jlLKxRV6R66ITBSRWBHZnGvcMBE5LCLrHY8u\nuaYNEZHdIrJdRDpfbTBnqNq2Iv07RdOvx3GX7dR9ePR4EjjK4tfesTqKUsoD5Kd5ZxJw60XGjzLG\ntHA8FgCISAOgB9AA6AqMFRFLG6gHRLZjX3wYMwe5XjPPz6t28H3sUGY8MI3gAF+r4yilPECeRd8Y\nswyIu8ikixXz7sD3xphMY8wBYDfQukAJC8g32JcJIxN5fmRVzh46a2WUf0hITue+7x/igfC36dq6\nntVxlFIeoiAduX1EZKOIfCkiIY5xlYCYXPMccYyz1HV9m9Gt7m5evd11rtTtNGIYJanE1OefsjqK\nUsqDeF/lcmOBN40xRkTeBkYCva50JcOHDz8/HBERQURExFXGydt7PzehYZ00Hvkymja9GhfadvLj\n09l/sCZ9Mpuf36i3WVBKXVZUVBRRUVFOW1++zt4RkWrAXGNMk8tNE5HBgDHGvO+YtgAYZoz5V4N6\nUZy9c6Fv+63gvS9Ks/Z0DXyDrPmN2ZiTZ6nxQVNeazaW4Q91sySDUqr4KqrbMAi52vBFpHyuafcA\nWxzDc4D7RcRXRGoAtQGXuSz2gdFtqVzyLO93X25Zhpvef4G60kULvlLKEnk274jIt0AEUFpEDgHD\ngBtFpBlgBw4ATwMYY7aJyHRgG5AB9C7yw/nLEJvw+ZyKtGjvxz1z9tLwzlpFuv1Bk37iIEs5NNh1\n+haUUp7FrS/OupTxD/7J13PC+OtMA7x8vYpkm1v2x9J0XDPG3RjJU13bF8k2lVLup6DNOx5Z9O2Z\ndm4qs5nuHeN5cXZE4W/PbqjU/y5qBDdk+VsjCn17Sin3pbdWvgo2bxtfRIbxztzG7PntQKFv76mx\nk4nnIAuHDC/0bSml1OV4ZNEHqHNzVV69cwuP/+csWRn2QtvOqu0xfBUzkCl3T6FEoF51q5SylscW\nfYDnf7wOwTD6vqWFsn673dDt8ye5Ofh57rvhX2e7KqVUkfPoom/z8WLSzFBGzGnEjvn7nL7+hz75\nnDSJZ+6gQU5ft1JKXQ2PLvoAtW6uzps9ttCzRzKZqZlOW+8fm/fxw4nX+P7+yfj7Xu2Fz0op5Vwe\nX/QBnvnmekr4pfPBncucsr7MLDt3TXqSriUGcXubBk5Zp1JKOYMWfbLP5vlqXjif/NaQDT/sKvD6\nHv7kczJNKrMGvuSEdEop5Txa9B2qtqvEqP/bwcM9baTEpV71epZGH2D6yaF898BX+PoUzYVfSimV\nXx55cdalGLvh/morqFg2g4/Xd7zi5e12Q+mXbqFd2c7Mf1U7b5VSzqcXZzmR2IRxUQ34cXNdfv9g\n3RUv/+joCWRIAjNf7l8I6ZRSquC06F8grFYpvnrrKI+/Up4zey/2g2EXt2p7DN/GvsY3903Ss3WU\nUi5Lm3cu4cXmURw66c+MQ22QPH7oxG43lO9/G41Ltef3oa8VUUKllCfS5p1C8u6Stuw5XYqJj+d9\nGuez474hgaPMHajt+Eop16ZF/xL8Q/357gcvhkxtwM5fLn217uZ9x/ni0AC+vOMrAv2t+TUupZTK\nL23eycP4B/9kwk9lWXG8Jn4l/f41vfJL91IlqA4r3nrXgnRKKU+jzTuF7OlvrqdqyDmG3LjiX9MG\nT57FCYlm/sBhFiRTSqkrp0U/D2ITvlpah8hNtZk3bM358Qdj4/lwa19GdvySUiX8LUyolFL5p807\n+fTX2E38p18F1q7MonKrCjQY+DQ2bGz9YJzV0ZRSHkR/LrEIjegcxYJVodz15RkGru7Jvpe3ULVc\niNWxlFIeRNv0i9Dg+Tfg5ZfMy8ueZlDjz7TgK6WKHS36V8DmbSPx0VlwrDHXx1SyOo5SSl0xLfpX\nIHJZNOu8JvNFo+d4bGgVYlYdtTqSUkpdkTyLvohMFJFYEdmca1wpEVkkIjtFZKGIhOSa9qmI7BaR\njSLSrLCCF7X0jCx6Rv4fD5Z/myeGRvBi5230uOU06YnpVkdTSql8y8+R/iTg1gvGDQZ+M8bUAxYD\nQwBEpCtQyxhTB3gaGO/ErJZ6ePR4vIwPXz/XC4CX595AmaAUBl633OJkSimVf3kWfWPMMuDC2012\nByY7hic7XueMn+JYbhUQIiLhzolqnTU7jzDj1HCmPTABb6/sj8zmbWPy8rrM2VqT75/Twq+UKh6u\ntk2/nDEmFsAYcxzIKeyVgJhc8x1xjCvW7vq8H9f79/7X792G1Qwlckoy/cbUZctPeyxKp5RS+ees\nG79f1Qn3w4cPPz8cERFBRESEk+I4z6tT53BStrB1wLcXnd78gfqMWvIn9/Sowprd8YRUCy3ihEop\ndxYVFUVUVJTT1pevi7NEpBow1xjTxPF6OxBhjIkVkfLAEmNMAxEZ7xj+wTHfDqBjzreCC9bp8hdn\nHT+TSOV3G/J+u0n0v+emy87bt8kfxJzwY9bh1ti89aQopVThKKqLs8TxyDEHeMwx/BgwO9f4Rx3B\n2gLxFyv4xcXtI4dRzUTkWfABRi1vx+mUQN665Y8iSKaUUlcnP6dsfgssB+qKyCEReRx4D+gkIjuB\nmxyvMcbMB/aLyB7gc6B3oSUvZN9HbWB95jfMe+6jfM3vG+zLjKXl+XJZPX56ZXUhp1NKqauj9965\niPSMLMIGtuO+Gs8w6bknrmjZNV9vpdsT4SyJjKPR3XUKKaFSylPpvXcKwaOfjsfL+PFFn8eueNlW\njzVk1FM7uauHL2f2nHF+OKWUKgA90r/A5n3HaTahMbPujKJ7+4ZXvZ4Brf9kw+5gFhxpjE+g/oyi\nUso59NbKTla9/0NUCKzCirfeK9B6stKz6F55HZXKpjE++jrEdtX/RkopdZ427zjRBzN+47DtL+b0\nf73A6/Ly9eLbdfVYvjec0fcudUI6pZQqOC36DvGJqby2ojevNB1D2dAgp6yzZJUQ5v4WyAez6zJ/\nuJ7Ro5SynjbvONz85ltsj1vP0Y9nOX3dK77cSvenyrHouzM0+289p69fKeU5tHnHCRZv3MuS5NFE\n/t/oQll/u14N+eyFPdzxUAli1hwvlG0opVR+ePyRvt1uKN//dlqWuYH5rw4q1G19dNsSpiyuxNKd\n4YRU1Z8lk1smAAAPs0lEQVRaVEpdOT3SL6AhU37irOxn+ksvFvq2+s+N4Prax7m32R798RWllCU8\nuujHxiUxcusLvH/DWIIDfAt9e2ITRq/tQICfnScbr8aeaS/0bSqlVG4e3bzT9rXBnEg5wr6RU4t0\nu8mnU+hUYzdt68Xz0eobED2FXymVT9q8c5XmrtzG6syJ/NTnwyLfdmDpAOaur8zC6Ap8eFtUkW9f\nKeW5PLLo2+2GR7/vyz2lh9KkZnlLMoTVDmPB0mA+W1SHSY//aUkGpZTn8cii//wX35MmcXzz/LOW\n5qjcqgIL52XwypR6zHh5paVZlFKeweOK/uGT5xi7dwCfdP4Mf19n/Vrk1avfpTrzv4mj98ha/PL2\nOqvjKKXcnMd15F77ykskZMSz68Ovinzbl7NiwmbufKYiM0bF0PGF5lbHUUq5qIJ25Fp/qFuEIpdF\nsyHrG7b222p1lH9p91QTvk/YyL0vVWG2/2baP9PE6khKKTfkMc07drvhiRl9+G+5N2hQtazVcS7q\n5v7NmPLmQe7qXYGVE13vD5NSqvjzmKLfZ8I0MiSJyc89ZXWUy+r62rV8PXQ/d/5fOVZ/tcXqOEop\nN+MRzTuHTpxlwr6BfH7rTHx9vKyOk6duw1vzlVnD7b2qM89E0/rJxlZHUkq5CY/oyG0x5EWSMhPY\n+eGXRbI9Z5k3fC1PvFmNyDHHub63Fn6llHbk5ilyWTQb7dNcsvM2L7cPb8k0v7Xc07c63yWu55aB\nLayOpJQq5ty6TT+n87ZHueEu23mbl05DWjJz9GEeHFyFea/pBVxKqYIpUNEXkQMisklENojIase4\nUiKySER2ishCEbHsxvE5nbdTnnvaqghOcX2/ZsybdIpe79Zk6jPLrI6jlCrGCnqkbwcijDHNjTGt\nHeMGA78ZY+oBi4EhBdzGVTl88hwT9g1k9K1jikXnbV5a92zA4lnnePXLGoy6S+/Vo5S6OgXqyBWR\n/UBLY8zpXON2AB2NMbEiUh6IMsbUv8iyhdqRm33l7Vl2fTix0LZhhUPLD3PrjWl0b3aQd5dHIF5u\n3UKnlLqA1bdWNsBCEVkjIr0c48KNMbEAxpjjQLkCbuOKzfwrmg32qczu915Rb7rQVW1fmaVbwvhj\nezkerrWCtHNpVkdSShUjBT17p4Mx5piIlAUWichOsv8Q5HbJw/nhw4efH46IiCAiIqKAcRydtz/2\n497KxbfzNi9l6pRi8QF/Hmm8kU5VdzBrbVVK1y5ldSylVCGIiooiKirKaetz2nn6IjIMSAR6kd3O\nn9O8s8QY0+Ai8xdK806f8dOYtPMj4j9Y6xZt+Zdjz8hiUPulzN5UjZ/nQZ3ONayOpJQqZJY174hI\noIgEO4aDgM5ANDAHeMwxW09g9tVu40rFnDzL+H0vM/rWsW5f8AFsPl58uCaC/vcf4bouwfz6wQar\nIymlXNxVH+mLSA1gFtnNN97ANGPMeyISBkwHqgAHgR7GmPiLLO/0I/0Wr7xIYsY5t+u8zY8/Rm/k\nvy9VZNCdO3gh8nrEpj+8q5Q7KuiRvtvchiFyWTT3zb2ZrX22um1bfl4OLI2he+cUmlU4zrjVLQks\nE2h1JKWUk1l99o5LsNsNT0T2oYcL3za5KFS/vgrLY6qQhRftqsSw+/dDVkdSSrkYtyj6vcd/QyZJ\nTHHx2yYXhaAyAUzd055nux+jfadAZry03OpISikXUuybd/Yfi6P2x9cwsdNsHuvUOu8FPMjaqdvp\n8UQQXeru56M/WxNYOsDqSEqpAvL45p07P3mN+nKXFvyLaPlIAzbsC+VskhctKx1l04+7rI6klLJY\nsS76U35byzYimfv8CKujuKyQKiWZtr8Dr/Q8yi3/DeOj25aQlZ5ldSyllEWKbfNOekYWpQa25YFa\nffiy72POC+bG9i09whN3nCTDbuOrGSHU61zN6khKqSvksc07j346AW/jz/hnH7U6SrFR8/pKLD7V\nhAduOUWHLsF8dNsSMlMzrY6llCpCxbLob9x7jOknhzK5xzi89S6TV8TmbaPvzJtY9XsSC1aG0Cps\nD6snb7c6llKqiBTLinnnZy/Qzvf/uKt9I6ujFFu1bqzKryebM6DnKbo/EUafhlGc2XPG6lhKqUJW\n7Ir+G9/O55isY+6A162OUuyJTXho3HVs2+OH3eZNg7pZfHb/n9rko5QbK1ZF/0RcEm9t6M2bbcYR\nVlLPOXeWUjVCGRd9Hb9Oj2PmwmCahh5g/rBVGLs1nfxKqcJTrM7eaf3qy5xMPcb+kd8UUipl7IY5\nw9Yx5MNSlPZL5N33bFz3bGOrYymlHDzm7J2vF61hXeYU5vUbZXUUtyY2oftbLYk+V51e957l4X6h\ndCu7mhUTNlsdTSnlBMWi6J9LSuOZBY/Tu+YnNKxe5L++6JG8fL3oOfEGdsaFc0fndB7oHcZNYRv4\n/cP12uyjVDFWLJp3rhv6GnsTtnJk5Exsep94S2QkpfPtcyt595vKBHml8kLPeP77USt8g3ysjqaU\nR3H75p1pi9exPO0LFvQdpwXfQj5BvvSceAPbkqrz5sAkpvzgS/WSp3mj42JiVh21Op5SKp9cuugn\nJKfTa97jPF1tFE1rlbc6jiL74q7bhrfi1zMtWTgjkRNx3jRtF8Ad5Vcze8hK0hPTrY6olLoMl27e\nuXbIAI6m7eHIR7P0KN+FJcUmMn3IBiZGhrAzoSI9Gm3j4b6htH2yEaJXTCvlVG77c4lDv5nHiE19\n2PniBmpVDCvCZKog9kUd4tu39jJtWVWSsvy5p/Ee/tOrFO3/ryFevu7/Y/VKFTa3LPqrtsfQ/uuW\njO04i6e7tS/iZMoZjIFtc/cS+fEhIldW5GhaaW6ttpNut9vo3LcuZeqVtjqiUsWS2xX9lLQMwgdH\n0KH0nfzy2iALkqnCcHDFURaM2cP83/1YEtuA2gFHuPGaE9x0eyAdHqtDaPVQqyMqVSy4VdG32w3X\nvvoSMSnbOT5yvt5B001lJGewZuoOFk8/xZINIayOq0M1v+O0r3GcNq0NLW8L55rba+ITqKeDKnUh\nly36ItIF+ITsM4QmGmPev2D6v4p+x2FvsDphBltfjqJmBf367ykyUjLZHLmb5T/Fsmq9D+uOlOdQ\nenkaBe2ncaU4Gje006h9Sa65uQLlm4Yj2qmvPJhLFn0RsQG7gJuBo8Aa4H5jzI5c8/yj6N824kN+\nOz2Rdf3+oFH1cKdncmVRUVFERERYHcMl5HwWCUfOsWn2AaKXxhMdDdExIexIqES68aFu4BHqlo2j\nZpUMatbxokaTElRtFkblluXxDfa1+i04je4Xf9PP4m8FLfrezgyTS2tgtzHmIICIfA90B3ZcOKPd\nbugx8n8sOjOe5U95XsEH3aFzy/ksSlQqyXW9m3Bd739OP7PnDDsXZ7J7HezfaYj6Q/gqUjiUZONY\nFpS2xVLJ/zQVSyRQoVQaFcplUTbcRrnKvpStGkDpKoGUrlGSsJqh+If6W/Mm80n3i7/pZ+E8hVX0\nKwExuV4fJvsPwT/0Hvctk3Z9CJLJbz1/o1W9yoUUR7mLsNphtKsdRruLTMtKz+LYJjtHt8LRnXDs\nABw7amPLVuHkcjiRIJxOs3EmQzhtt+FFCqG2c4R6JxLik0JJvzRK+GdQIiCTEoFZBAUagoMMgcFC\nYKAQWMJGQJAX/sHe+Ad54R/khV+Qd/Yj2AffIMcjwAufIF98ArzxDvDBJ8BbT1dVLqOwin6+fLvr\nc4a0eZtXe3TFy6adtqpgvHy9qNyqApVbVchzXmM3JJ/K4OxhQ/xhQ/wxQ8IpQ8IZw7kzhqQESEyA\npEQ4EwfJqUJyWvYjLQNSMyElw0Zalo00e/ZzuhEy7JBuhHQjZAIZQAYC2PEiC28y8SYTL+x4Sda/\nnm1i8MKOTeycyYpj+rt78ZIsRMCGQcScfxa46OsLnwFy2gJyxnPBtJxhxxQEc34hwZxfQ/YwF0z7\nx6hcA/x7Wh7+meNvuxKPsHbc6nyuJV9b+kd2T1JYbfptgeHGmC6O14MBk7szVy71r6uUUuqyXLEj\n1wvYSXZH7jFgNfCAMUZ/gVsppSxUKM07xpgsEekLLOLvUza14CullMUsuzhLKaVU0bOk91REuojI\nDhHZJSIeda8FEaksIotFZKuIRIvIc47xpURkkYjsFJGFIhJiddaiICI2EVkvInMcr6uLyErHvvGd\niFh6skFREpEQEflRRLY79o82nrhfiMiLIrJFRDaLyDQR8fWk/UJEJopIrIhszjXukvuBiHwqIrtF\nZKOINMtr/UVe9B0Xbo0BbgUaAg+ISP2izmGhTOAlY0xDoB3Qx/H+BwO/GWPqAYuBIRZmLErPA9ty\nvX4fGGmMqQvEA09aksoao4H5xpgGQFOyr2vxqP1CRCoC/YAWxpgmZDdBP4Bn7ReTyK6PuV10PxCR\nrkAtY0wd4GlgfF4rt+JI//yFW8aYDCDnwi2PYIw5bozZ6BhOBLYDlcn+DCY7ZpsM3GVNwqIjIpWB\nbsCXuUbfBEQ6hicDdxd1LiuISEngemPMJABjTKYx5iweuF8AXkCQ42g+gOyr+m/EQ/YLY8wyIO6C\n0RfuB91zjZ/iWG4VECIil73C1Yqif7ELtypZkMNyIlIdaAasBMKNMbGQ/YcB8IRfgP8YeBmyT5gW\nkdJAnDHG7ph+GKhoUbaiVgM4JSKTHM1dE0QkEA/bL4wxR4GRwCHgCHAWWA/Ee+h+kaPcBftBTmG/\nsJ4eIY96qldEWUREgoEZwPOOI/4Le9TduoddRG4DYh3fenKfc+ypd1PzBloAnxljWgBJZH+l97T9\nIpTso9dqZBf2IKCLpaFc01XvB1YU/SNA1VyvKzvGeQzH19YZwFRjzGzH6Nicr2UiUh44YVW+ItIB\nuFNE9gHfkd2sM5rsr6c5+6Un7RuHgRhjzFrH60iy/wh42n5xC7DPGHPGGJMFzCJ7Xwn10P0ix6X2\ngyNAlVzz5fnZWFH01wC1RaSaiPgC9wNzLMhhpa+AbcaY0bnGzQEecwz3BGZfuJA7Mca8Yoypaoyp\nSfY+sNgY8zCwBLjPMZvbfw45HF/dY0SkrmPUzcBWPGy/ILtZp62I+IuI8Pfn4Gn7hfDPb72594PH\n+Pv9zwEehfN3QojPaQa65IqtOE/fca/90fx94dZ7RR7CIiLSAfgTiCb7K5oBXiH7quXpZP/VPgj0\nMMbEW5WzKIlIR6C/MeZOEalBdud+KWAD8LCjw9/tiUhTsju1fYB9wONkd2p61H4hIsPIPhDIIHsf\n6EX2EaxH7Bci8i0QAZQGYoFhwE/Aj1xkPxCRMWQ3gSUBjxtj1l92/XpxllJKeQ7tyFVKKQ+iRV8p\npTyIFn2llPIgWvSVUsqDaNFXSikPokVfKaU8iBZ9pZTyIFr0lVLKg/w/remdRNiDNesAAAAASUVO\nRK5CYII=\n",
-       "text": [
-        "<matplotlib.figure.Figure at 0x7fab5538d8d0>"
-       ]
-      }
-     ],
-     "prompt_number": 10
-    },
-    {
-     "cell_type": "code",
-     "collapsed": false,
-     "input": [],
-     "language": "python",
-     "metadata": {},
-     "outputs": [],
-     "prompt_number": 10
-=======
  "cells": [
   {
    "cell_type": "code",
@@ -482,7 +178,6 @@
       "\u001b[0;32m<ipython-input-10-047376d1cb74>\u001b[0m in \u001b[0;36m<module>\u001b[0;34m()\u001b[0m\n\u001b[0;32m----> 1\u001b[0;31m \u001b[0mplt\u001b[0m\u001b[0;34m.\u001b[0m\u001b[0mplot\u001b[0m\u001b[0;34m(\u001b[0m\u001b[0mdresults\u001b[0m\u001b[0;34m[\u001b[0m\u001b[0;36m0\u001b[0m\u001b[0;34m]\u001b[0m\u001b[0;34m[\u001b[0m\u001b[0;34m:\u001b[0m\u001b[0;34m,\u001b[0m\u001b[0;36m0\u001b[0m\u001b[0;34m]\u001b[0m\u001b[0;34m,\u001b[0m\u001b[0mdresults\u001b[0m\u001b[0;34m[\u001b[0m\u001b[0;36m0\u001b[0m\u001b[0;34m]\u001b[0m\u001b[0;34m[\u001b[0m\u001b[0;34m:\u001b[0m\u001b[0;34m,\u001b[0m\u001b[0;36m1\u001b[0m\u001b[0;34m]\u001b[0m\u001b[0;34m,\u001b[0m\u001b[0;34m'-r'\u001b[0m\u001b[0;34m,\u001b[0m \u001b[0mlabel\u001b[0m\u001b[0;34m=\u001b[0m\u001b[0;34m'Substrate'\u001b[0m\u001b[0;34m)\u001b[0m\u001b[0;34m\u001b[0m\u001b[0m\n\u001b[0m\u001b[1;32m      2\u001b[0m \u001b[0mplt\u001b[0m\u001b[0;34m.\u001b[0m\u001b[0mplot\u001b[0m\u001b[0;34m(\u001b[0m\u001b[0mdresults\u001b[0m\u001b[0;34m[\u001b[0m\u001b[0;36m0\u001b[0m\u001b[0;34m]\u001b[0m\u001b[0;34m[\u001b[0m\u001b[0;34m:\u001b[0m\u001b[0;34m,\u001b[0m\u001b[0;36m0\u001b[0m\u001b[0;34m]\u001b[0m\u001b[0;34m,\u001b[0m\u001b[0mdresults\u001b[0m\u001b[0;34m[\u001b[0m\u001b[0;36m0\u001b[0m\u001b[0;34m]\u001b[0m\u001b[0;34m[\u001b[0m\u001b[0;34m:\u001b[0m\u001b[0;34m,\u001b[0m\u001b[0;36m4\u001b[0m\u001b[0;34m]\u001b[0m\u001b[0;34m,\u001b[0m\u001b[0;34m'-b'\u001b[0m\u001b[0;34m,\u001b[0m \u001b[0mlabel\u001b[0m\u001b[0;34m=\u001b[0m\u001b[0;34m'Product'\u001b[0m\u001b[0;34m)\u001b[0m\u001b[0;34m\u001b[0m\u001b[0m\n\u001b[1;32m      3\u001b[0m \u001b[0mplt\u001b[0m\u001b[0;34m.\u001b[0m\u001b[0mplot\u001b[0m\u001b[0;34m(\u001b[0m\u001b[0mdresults\u001b[0m\u001b[0;34m[\u001b[0m\u001b[0;36m0\u001b[0m\u001b[0;34m]\u001b[0m\u001b[0;34m[\u001b[0m\u001b[0;34m:\u001b[0m\u001b[0;34m,\u001b[0m\u001b[0;36m0\u001b[0m\u001b[0;34m]\u001b[0m\u001b[0;34m,\u001b[0m\u001b[0mresults\u001b[0m\u001b[0;34m[\u001b[0m\u001b[0;36m0\u001b[0m\u001b[0;34m]\u001b[0m\u001b[0;34m[\u001b[0m\u001b[0;34m:\u001b[0m\u001b[0;34m,\u001b[0m\u001b[0;36m1\u001b[0m\u001b[0;34m]\u001b[0m\u001b[0;34m,\u001b[0m\u001b[0;34m'-r'\u001b[0m\u001b[0;34m,\u001b[0m \u001b[0mlabel\u001b[0m\u001b[0;34m=\u001b[0m\u001b[0;34m'Substrate'\u001b[0m\u001b[0;34m)\u001b[0m\u001b[0;34m\u001b[0m\u001b[0m\n\u001b[1;32m      4\u001b[0m \u001b[0mplt\u001b[0m\u001b[0;34m.\u001b[0m\u001b[0mplot\u001b[0m\u001b[0;34m(\u001b[0m\u001b[0mdresults\u001b[0m\u001b[0;34m[\u001b[0m\u001b[0;36m0\u001b[0m\u001b[0;34m]\u001b[0m\u001b[0;34m[\u001b[0m\u001b[0;34m:\u001b[0m\u001b[0;34m,\u001b[0m\u001b[0;36m0\u001b[0m\u001b[0;34m]\u001b[0m\u001b[0;34m,\u001b[0m\u001b[0mresults\u001b[0m\u001b[0;34m[\u001b[0m\u001b[0;36m0\u001b[0m\u001b[0;34m]\u001b[0m\u001b[0;34m[\u001b[0m\u001b[0;34m:\u001b[0m\u001b[0;34m,\u001b[0m\u001b[0;36m4\u001b[0m\u001b[0;34m]\u001b[0m\u001b[0;34m,\u001b[0m\u001b[0;34m'-b'\u001b[0m\u001b[0;34m,\u001b[0m \u001b[0mlabel\u001b[0m\u001b[0;34m=\u001b[0m\u001b[0;34m'Product'\u001b[0m\u001b[0;34m)\u001b[0m\u001b[0;34m\u001b[0m\u001b[0m\n\u001b[1;32m      5\u001b[0m \u001b[0mplt\u001b[0m\u001b[0;34m.\u001b[0m\u001b[0mplot\u001b[0m\u001b[0;34m(\u001b[0m\u001b[0;34m[\u001b[0m\u001b[0;36m0\u001b[0m\u001b[0;34m]\u001b[0m\u001b[0;34m,\u001b[0m\u001b[0;34m[\u001b[0m\u001b[0;36m11\u001b[0m\u001b[0;34m]\u001b[0m\u001b[0;34m)\u001b[0m\u001b[0;34m\u001b[0m\u001b[0m\n",
       "\u001b[0;31mKeyError\u001b[0m: 0"
      ]
->>>>>>> 9491c87e
     }
    ],
    "source": [

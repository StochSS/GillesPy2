import gillespy2
from .gillespySolver import GillesPySolver
import random
import math
import numpy as np
import heapq

try:
    import pyximport; pyximport.install(setup_args={'include_dirs': np.get_include()})
    from .cython_ssa_solver import CythonSSASolver
    can_use_cython = True
except Exception as e:
    print("Unable to use Cython optimized SSA:\nError:{0}".format(e))
    can_use_cython = False
<<<<<<< HEAD
    
class OptimizedSSASolver(GillesPySolver):
    """ TODO
    """
    name ="OptimizedSSASolver"
    use_cython = True
=======

class OptimizedSSASolver(GillesPySolver):
    """ TODO
    """

    def __init__(self, use_cython=True):
        self.use_cython = use_cython
        self.name = "OptimizedSSASolver"
        if can_use_cython and self.use_cython:
            self.name = "CythonSSASolver"
>>>>>>> 60d2c485
    
    def format_trajectories(simulation_data):
        out_data = []
        sorted_keys = sorted(simulation_data[0])
        sorted_keys.remove('time')
        for trajectory in simulation_data:
            columns = [np.vstack((trajectory['time'].T))]
            for column in sorted_keys:
                columns.append(np.vstack((trajectory[column].T)))
            out_array = np.hstack(columns)
            out_data.append(out_array)
        return out_data

    def run(self, model, t=20, number_of_trajectories=1,
            increment=0.05, seed=None, debug=False, show_labels=False,stochkit_home=None):
        if self.use_cython and can_use_cython:
            solver = CythonSSASolver()
            return solver.run(model, t, number_of_trajectories, increment, seed, debug, show_labels)
        #create mapping of species dictionary to array indices
        species = list(model.listOfSpecies.keys())
        number_species = len(species)

        #create numpy array for timeline
        timeline = np.linspace(0, t, (t//increment+1))
        
        #create numpy matrix to mark all state data of time and species
        trajectory_base = np.empty((number_of_trajectories,timeline.size, number_species+1))
        
        #copy time values to all trajectory row starts
        trajectory_base[:,:,0] = timeline
        #copy initial populations to base
        for i in range(number_species):
            trajectory_base[:, 0, i+1] = model.listOfSpecies[species[i]].initial_value 
        #create dictionary of all constant parameters for propensity evaluation
        parameters = {'vol' : model.volume}
        for paramName, param in model.listOfParameters.items():
            parameters[paramName] = param.value
        
        #create mapping of reaction dictionary to array indices
        reactions = list(model.listOfReactions.keys())
        number_reactions = len(reactions)
        propensity_functions = [r.propensity_function for r in model.listOfReactions.values()]
        #create an array mapping reactions to species modified
        species_changes = np.zeros((number_reactions, number_species))
        #pre-evaluate propensity equations from strings:
        for i in range(number_reactions):
            #replace all references to species with array indices
            for j in range(number_species):
                species_changes[i][j] = model.listOfReactions[reactions[i]].products.get(model.listOfSpecies[species[j]],0) - model.listOfReactions[reactions[i]].reactants.get(model.listOfSpecies[species[j]], 0)
                propensity_functions[i] = propensity_functions[i].replace(species[j], 'x[{0}]'.format(j))
            propensity_functions[i] = eval('lambda x:'+propensity_functions[i], parameters)
        #begin simulating each trajectory
        self.simulation_data = []
        for trajectory_num in range(number_of_trajectories):
            #copy initial state data
            trajectory = trajectory_base[trajectory_num]
            entry_count = 1
            current_time = 0
            current_state = np.copy(trajectory[0,1:])
            propensity_sums = np.zeros(number_reactions)
            #calculate initial propensity sums
            while entry_count < timeline.size:
                #determine next reaction
                for i in range(number_reactions):
                    propensity_sums[i] = propensity_functions[i](current_state)
                propensity_sum = np.sum(propensity_sums)
                #if no more reactions, quit
                if propensity_sum <= 0:
                    trajectory[entry_count:,1:] = current_state
                    entry_count = timeline.size
                    break
                cumulative_sum = random.uniform(0, propensity_sum)
                current_time += -math.log(random.random()) / propensity_sum
                #determine time passed in this reaction
                while entry_count < timeline.size and timeline[entry_count] <= current_time:
                    trajectory[entry_count,1:] = current_state
                    entry_count += 1
                for potential_reaction in range(number_reactions):
                    cumulative_sum -= propensity_sums[potential_reaction]
                    if cumulative_sum <= 0:
                            current_state += species_changes[potential_reaction]
                            #recompute propensities as needed
                            for i in range(number_reactions):
                                propensity_sums[i] = propensity_functions[i](current_state)
                            break
            if show_labels:
                data = {}
                data['time'] = timeline
                for i in range(number_species):
                    data[species[i]] = trajectory[:,i]
                self.simulation_data.append(data)
            else:
                self.simulation_data.append(trajectory)
        return self.simulation_data

        
    def get_trajectories(self, outdir, debug=False, show_labels=False):
        pass<|MERGE_RESOLUTION|>--- conflicted
+++ resolved
@@ -12,14 +12,6 @@
 except Exception as e:
     print("Unable to use Cython optimized SSA:\nError:{0}".format(e))
     can_use_cython = False
-<<<<<<< HEAD
-    
-class OptimizedSSASolver(GillesPySolver):
-    """ TODO
-    """
-    name ="OptimizedSSASolver"
-    use_cython = True
-=======
 
 class OptimizedSSASolver(GillesPySolver):
     """ TODO
@@ -30,7 +22,6 @@
         self.name = "OptimizedSSASolver"
         if can_use_cython and self.use_cython:
             self.name = "CythonSSASolver"
->>>>>>> 60d2c485
     
     def format_trajectories(simulation_data):
         out_data = []

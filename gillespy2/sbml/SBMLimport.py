import os
import gillespy2
import numpy


def convert(filename, model_name=None, gillespy_model=None):
    try:
        import libsbml
    except ImportError:
        raise ImportError('libsbml is required to convert SBML files for GillesPy.')

    document = libsbml.readSBML(filename)
    errors = []
    error_count = document.getNumErrors()
    if error_count > 0:
        for i in range(error_count):
            error = document.getError(i)
            converter_code = 0
            converter_code = -10

            errors.append(["SBML {0}, code {1}, line {2}: {3}".format(error.getSeverityAsString(), error.getErrorId(),
                                                                      error.getLine(), error.getMessage()),
                           converter_code])
    if min([code for error, code in errors] + [0]) < 0:
        return None, errors
    model = document.getModel()
    if model_name is None:
        model_name = model.getName()
    if gillespy_model is None:
        gillespy_model = gillespy2.Model(name=model_name)
    gillespy_model.units = "concentration"
    for i in range(model.getNumSpecies()):
        species = model.getSpecies(i)
        if species.getId() == 'EmptySet':
            errors.append([
                              "EmptySet species detected in model on line {0}. EmptySet is not an explicit species in "
                              "gillespy".format(
                                  species.getLine()), 0])
            continue
        name = species.getId()
        if species.isSetInitialAmount():
<<<<<<< HEAD
            value = species.getInitialAmount()
=======

>>>>>>> 4ac1e086
            value = int(species.getInitialAmount())
            mode = 'dynamic'
        elif species.isSetInitialConcentration():
            value = species.getInitialConcentration()
            mode = 'continuous'
        else:
            rule = model.getRule(species.getId())
            if rule:
                msg = ""
                if rule.isAssignment():
                    msg = "assignment "
                elif rule.isRate():
                    msg = "rate "
                elif rule.isAlgebraic():
                    msg = "algebraic "

                msg += "rule"

                errors.append([
                                  "Species '{0}' does not have any initial conditions. Associated {1} '{2}' found, "
                                  "but {1}s are not supported in gillespy. Assuming initial condition 0".format(
                                      species.getId(), msg, rule.getId()), 0])
            else:
                errors.append([
                                  "Species '{0}' does not have any initial conditions or rules. Assuming initial "
                                  "condition 0".format(
                                      species.getId()), 0])

            value = 0

        is_negative = value < 0.0
        gillespy_species = gillespy2.Species(name=name, initial_value=value, allow_negative_populations= is_negative, mode=mode)
        gillespy_model.add_species([gillespy_species])

    for i in range(model.getNumParameters()):
        parameter = model.getParameter(i)
        name = parameter.getId()
        value = parameter.getValue()

        gillespy_parameter = gillespy2.Parameter(name=name, expression=value)
        gillespy_model.add_parameter([gillespy_parameter])

    for i in range(model.getNumCompartments()):
        compartment = model.getCompartment(i)
        name = compartment.getId()
        value = compartment.getSize()

        gillespy_parameter = gillespy2.Parameter(name=name, expression=value)
        gillespy_model.add_parameter([gillespy_parameter])

    # local parameters
    for i in range(model.getNumReactions()):
        reaction = model.getReaction(i)
        kinetic_law = reaction.getKineticLaw()

        for j in range(kinetic_law.getNumParameters()):
            parameter = kinetic_law.getParameter(j)
            name = parameter.getId()
            value = parameter.getValue()
            gillespy_parameter = gillespy2.Parameter(name=name, expression=value)
            gillespy_model.add_parameter([gillespy_parameter])

    # reactions
    for i in range(model.getNumReactions()):
        reaction = model.getReaction(i)
        name = reaction.getId()

        reactants = {}
        products = {}

        for j in range(reaction.getNumReactants()):
            species = reaction.getReactant(j)

            if species.getSpecies() == "EmptySet":
                errors.append([
                                  "EmptySet species detected as reactant in reaction '{0}' on line {1}. EmptySet is "
                                  "not an explicit species in gillespy".format(
                                      reaction.getId(), species.getLine()), 0])
            else:
                reactants[species.getSpecies()] = species.getStoichiometry()

        # get products
        for j in range(reaction.getNumProducts()):
            species = reaction.getProduct(j)

            if species.getSpecies() == "EmptySet":
                errors.append([
                                  "EmptySet species detected as product in reaction '{0}' on line {1}. EmptySet is "
                                  "not an explicit species in gillespy".format(
                                      reaction.getId(), species.getLine()), 0])
            else:
                products[species.getSpecies()] = species.getStoichiometry()

        # propensity
        kinetic_law = reaction.getKineticLaw()
        propensity = kinetic_law.getFormula()

        gillespy_reaction = gillespy2.Reaction(name=name, reactants=reactants, products=products,
                                             propensity_function=propensity)

        gillespy_model.add_reaction([gillespy_reaction])

    for i in range(model.getNumRules()):
        rule = model.getRule(i)

        t = []

        if rule.isCompartmentVolume():
            t.append('compartment')
        if rule.isParameter():
            t.append('parameter')
        elif rule.isAssignment():
            t.append('assignment')
        elif rule.isRate():
            t.append('rate')
        elif rule.isAlgebraic():
            t.append('algebraic')

        if len(t) > 0:
            t[0] = t[0].capitalize()

            msg = ", ".join(t)
            msg += " rule"
        else:
            msg = "Rule"

        errors.append(["{0} '{1}' found on line '{2}' with equation '{3}'. gillespy does not support SBML Rules".format(
            msg, rule.getId(), rule.getLine(), libsbml.formulaToString(rule.getMath())), -5])

    for i in range(model.getNumCompartments()):
        compartment = model.getCompartment(i)

        errors.append([
                          "Compartment '{0}' found on line '{1}' with volume '{2}' and dimension '{3}'. gillespy "
                          "assumes a single well-mixed, reaction volume".format(
                              compartment.getId(), compartment.getLine(), compartment.getVolume(),
                              compartment.getSpatialDimensions()), -5])

    for i in range(model.getNumConstraints()):
        constraint = model.getConstraint(i)

        errors.append([
                          "Constraint '{0}' found on line '{1}' with equation '{2}'. gillespy does not support SBML "
                          "Constraints".format(
                              constraint.getId(), constraint.getLine(), libsbml.formulaToString(constraint.getMath())),
                          -5])

    for i in range(model.getNumEvents()):
        event = model.getEvent(i)

        errors.append([
                          "Event '{0}' found on line '{1}' with trigger equation '{2}'. gillespy does not support "
                          "SBML Events".format(
                              event.getId(), event.getLine(), libsbml.formulaToString(event.getTrigger().getMath())),
                          -5])

    for i in range(model.getNumFunctionDefinitions()):
        function = model.getFunctionDefinition(i)

        errors.append([
                          "Function '{0}' found on line '{1}' with equation '{2}'. gillespy does not support SBML "
                          "Function Definitions".format(
                              function.getId(), function.getLine(), libsbml.formulaToString(function.getMath())), -5])

    return gillespy_model, errors


<|MERGE_RESOLUTION|>--- conflicted
+++ resolved
@@ -39,11 +39,6 @@
             continue
         name = species.getId()
         if species.isSetInitialAmount():
-<<<<<<< HEAD
-            value = species.getInitialAmount()
-=======
-
->>>>>>> 4ac1e086
             value = int(species.getInitialAmount())
             mode = 'dynamic'
         elif species.isSetInitialConcentration():

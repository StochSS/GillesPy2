--- conflicted
+++ resolved
@@ -5,13 +5,9 @@
 # @website https://github.com/StochSS/GillesPy2
 # =============================================================================
 
-<<<<<<< HEAD
-__version__      = '1.5.5'
-=======
 
 __version__      = '1.6.0'
 
->>>>>>> d4267857
 __title__        = 'GillesPy2'
 __description__  = 'Python interface for Gillespie-style biochemical simulations'
 __url__          = 'https://github.com/StochSS/GillesPy2'

# =============================================================================
# @file    __version__.py
# @brief   GillesPy2 version info
# @license Please see the file named LICENSE in the project directory
# @website https://github.com/StochSS/GillesPy2
# =============================================================================

<<<<<<< HEAD
__version__      = '1.5.9'
=======
__version__      = '1.5.8'
>>>>>>> 2275efd5
__title__        = 'GillesPy2'
__description__  = 'Python interface for Gillespie-style biochemical simulations'
__url__          = 'https://github.com/StochSS/GillesPy2'
__download_url__ = 'https://pypi.org/project/gillespy2/#files'
__author__       = 'See AUTHORS'
__email__        = 'bdrawert@unca.edu'
__license__      = 'GPL'
__copyright__    = 'Copyright (C) 2017-2020'<|MERGE_RESOLUTION|>--- conflicted
+++ resolved
@@ -5,11 +5,9 @@
 # @website https://github.com/StochSS/GillesPy2
 # =============================================================================
 
-<<<<<<< HEAD
+
 __version__      = '1.5.9'
-=======
-__version__      = '1.5.8'
->>>>>>> 2275efd5
+
 __title__        = 'GillesPy2'
 __description__  = 'Python interface for Gillespie-style biochemical simulations'
 __url__          = 'https://github.com/StochSS/GillesPy2'

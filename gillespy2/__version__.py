--- conflicted
+++ resolved
@@ -5,10 +5,6 @@
 # @website https://github.com/StochSS/GillesPy2
 # =============================================================================
 
-<<<<<<< HEAD
-
-=======
->>>>>>> fbaca293
 __version__      = '1.5.6'
 __title__        = 'GillesPy2'
 __description__  = 'Python interface for Gillespie-style biochemical simulations'

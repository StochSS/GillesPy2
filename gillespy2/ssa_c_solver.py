import gillespy2
from .gillespySolver import GillesPySolver
import os #for getting directories for C++ files
import shutil #for deleting/copying files
import subprocess #For calling make and executing c solver
import inspect #for finding the Gillespy2 module path
import tempfile #for temporary directories
import numpy as np
import math

GILLESPY_PATH = os.path.dirname(inspect.getfile(gillespy2))
GILLESPY_C_DIRECTORY = os.path.join(GILLESPY_PATH, 'c_base/')


def copy_files(destination):
    src_files = os.listdir(GILLESPY_C_DIRECTORY)
    for src_file in src_files:
        src_file = os.path.join(GILLESPY_C_DIRECTORY, src_file)
        if os.path.isfile(src_file):
            shutil.copy(src_file, destination)


def write_constants(outfile, model, reactions, species):
    #Write mandatory constants
<<<<<<< HEAD
    outfile.write("""
const uint number_trajectories = {0};
const uint number_timesteps = {1};
const double end_time = {2};
const double vol = {3};
int random_seed;
""".format(number_of_trajectories, number_timesteps, t, model.volume))
    #Write seed
    if isinstance(seed, int):
        outfile.write("random_seed = {};\nseed_time = false;\n".format(seed))        
    outfile.write("std :: string s_names[] = {")
=======
    outfile.write("const double vol = {};\n".format(model.volume))
    outfile.write("std :: string s_names[] = {");
>>>>>>> f9af3da7
    if len(species) > 0:
        #Write model species names.
        for i in range(len(species)-1):
            outfile.write('"{}", '.format(species[i]))
        outfile.write('"{}"'.format(species[-1]))
        outfile.write("};\nuint populations[] = {")
        #Write initial populations.
        for i in range(len(species)-1):
            outfile.write('{}, '.format(model.listOfSpecies[species[i]].initial_value))
        outfile.write('{}'.format(model.listOfSpecies[species[-1]].initial_value))
        outfile.write("};\n")
    if len(reactions) > 0:
        #Write reaction names
        outfile.write("std :: string r_names[] = {")
        for i in range(len(reactions)-1):
            outfile.write('"{}", '.format(reactions[i]))
        outfile.write('"{}"'.format(reactions[-1]))
        outfile.write("};\n")
    for param in model.listOfParameters:
        outfile.write("const double {0} = {1};\n".format(param, model.listOfParameters[param].value))


def write_propensity(outfile, model, reactions, species):
    for i in range(len(reactions)):
        propensity_function = model.listOfReactions[reactions[i]].propensity_function
        #Replace species references with array references
        for j in range(len(species)):
            propensity_function = propensity_function.replace(species[j], "state[{}]".format(j))
        #Write switch statement case for reaction
        outfile.write("""
        case {0}:
            return {1};
        """.format(i, propensity_function))


def write_reactions(outfile, model, reactions, species):
    for i in range(len(reactions)):
        reaction = model.listOfReactions[reactions[i]]
        for j in range(len(species)):
            change = (reaction.products.get(model.listOfSpecies[species[j]], 0)) - (reaction.reactants.get(model.listOfSpecies[species[j]], 0))
            if change != 0:
                outfile.write("model.reactions[{0}].species_change[{1}] = {2};\n".format(i, j, change))


def parse_output(results, number_of_trajectories, number_timesteps, number_species):
    trajectory_base = np.empty((number_of_trajectories, number_timesteps, number_species+1))
    for timestep in range(number_timesteps):
        values = results[timestep].split(" ")
        trajectory_base[:, timestep, 0] = float(values[0])
        index = 1
        for trajectory in range(number_of_trajectories):
            for species in range(number_species):
                trajectory_base[trajectory, timestep, 1 + species] = float(values[index+species])
            index += number_species
    return trajectory_base


def parse_binary_output(results_buffer, number_of_trajectories, number_timesteps, number_species):
    trajectory_base = np.empty((number_of_trajectories, number_timesteps, number_species+1))
    step_size = number_species * number_of_trajectories + 1 #1 for timestep
    data = np.frombuffer(results_buffer, dtype=np.float64)
    assert(len(data) == (number_of_trajectories*number_timesteps*number_species + number_timesteps))
    for timestep in range(number_timesteps):
        index = step_size * timestep
        trajectory_base[:, timestep, 0] = data[index]
        index += 1
        for trajectory in range(number_of_trajectories):
            for species in range(number_species):
                trajectory_base[trajectory, timestep, 1 + species] = data[index + species]
            index += number_species
    return trajectory_base

class SSACSolver(GillesPySolver):
    """TODO"""
    def __init__(self, model, output_directory=None, delete_directory=True):
        super(SSACSolver, self).__init__()
        self.compiled = False
        self.model = model
        #Create constant, ordered lists for reactions/species
        self.reactions = list(self.model.listOfReactions.keys())
        self.species = list(self.model.listOfSpecies.keys())
        self.delete_directory = delete_directory
        
        if isinstance(output_directory, str):
            output_directory = os.path.abspath(output_directory)
            
        if isinstance(output_directory, str) and not os.path.isfile(output_directory):
            self.output_directory = output_directory
            if not os.path.isdir(output_directory):
                #set up directory if needed
                os.makedirs(self.output_directory)
        else:
            #Set up temporary directory
            self.temporary_directory = tempfile.TemporaryDirectory()
            self.delete_directory = True
            self.output_directory = self.temporary_directory.name
        #copy files to directory
        copy_files(self.output_directory)
        #write template file
        self.write_template()
        #compile file
        self.compile()
        
    def __del__(self):
        if self.delete_directory and os.path.isdir(self.output_directory):
            shutil.rmtree(self.output_directory)
        
    def write_template(self, template_file='SimulationTemplate.cpp'):
        #Open up template file for reading.
        with open(os.path.join(self.output_directory, template_file), 'r') as template:
            #Write simulation C++ file.
            template_keyword = "__DEFINE_"
            #Use same lists of model's species and reactions to maintain order
            with open(os.path.join(self.output_directory, 'UserSimulation.cpp'), 'w') as outfile:
                for line in template:
                    if line.startswith(template_keyword):
                        line = line[len(template_keyword):]
                        if line.startswith("CONSTANTS"):
                            write_constants(outfile, self.model, self.reactions, self.species)
                        if line.startswith("PROPENSITY"):
                            write_propensity(outfile, self.model, self.reactions, self.species)
                        if line.startswith("REACTIONS"):
                            write_reactions(outfile, self.model, self.reactions, self.species)
                    else:
                        outfile.write(line)
    def compile(self):
        #Use makefile.
        cleaned = subprocess.run(["make", "-C", self.output_directory, 'cleanSimulation'], stdout=subprocess.PIPE)
        built = subprocess.run(["make", "-C", self.output_directory, 'UserSimulation'], stdout=subprocess.PIPE, stderr=subprocess.PIPE)
        #Use makefile.        
        if built.returncode == 0:
            self.compiled = True
        else:
            print("Error encountered while compiling file:\nReturn code: {0}.\nError:\n{1}\n".format(built.returncode, built.stderr))
            
    def run(self, model, t=20, number_of_trajectories=1,
            increment=0.05, seed=None, debug=False, show_labels=False, stochkit_home=None):
        self.simulation_data = None
        number_timesteps = int(t//increment + 1)
        if self.compiled:
            #Execute simulation.
            args = [os.path.join(self.output_directory, 'UserSimulation'), '-trajectories', str(number_of_trajectories), '-timesteps', str(number_timesteps), '-end', str(t)]
            if isinstance(seed, int):
                args.append('-seed')
                args.append(str(seed))
                
            simulation = subprocess.run(args, stdout=subprocess.PIPE, stderr=subprocess.PIPE)
            #Parse/return results.
            if simulation.returncode == 0:
                trajectory_base = parse_binary_output(simulation.stdout, number_of_trajectories, number_timesteps, len(self.species))
                #Format results
                if show_labels:
                    self.simulation_data = []
                    for trajectory in range(number_of_trajectories):
                        data = {}
                        data['time'] = trajectory_base[trajectory,:,0]
                        for i in range(len(self.species)):
                            data[self.species[i]] = trajectory_base[trajectory, :, i]
                        self.simulation_data.append(data)
                else:
                    self.simulation_data = trajectory_base
            else:
                print("Error encountered while running simulation C++ file:\nReturn code: {0}.\nError:\n{1}\n".format(simulation.returncode, simulation.stderr))
        return self.simulation_data
<|MERGE_RESOLUTION|>--- conflicted
+++ resolved
@@ -22,22 +22,8 @@
 
 def write_constants(outfile, model, reactions, species):
     #Write mandatory constants
-<<<<<<< HEAD
-    outfile.write("""
-const uint number_trajectories = {0};
-const uint number_timesteps = {1};
-const double end_time = {2};
-const double vol = {3};
-int random_seed;
-""".format(number_of_trajectories, number_timesteps, t, model.volume))
-    #Write seed
-    if isinstance(seed, int):
-        outfile.write("random_seed = {};\nseed_time = false;\n".format(seed))        
-    outfile.write("std :: string s_names[] = {")
-=======
     outfile.write("const double vol = {};\n".format(model.volume))
     outfile.write("std :: string s_names[] = {");
->>>>>>> f9af3da7
     if len(species) > 0:
         #Write model species names.
         for i in range(len(species)-1):

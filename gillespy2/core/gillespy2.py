"""
A simple toolkit for creating and simulating discrete stochastic models in
python.

This serves primarily as a python wrapper for the C-based solvers within
StochKit2. The gillespy.Model class provides nearly all of the functionality
present in this project.

This version is updated (4/2017) to contain documentation in a more reasonable
format. This does not necessarily mean it is perfect, but it is certainly an
improvement over the original.

"""
from __future__ import division
from collections import OrderedDict
from gillespy2.core.results import results,ensemble_results
from gillespy2.core.gillespySolver import GillesPySolver
from gillespy2.core.gillespyError import *
import numpy as np

try:
    import lxml.etree as eTree

    no_pretty_print = False

except:
    import xml.etree.ElementTree as eTree
    import xml.dom.minidom
    import re
    no_pretty_print = True


def import_SBML(filename, name=None, gillespy_model=None):
    """
    SBML to GillesPy model converter. NOTE: non-mass-action rates
    in terms of concentrations may not be converted for population
    simulation. Use caution when importing SBML.

    Attributes
    ----------
    filename : str
        Path to the SBML file for conversion.
    name : str
        Name of the resulting model.
    gillespy_model : gillespy.Model
        If desired, the SBML model may be added to an existing GillesPy model.
    """

    try:
        from gillespy2.sbml.SBMLimport import convert
    except ImportError:
        raise ImportError('SBML conversion not imported successfully')

    return convert(filename, model_name=name, gillespy_model=gillespy_model)


class Model(object):
    # reserved names for model species/parameter names, volume, and operators.
    reserved_names = ['vol']
    special_characters = ['[', ']', '+', '-', '*', '/', '.', '^']

    """
    Representation of a well mixed biochemical model. Contains reactions,
    parameters, species.

    Attributes
    ----------
    name : str
        The name of the model, or an annotation describing it.
    population : bool
        The type of model being described. A discrete stochastic model is a
        population model (True), a deterministic model is a concentration model
        (False). Automatic conversion from population to concentration models
        may be used, by setting the volume parameter.
    volume : float
        The volume of the system matters when converting to from population to
        concentration form. This will also set a parameter "vol" for use in
        custom (i.e. non-mass-action) propensity functions.
    tspan : numpy ndarray
        The timepoints at which the model should be simulated. If None, a
        default timespan is added. May be set later, see Model.timespan
    annotation : str (optional)
        Optional further description of model
    """

    def __init__(self, name="", population=True, volume=1.0, tspan=None, annotation="model"):
        """ Create an empty model. """

        # The name that the model is referenced by (should be a String)
        self.name = name
        self.annotation = annotation

        # Dictionaries with Species, Reactions and Parameter objects.
        # Species, Reaction and Parameter names are used as keys.
        self.listOfParameters = OrderedDict()
        self.listOfSpecies = OrderedDict()
        self.listOfReactions = OrderedDict()
        self.listOfRateRules = OrderedDict()

        # This defines the unit system at work for all numbers in the model
        # It should be a logical error to leave this undefined, subclasses
        # should set it
        if population:
            self.units = "population"
        else:
            self.units = "concentration"
            if volume != 1.0:
                raise Warning(
                    "Concentration models account for volume implicitly, explicit volume definition is not required. "
                    "Note: concentration models may only be simulated deterministically.")

        self.volume = volume

        # Dict that holds flattended parameters and species for
        # evaluation of expressions in the scope of the model.
        self.namespace = OrderedDict([])

        if tspan is None:
            self.timespan(np.linspace(0, 20, 401))
        else:
            self.timespan(tspan)

    def serialize(self):
        """ Serializes the Model object to valid StochML. """
        self.resolve_parameters()
        doc = StochMLDocument().from_model(self)
        return doc.to_string()

    def update_namespace(self):
        """ Create a dict with flattened parameter and species objects. """
        self.namespace = OrderedDict([])
        for param in self.listOfParameters:
            self.namespace[param] = self.listOfParameters[param].value

    def sanitized_species_names(self):
        """
        Generate a dictionary mapping user chosen species names to simplified formats which will be used
        later on by GillesPySolvers evaluating reaction propensity functions.
        :return: the dictionary mapping user species names to their internal GillesPy notation.
        """
        species_name_mapping = OrderedDict([])
        for i, name in enumerate(self.listOfSpecies.keys()):
            species_name_mapping[name] = 'S[{}]'.format(i)
        return species_name_mapping

    def problem_with_name(self, name):
        if name in Model.reserved_names:
            return ModelError('Name "{}" is unavailable. It is reserved for internal GillesPy use. Reserved Names: ({}).'.format(name, Model.reserved_names))
        if name in self.listOfSpecies:
            return ModelError('Name "{}" is unavailable. A species with that name exists.'.format(name))
        if name in self.listOfParameters:
            return ModelError('Name "{}" is unavailable. A parameter with that name exists.'.format(name))
        if name.isdigit():
            return ModelError('Name "{}" is unavailable. Names must not be numeric strings.'.format(name))
        for special_character in Model.special_characters:
            if special_character in name:
                return ModelError('Name "{}" is unavailable. Names must not contain special characters: {}.'.format(name, Model.special_characters))

    def get_species(self, s_name):
        """
        Returns a species object by name.

        Attributes
        ----------
        s_name : str
            Name of the species object to be returned.
        """
        return self.listOfSpecies[s_name]

    def get_all_species(self):
        """
        Returns a dict of all species in the model, of the form:
        {name : species object}
        """
        return self.listOfSpecies

    def add_species(self, obj):
        """
        Adds a species, or list of species to the model.

        Attributes
        ----------
        obj : Species, or list of Species
            The species or list of species to be added to the model object.
        """

        if isinstance(obj, Species):
            problem = self.problem_with_name(obj.name)
            if problem is not None:
                raise problem
            self.listOfSpecies[obj.name] = obj
        elif isinstance(obj, list):
            for S in obj:
                self.add_species(S)
        else:
            raise ModelError("Unexpected parameter for add_species. Parameter must be Species or list of Species.")
        return obj

    def delete_species(self, obj):
        """
        Removes a species object by name.

        Attributes
        ----------
        obj : str
            Name of the species object to be removed.
        """
        self.listOfSpecies.pop(obj)

    def delete_all_species(self):
        """
        Removes all species from the model object.
        """
        self.listOfSpecies.clear()

    def set_units(self, units):
        """
        Sets the units of the model to either "population" or "concentration"

        Attributes
        ----------
        units : str
            Either "population" or "concentration"
        """
        if units.lower() == 'concentration' or units.lower() == 'population':
            self.units = units.lower()
        else:
            raise ModelError("units must be either concentration or population (case insensitive)")

    def sanitized_parameter_names(self):
        """
        Generate a dictionary mapping user chosen parameter names to simplified formats which will be used
        later on by GillesPySolvers evaluating reaction propensity functions.
        :return: the dictionary mapping user parameter names to their internal GillesPy notation.
        """
        parameter_name_mapping = OrderedDict()
        parameter_name_mapping['vol'] = 'V'
        for i, name in enumerate(self.listOfParameters.keys()):
            if name not in parameter_name_mapping:
                parameter_name_mapping[name] = 'P{}'.format(i)
        return parameter_name_mapping

    def get_parameter(self, p_name):
        """
        Returns a parameter object by name.

        Attributes
        ----------
        p_name : str
            Name of the parameter object to be returned.
        """
        try:
            return self.listOfParameters[p_name]
        except:
            raise ModelError("No parameter named " + p_name)

    def get_all_parameters(self):
        """
        Returns a dict of all parameters in the model, of the form:
        {name : parameter object}
        """
        return self.listOfParameters

    def add_parameter(self, params):
        """

        Adds a parameter, or list of parameters to the model.

        Attributes
        ----------
        obj : Parameter, or list of Parameters
            The parameter or list of parameters to be added to the model object.
        """
        if isinstance(params,list): 
            for p in params:
                self.add_parameter(p)
        else:
            if isinstance(params, Parameter):
                problem = self.problem_with_name(params.name)
                if problem is not None:
                    raise problem
                self.listOfParameters[params.name] = params
            else:
                raise ParameterError("Could not resolve Parameter expression {} to a scalar value.".format(params))
        return params

    def delete_parameter(self, obj):
        """
        Removes a parameter object by name.

        Attributes
        ----------
        obj : str
            Name of the parameter object to be removed.
        """
        self.listOfParameters.pop(obj)

    def set_parameter(self, p_name, expression):
        """
        Set the value of an existing paramter "pname" to "expression".

        Attributes
        ----------
        p_name : str
            Name of the parameter whose value will be set.
        expression : str
            *String* that may be executed in C, describing the value of the
            parameter. May reference other parameters by name. (e.g. "k1*4")
        """

        p = self.listOfParameters[p_name]
        p.expression = expression
        p.evaluate()

    def resolve_parameters(self):
        """ Internal function:
        attempt to resolve all parameter expressions to scalar floats.
        This methods must be called before exporting the model. """
        self.update_namespace()
        for param in self.listOfParameters:
            try:
                self.listOfParameters[param].evaluate(self.namespace)
            except:
                raise ParameterError("Could not resolve Parameter expression {} to a scalar value.".format(param))

    def delete_all_parameters(self):
        """ Deletes all parameters from model. """
        self.listOfParameters.clear()

    def validate_reactants_and_products(self, reactions):
            for reactant in reactions.reactants.keys():
                if isinstance(reactant, str):
                    if reactant not in self.listOfSpecies.keys():
                        raise ModelError('reactant: {0} for reaction {1} -- not found in model.listOfSpecies'.format(reactant, reactions.name))
                    reactions.reactants[self.listOfSpecies[reactant]] = reactions.reactants[reactant]
                    del reactions.reactants[reactant]
            for product in reactions.products.keys():
                if isinstance(product, str):
                    if product not in self.listOfSpecies.keys():
                        raise ModelError('product: {0} for reaction {1} -- not found in model.listOfSpecies'.format(product, reactions.name))
                    reactions.products[self.listOfSpecies[product]] = reactions.products[product]
                    del reactions.products[product]

    def add_reaction(self, reactions):
        """
        Adds a reaction, or list of reactions to the model.

        Attributes
        ----------
        obj : Reaction, or list of Reactions
            The reaction or list of reaction objects to be added to the model
            object.
        """

        # TODO, make sure that you cannot overwrite an existing reaction
        if isinstance(reactions,list):
            for r in reactions:
                self.add_reaction(r)
        elif isinstance(reactions,Reaction):
            reactions.verify()
            self.validate_reactants_and_products(reactions)
            if reactions.name in self.listOfReactions:
                raise ModelError("Duplicate name of reaction: {0}".format(reactions.name))
            self.listOfReactions[reactions.name] = reactions
        else:
            raise ModelError("Unexpected parameter for add_reaction. Parameter must be Reaction or list of Reactions.")
        return reactions

    def add_rate_rule(self, rate_rules):
        """
                Adds a rate rule, or list of rate rules to the model.

                Attributes
                ----------
                obj : RateRule, or list of RateRules
                    The reaction or list of raterule objects to be added to the model
                    object.
                """

        # TODO, make sure that you cannot overwrite an existing reaction
        # param_type = type(reactions).__name__
        if isinstance(rate_rules, list):
            for rr in rate_rules:
                self.add_rate_rule(rr)
        elif isinstance(rate_rules, RateRule):
            self.listOfRateRules[rate_rules.species.name] = rate_rules
        else:
            raise ParameterError("Add_rate_rule accepts a RateRule object or a List of RateRule Objects")
        return rate_rules

    def timespan(self, time_span):
        """
        Set the time span of simulation. StochKit does not support non-uniform
        timespans.

        tspan : numpy ndarray
            Evenly-spaced list of times at which to sample the species
            populations during the simulation.
        """

        items = np.diff(time_span)
        items = np.array([round(item, 10) for item in items])
        isuniform = (len(set(items)) == 1)

        if isuniform:
            self.tspan = time_span
        else:
            raise InvalidModelError("StochKit only supports uniform timespans")

    def get_reaction(self, rname):
        return self.listOfReactions[rname]

    def get_all_reactions(self):
        return self.listOfReactions

    def delete_reaction(self, obj):
        self.listOfReactions.pop(obj)

    def delete_all_reactions(self):
        self.listOfReactions.clear()

    def run(self, number_of_trajectories=1, seed=None, solver=None, show_labels=True, 
            switch_tol=0.03, tau_tol=0.03, integrator='lsoda', integrator_options={},
            stoch_kit_home=None):
        """
        Function calling simulation of the model. There are a number of
        parameters to be set here.

        Attributes
        ----------
        number_of_trajectories : int
            The number of times to sample the chemical master equation. Each
            trajectory will be returned at the end of the simulation.
            Optional, defaults to 1.
        seed : int
            The random seed for the simulation. Optional, defaults to None.
        solver : gillespy.GillesPySolver
            The solver by which to simulate the model. This solver object may
            be initialized separately to specify an algorithm. Optional, 
            defaults to StochKitSolver SSA.
        show_labels: bool (True)
            If true, simulation returns a list of trajectories, where each list entry is a dictionary containing key value pairs of species : trajectory.  If false, returns a numpy array with shape [traj_no, time, species]
        switch_tol: float
            Relative error tolerance value for deterministic/stochastic switching condition between 0.0 and 1.0
        tau_tol: float
            Relative error tolerance value for calculating tau step between 0.0 and 1.0
        integrator: String
            integrator to be used form scipy.integrate.ode. Options include 'vode', 'zvode', 'lsoda', 'dopri5', and 'dop835'.  For more details, see https://docs.scipy.org/doc/scipy/reference/generated/scipy.integrate.ode.html
        integrator_options: dictionary
            contains options to the scipy integrator. for a list of options, see https://docs.scipy.org/doc/scipy/reference/generated/scipy.integrate.ode.html.
            Example use: {max_step : 0, rtol : .01}
        """

        if solver is not None:
            if ((isinstance(solver, type)
                    and issubclass(solver, GillesPySolver))) or issubclass(type(solver), GillesPySolver):
<<<<<<< HEAD
                solver_results = solver.run(model=self, t=self.tspan[-1],
                                  increment=self.tspan[-1] - self.tspan[-2],
                                  seed=seed,
                                  number_of_trajectories=number_of_trajectories,
                                  show_labels=show_labels, max_steps=max_steps)
=======
                return solver.run(model=self, t=self.tspan[-1], increment=self.tspan[-1] - self.tspan[-2],
                                  seed=seed, number_of_trajectories=number_of_trajectories, 
                                  show_labels=show_labels, switch_tol=0.03, tau_tol=0.03, integrator='lsoda', 
                                  integrator_options={}, stoch_kit_home=None)
>>>>>>> c70dcc6e
            else:
                raise SimulationError(
                    "argument 'solver' to run() must be a subclass of GillesPySolver")
        else:
            from gillespy2.solvers.auto import SSASolver
            solver_results = SSASolver.run(model=self, t=self.tspan[-1],
                                      increment=self.tspan[-1] - self.tspan[-2], seed=seed,
                                      number_of_trajectories=number_of_trajectories,
                                      show_labels=show_labels)

        if show_labels is False:
            return solver_results

        if number_of_trajectories is 1:
            return results(data=solver_results[0],model=self,solver_name=solver.name)

        if number_of_trajectories > 1:
            results_list = []
            for i in range(0,number_of_trajectories):
                results_list.append(results(data=solver_results[i][0],model=self,solver_name=solver.name))
            return ensemble_results(results_list)
        else:
            raise ValueError("number_of_trajectories must be non-negative and non-zero")


class Species:
    """
    Chemical species. Can be added to Model object to interact with other
    species or time.

    Attributes
    ----------
    name : str
        The name by which this species will be called in reactions and within
        the model.
    initial_value : int >= 0
        Initial population of this species. If this is not provided as an int,
        the type will be changed when it is added by numpy.int
    mode : str
        ***FOR USE WITH TauHybridSolver ONLY***
        Sets the mode of representation of this species for the TauHybridSolver,
        can be discrete, continuous, or dynamic.
        mode='dynamic' - Default, allows a species to be represented as
            either discrete or continuous
        mode='continuous' - Species will only be represented as continuous
        mode='discrete' - Species will only be represented as discrete
    """

    def __init__(self, name="", initial_value=0, mode='dynamic', allow_negative_populations=False):
        # A species has a name (string) and an initial value (positive integer)
        self.name = name
        self.mode = mode
        self.allow_negative_populations = allow_negative_populations

        mode_list = ['continuous', 'dynamic', 'discrete']
        if self.mode not in mode_list:
            raise SpeciesError('Species mode must be either \'continuous\', \'dynamic\', or \'discrete\'.')
        if mode == 'continuous':
            self.initial_value = np.float(initial_value)
        else:
            if not isinstance(initial_value, int): raise ValueError('Discrete values must be of type int.')
            self.initial_value = np.int(initial_value)
        if not allow_negative_populations:
            if self.initial_value < 0: raise ValueError('A species initial value must be \
non-negative unless allow_negative_populations=True')

    def __str__(self):
        return self.name


class Parameter:
    """
    A parameter can be given as an expression (function) or directly
    as a value (scalar). If given an expression, it should be
    understood as evaluable in the namespace of a parent Model.

    Attributes
    ----------
    name : str
        The name by which this parameter is called or referenced in reactions.
    expression : str
        String for a function calculating parameter values. Should be evaluable
        in namespace of Model.
    value : float
        Value of a parameter if it is not dependent on other Model entities.
    """

    def __init__(self, name="", expression=None, value=None):

        self.name = name
        # We allow expression to be passed in as a non-string type. Invalid strings
        # will be caught below. It is perfectly fine to give a scalar value as the expression.
        # This can then be evaluated in an empty namespace to the scalar value.
        self.expression = expression
        if expression is not None:
            self.expression = str(expression)

        self.value = value

        # self.value is allowed to be None, but not self.expression. self.value
        # might not be evaluable in the namespace of this parameter, but defined
        # in the context of a model or reaction.
        if self.expression is None:
            raise TypeError

        if self.value is None:
            self.evaluate()

    def evaluate(self, namespace={}):
        """
        Evaluate the expression and return the (scalar) value in the given
        namespace.

        Attributes
        ----------
        namespace : dict (optional)
            The namespace in which to test evaluation of the parameter, if it
            involves other parameters, etc.
        """
        try:
            self.value = (float(eval(self.expression, namespace)))
        except:
            self.value = None

    def set_expression(self, expression):
        """
        Sets the expression for a parameter.
        """
        self.expression = expression
        # We allow expression to be passed in as a non-string type. Invalid
        # strings will be caught below. It is perfectly fine to give a scalar
        # value as the expression. This can then be evaluated in an empty
        # namespace to the scalar value.
        if expression is not None:
            self.expression = str(expression)

        if self.expression is None:
            raise TypeError

        self.evaluate()


class RateRule:
    def __init__(self, species, expression, name=None):
        self.expression = expression
        self.species = species
        self.name = name



class Reaction:
    """
    Models a single reaction. A reaction has its own dicts of species
    (reactants and products) and parameters. The reaction's propensity
    function needs to be evaluable (and result in a non-negative scalar
    value) in the namespace defined by the union of those dicts.

    Attributes
    ----------
    name : str
        The name by which the reaction is called.
    reactants : dict
        The reactants that are consumed in the reaction, with stoichiometry. An
        example would be {R1 : 1, R2 : 2} if the reaction consumes two of R1 and
        one of R2, where R1 and R2 are Species objects.
    products : dict
        The species that are created by the reaction event, with stoichiometry.
        Same format as reactants.
    propensity_function : str
        The custom propensity fcn for the reaction. Must be evaluable in the
        namespace of the reaction using C operations.
    massaction : bool
        The switch to use a mass-action reaction. If set to True, a rate value
        is required.
    rate : float
        The rate of the mass-action reaction. Take care to note the units...
    annotation : str
        An optional note about the reaction.

    Notes
    ----------
    For a species that is NOT consumed in the reaction but is part of a mass
    action reaction, add it as both a reactant and a product.

    Mass-action reactions must also have a rate term added. Note that the rate
    must be scaled by the volume prior to being added for unit consistency.
    """

    def __init__(self, name="", reactants={}, products={},
                 propensity_function=None, massaction=False,
                 rate=None, annotation=None):
        """
        Initializes the reaction using short-hand notation.
        """

        # Metadata
        self.name = name
        self.annotation = ""

        # We might use this flag in the future to automatically generate
        # the propensity function if set to True.
        if propensity_function is not None:
            self.massaction = False
            self.marate = None
        else:
            self.massaction = True

        self.propensity_function = propensity_function
        self.ode_propensity_function = propensity_function

        if self.propensity_function is not None and self.massaction:
            errmsg = ("Reaction {} You cannot set the propensity type to mass-action and simultaneously set a "
                      "propensity function.").format(self.name)
            raise ReactionError(errmsg)

        self.reactants = {}
        for r in reactants:
            rtype = type(r).__name__
            if rtype == 'instance':
                self.reactants[r.name] = reactants[r]
            else:
                self.reactants[r] = reactants[r]

        self.products = {}
        for p in products:
            rtype = type(p).__name__
            if rtype == 'instance':
                self.products[p.name] = products[p]
            else:
                self.products[p] = products[p]

        if self.massaction:
            self.type = "mass-action"
            if rate is None:
                self.marate = None
            else:
                self.marate = rate
                self.create_mass_action()
        else:
            self.type = "customized"

    def verify(self):
        """ Check if the reaction is properly formatted.
        Does nothing on sucesss, raises and error on failure."""
        if self.marate is None and self.propensity_function is None:
             raise ReactionError("You must specify either a mass-action rate or a propensity function")
        if len(self.reactants) == 0 and len(self.products) == 0:
            raise ReactionError("You must have a non-zero number of reactants or products.")

    def create_mass_action(self):
        """
        Initializes the mass action propensity function given
        self.reactants and a single parameter value.
        """
        # We support zeroth, first and second order propensities only.
        # There is no theoretical justification for higher order propensities.
        # Users can still create such propensities if they really want to,
        # but should then use a custom propensity.
        total_stoch = 0
        for r in self.reactants:
            total_stoch += self.reactants[r]
        if total_stoch > 2:
            raise ReactionError("Reaction: A mass-action reaction cannot involve more than two of one species or one "
                                "of two species.")
        # Case EmptySet -> Y

        propensity_function = self.marate.name
        ode_propensity_function = self.marate.name

        # There are only three ways to get 'total_stoch==2':
        for r in self.reactants:
            # Case 1: 2X -> Y
            if self.reactants[r] == 2:
                propensity_function = ("0.5*" + propensity_function +
                                       "*" + str(r) + "*(" + str(r) + "-1)/vol")
                ode_propensity_function += '*' + str(r) + '*' + str(r)
            else:
                # Case 3: X1, X2 -> Y;
                propensity_function += "*" + str(r)
                ode_propensity_function += '*' + str(r)

        # Set the volume dependency based on order.
        order = len(self.reactants)
        if order == 2:
            propensity_function += "/vol"
        elif order == 0:
            propensity_function += "*vol"

        self.propensity_function = propensity_function
        self.ode_propensity_function = ode_propensity_function

    def setType(self, rxntype):
        """
        Sets reaction type to either "mass-action" or "customized"

        Attributes
        ----------
        rxntype : str
            Either "mass-action" or "customized"
        """
        if rxntype.lower() not in {'mass-action', 'customized'}:
            raise ReactionError("Invalid reaction type.")
        self.type = rxntype.lower()

        self.massaction = False if self.type == 'customized' else True

    def addReactant(self, S, stoichiometry):
        """
        Adds a reactant to the reaction (species that is consumed)

        Attributes
        ----------
        S : gillespy.Species
            Reactant to add to this reaction.
        stoichiometry : int
            The stoichiometry of the given reactant.
        """
        if stoichiometry <= 0:
            raise ReactionError("Reaction Stoichiometry must be a \
                                    positive integer.")
        self.reactants[S.name] = stoichiometry

    def addProduct(self, S, stoichiometry):
        """
        Adds a product to the reaction (species that is created)

        Attributes
        ----------
        S : gillespy.Species
            Product to add to this reaction.
        stoichiometry : int
            The stoichiometry of the given product.
        """
        self.products[S.name] = stoichiometry

    def Annotate(self, annotation):
        """
        Adds a note to the reaction

        Attributes
        ----------
        annotation : str
            An optional note about the reaction.
        """
        self.annotation = annotation

    def sanitized_propensity_function(self, species_mappings, parameter_mappings):
        names = list(species_mappings.keys()) + list(parameter_mappings.keys())
        names.sort(key=lambda name: -len(name))
        replacements = [parameter_mappings[name] if name in parameter_mappings else species_mappings[name] for name in names]
        sanitized_propensity = self.propensity_function
        for id, name in enumerate(names):
            sanitized_propensity = sanitized_propensity.replace(name, "{"+str(id)+"}")
        return sanitized_propensity.format(*replacements)


class StochMLDocument():
    """ Serializiation and deserialization of a Model to/from
        the native StochKit2 XML format. """

    def __init__(self):
        # The root element
        self.document = eTree.Element("Model")
        self.annotation = None

    @classmethod
    def from_model(cls, model):
        """
        Creates an StochKit XML document from an exisiting Mdoel object.
        This method assumes that all the parameters in the model are already
        resolved to scalar floats (see Model.resolveParamters).

        Note, this method is intended to be used interanally by the models
        'serialization' function, which performs additional operations and
        tests on the model prior to writing out the XML file. You should NOT \
        do:

        document = StochMLDocument.fromModel(model)
        print document.toString()

        You SHOULD do

        print model.serialize()

        """

        # Description
        md = cls()

        d = eTree.Element('Description')

        #
        if model.units.lower() == "concentration":
            d.set('units', model.units.lower())

        d.text = model.annotation
        md.document.append(d)

        # Number of Reactions
        nr = eTree.Element('NumberOfReactions')
        nr.text = str(len(model.listOfReactions))
        md.document.append(nr)

        # Number of Species
        ns = eTree.Element('NumberOfSpecies')
        ns.text = str(len(model.listOfSpecies))
        md.document.append(ns)

        # Species
        spec = eTree.Element('SpeciesList')
        for sname in model.listOfSpecies:
            spec.append(md.species_to_element(model.listOfSpecies[sname]))
        md.document.append(spec)

        # Parameters
        params = eTree.Element('ParametersList')
        for pname in model.listOfParameters:
            params.append(md.parameter_to_element(
                model.listOfParameters[pname]))

        params.append(md.parameter_to_element(Parameter(name='vol', expression=model.volume)))

        md.document.append(params)

        # Reactions
        reacs = eTree.Element('ReactionsList')
        for rname in model.listOfReactions:
            reacs.append(md.reaction_to_element(model.listOfReactions[rname], model.volume))
        md.document.append(reacs)

        return md

    @classmethod
    def from_file(cls, filepath):
        """ Intializes the document from an exisiting native StochKit XML
        file read from disk. """
        tree = eTree.parse(filepath)
        root = tree.getroot()
        md = cls()
        md.document = root
        return md

    @classmethod
    def from_string(cls, string):
        """ Intializes the document from an exisiting native StochKit XML
        file read from disk. """
        root = eTree.fromString(string)

        md = cls()
        md.document = root
        return md

    def to_model(self, name):
        """ Instantiates a Model object from a StochMLDocument. """

        # Empty model
        model = Model(name=name)
        root = self.document

        # Try to set name from document
        if model.name is "":
            name = root.find('Name')
            if name.text is None:
                raise NameError("The Name cannot be none")
            else:
                model.name = name.text

        # Set annotiation
        ann = root.find('Description')
        if ann is not None:
            units = ann.get('units')

            if units:
                units = units.strip().lower()

            if units == "concentration":
                model.units = "concentration"
            elif units == "population":
                model.units = "population"
            else:  # Default
                model.units = "population"

            if ann.text is None:
                model.annotation = ""
            else:
                model.annotation = ann.text

        # Set units
        units = root.find('Units')
        if units is not None:
            if units.text.strip().lower() == "concentration":
                model.units = "concentration"
            elif units.text.strip().lower() == "population":
                model.units = "population"
            else:  # Default
                model.units = "population"

        # Create parameters
        for px in root.iter('Parameter'):
            name = px.find('Id').text
            expr = px.find('Expression').text
            if name.lower() == 'vol' or name.lower() == 'volume':
                model.volume = float(expr)
                print(model.volume)
            else:
                p = Parameter(name, expression=expr)
                # Try to evaluate the expression in the empty namespace
                # (if the expr is a scalar value)
                p.evaluate()
                model.add_parameter(p)

        # Create species
        for spec in root.iter('Species'):
            name = spec.find('Id').text
            val = spec.find('InitialPopulation').text
            if '.' in val:
                val = float(val)
            else:
                val = int(val)
            s = Species(name, initial_value=val)
            model.add_species([s])

        # The namespace_propensity for evaluating the propensity function
        # for reactions must contain all the species and parameters.
        namespace_propensity = OrderedDict()
        all_species = model.get_all_species()
        all_parameters = model.get_all_parameters()

        for param in all_species:
            namespace_propensity[param] = all_species[param].initial_value

        for param in all_parameters:
            namespace_propensity[param] = all_parameters[param].value

        # Create reactions
        for reac in root.iter('Reaction'):
            try:
                name = reac.find('Id').text
            except:
                raise InvalidStochMLError("Reaction has no name.")

            reaction = Reaction(name=name, reactants={}, products={})

            # Type may be 'mass-action','customized'
            try:
                type = reac.find('Type').text
            except:
                raise InvalidStochMLError("No reaction type specified.")

            reactants = reac.find('Reactants')
            try:
                for ss in reactants.iter('SpeciesReference'):
                    specname = ss.get('id')
                    # The stochiometry should be an integer value, but some
                    # exising StoxhKit models have them as floats. This is
                    # why we need the slightly odd conversion below.
                    stoch = int(float(ss.get('stoichiometry')))
                    # Select a reference to species with name specname
                    sref = model.listOfSpecies[specname]
                    try:
                        # The sref list should only contain one element if
                        # the XML file is valid.
                        reaction.reactants[sref] = stoch
                    except Exception as e:
                        StochMLImportError(e)
            except:
                # Yes, this is correct. 'reactants' can be None
                pass

            products = reac.find('Products')
            try:
                for ss in products.iter('SpeciesReference'):
                    specname = ss.get('id')
                    stoch = int(float(ss.get('stoichiometry')))
                    sref = model.listOfSpecies[specname]
                    try:
                        # The sref list should only contain one element if
                        # the XML file is valid.
                        reaction.products[sref] = stoch
                    except Exception as e:
                        raise StochMLImportError(e)
            except:
                # Yes, this is correct. 'products' can be None
                pass

            if type == 'mass-action':
                reaction.massaction = True
                reaction.type = 'mass-action'
                # If it is mass-action, a parameter reference is needed.
                # This has to be a reference to a species instance. We
                # explicitly disallow a scalar value to be passed as the
                # parameter.
                try:
                    ratename = reac.find('Rate').text
                    try:
                        reaction.marate = model.listOfParameters[ratename]
                    except KeyError as k:
                        # No paramter name is given. This is a valid use case
                        # in StochKit. We generate a name for the paramter,
                        # and create a new parameter instance. The parameter's
                        # value should now be found in 'ratename'.
                        generated_rate_name = "Reaction_" + name + \
                                              "_rate_constant"
                        p = Parameter(name=generated_rate_name,
                                      expression=ratename)
                        # Try to evaluate the parameter to set its value
                        p.evaluate()
                        model.add_parameter(p)
                        reaction.marate = model.listOfParameters[
                            generated_rate_name]

                    reaction.create_mass_action()
                except Exception as e:
                    raise
            elif type == 'customized':
                try:
                    propfunc = reac.find('PropensityFunction').text
                except Exception as e:
                    raise InvalidStochMLError(
                        "Found a customized propensity function, but no expression was given. {}".format(e))
                reaction.propensity_function = propfunc
            else:
                raise InvalidStochMLError(
                    "Unsupported or no reaction type given for reaction" + name)

            model.add_reaction(reaction)

        return model

    def to_string(self):
        """ Returns  the document as a string. """
        try:
            doc = eTree.tostring(self.document, pretty_print=True)
            return doc.decode("utf-8")
        except:
            # Hack to print pretty xml without pretty-print
            # (requires the lxml module).
            doc = eTree.tostring(self.document)
            xmldoc = xml.dom.minidom.parseString(doc)
            uglyXml = xmldoc.toprettyxml(indent='  ')
            text_re = re.compile(">\n\s+([^<>\s].*?)\n\s+</", re.DOTALL)
            prettyXml = text_re.sub(">\g<1></", uglyXml)
            return prettyXml

    def species_to_element(self, S):
        e = eTree.Element('Species')
        idElement = eTree.Element('Id')
        idElement.text = S.name
        e.append(idElement)

        if hasattr(S, 'description'):
            descriptionElement = eTree.Element('Description')
            descriptionElement.text = S.description
            e.append(descriptionElement)

        initialPopulationElement = eTree.Element('InitialPopulation')
        initialPopulationElement.text = str(S.initial_value)
        e.append(initialPopulationElement)

        return e

    def parameter_to_element(self, P):
        e = eTree.Element('Parameter')
        idElement = eTree.Element('Id')
        idElement.text = P.name
        e.append(idElement)
        expressionElement = eTree.Element('Expression')
        expressionElement.text = str(P.value)
        e.append(expressionElement)
        return e

    def reaction_to_element(self, R, model_volume):
        e = eTree.Element('Reaction')

        idElement = eTree.Element('Id')
        idElement.text = R.name
        e.append(idElement)

        descriptionElement = eTree.Element('Description')
        descriptionElement.text = self.annotation
        e.append(descriptionElement)

        # StochKit2 wants a rate for mass-action propensites
        if R.massaction and model_volume == 1.0:
            rateElement = eTree.Element('Rate')
            # A mass-action reactions should only have one parameter
            rateElement.text = R.marate.name
            typeElement = eTree.Element('Type')
            typeElement.text = 'mass-action'
            e.append(typeElement)
            e.append(rateElement)

        else:
            typeElement = eTree.Element('Type')
            typeElement.text = 'customized'
            e.append(typeElement)
            functionElement = eTree.Element('PropensityFunction')
            functionElement.text = R.propensity_function
            e.append(functionElement)

        reactants = eTree.Element('Reactants')

        for reactant, stoichiometry in R.reactants.items():
            srElement = eTree.Element('SpeciesReference')
            srElement.set('id', str(reactant))
            srElement.set('stoichiometry', str(stoichiometry))
            reactants.append(srElement)

        e.append(reactants)

        products = eTree.Element('Products')
        for product, stoichiometry in R.products.items():
            srElement = eTree.Element('SpeciesReference')
            srElement.set('id', str(product))
            srElement.set('stoichiometry', str(stoichiometry))
            products.append(srElement)
        e.append(products)

        return e<|MERGE_RESOLUTION|>--- conflicted
+++ resolved
@@ -13,7 +13,7 @@
 """
 from __future__ import division
 from collections import OrderedDict
-from gillespy2.core.results import results,ensemble_results
+from gillespy2.core.results import Results,EnsembleResults
 from gillespy2.core.gillespySolver import GillesPySolver
 from gillespy2.core.gillespyError import *
 import numpy as np
@@ -419,7 +419,7 @@
     def delete_all_reactions(self):
         self.listOfReactions.clear()
 
-    def run(self, number_of_trajectories=1, seed=None, solver=None, show_labels=True, 
+    def run(self, number_of_trajectories=1, seed=None, solver=None, show_labels=True,
             switch_tol=0.03, tau_tol=0.03, integrator='lsoda', integrator_options={},
             stoch_kit_home=None):
         """
@@ -454,18 +454,10 @@
         if solver is not None:
             if ((isinstance(solver, type)
                     and issubclass(solver, GillesPySolver))) or issubclass(type(solver), GillesPySolver):
-<<<<<<< HEAD
-                solver_results = solver.run(model=self, t=self.tspan[-1],
-                                  increment=self.tspan[-1] - self.tspan[-2],
-                                  seed=seed,
-                                  number_of_trajectories=number_of_trajectories,
-                                  show_labels=show_labels, max_steps=max_steps)
-=======
-                return solver.run(model=self, t=self.tspan[-1], increment=self.tspan[-1] - self.tspan[-2],
-                                  seed=seed, number_of_trajectories=number_of_trajectories, 
-                                  show_labels=show_labels, switch_tol=0.03, tau_tol=0.03, integrator='lsoda', 
+                solver_results = solver.run(model=self, t=self.tspan[-1], increment=self.tspan[-1] - self.tspan[-2],
+                                  seed=seed, number_of_trajectories=number_of_trajectories,
+                                  show_labels=show_labels, switch_tol=0.03, tau_tol=0.03, integrator='lsoda',
                                   integrator_options={}, stoch_kit_home=None)
->>>>>>> c70dcc6e
             else:
                 raise SimulationError(
                     "argument 'solver' to run() must be a subclass of GillesPySolver")
@@ -480,16 +472,14 @@
             return solver_results
 
         if number_of_trajectories is 1:
-            return results(data=solver_results[0],model=self,solver_name=solver.name)
-
+            return Results(data=solver_results[0],model=self,solver_name=solver.name)
         if number_of_trajectories > 1:
             results_list = []
             for i in range(0,number_of_trajectories):
-                results_list.append(results(data=solver_results[i][0],model=self,solver_name=solver.name))
-            return ensemble_results(results_list)
+                results_list.append(Results(data=solver_results[i],model=self,solver_name=solver.name))
+            return EnsembleResults(results_list)
         else:
             raise ValueError("number_of_trajectories must be non-negative and non-zero")
-
 
 class Species:
     """

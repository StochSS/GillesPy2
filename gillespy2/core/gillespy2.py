--- conflicted
+++ resolved
@@ -779,7 +779,6 @@
 
         if solver is not None:
             try:
-<<<<<<< HEAD
                 if t != None:
                     solver_results, rc = solver.run(model=self, t=t,
                                                     increment=self.tspan[-1]-self.tspan[-2], timeout=timeout,
@@ -787,10 +786,6 @@
                 else:
                     solver_results, rc = solver.run(model=self, t=self.tspan[-1],
                                 increment=self.tspan[-1] - self.tspan[-2], timeout=timeout, **solver_args)
-=======
-                solver_results, rc = solver.run(model=self, t=self.tspan[-1], increment=self.tspan[-1] - self.tspan[-2],
-                                                timeout=timeout, **solver_args)
->>>>>>> 2cc04a48
             except Exception as e:
                 raise SimulationError(
                     "argument 'solver={}' to run() failed.  Reason Given: {}".format(solver, e))

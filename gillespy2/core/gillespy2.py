"""
A simple toolkit for creating and simulating discrete stochastic models in
python.

"""
from __future__ import division
import signal, os
import numpy as np
from contextlib import contextmanager
from collections import OrderedDict
from gillespy2.core.results import Results,EnsembleResults
from gillespy2.core.events import *
from gillespy2.core.gillespySolver import GillesPySolver
from gillespy2.core.gillespyError import *
import os

try:
    import lxml.etree as eTree

    no_pretty_print = False

except:
    import xml.etree.ElementTree as eTree
    import xml.dom.minidom
    import re
    no_pretty_print = True

def import_SBML(filename, name=None, gillespy_model=None):
    """
    SBML to GillesPy model converter. NOTE: non-mass-action rates
    in terms of concentrations may not be converted for population
    simulation. Use caution when importing SBML.

    Attributes
    ----------
    filename : str
        Path to the SBML file for conversion.
    name : str
        Name of the resulting model.
    gillespy_model : gillespy.Model
        If desired, the SBML model may be added to an existing GillesPy model.
    """

    try:
        from gillespy2.sbml.SBMLimport import convert
    except ImportError:
        raise ImportError('SBML conversion not imported successfully')

    return convert(filename, model_name=name, gillespy_model=gillespy_model)


class SortableObject(object):
    """Base class for GillesPy2 objects that are sortable."""

    def __eq__(self, other):
        return (isinstance(other, self.__class__)
                and ordered(self) == ordered(other))

    def __ne__(self, other):
        return not self.__eq__(other)

    def __gt__(self, other):
        return not self.__le__(other)

    def __ge__(self, other):
        return not self.__lt__(other)

    def __lt__(self, other):
        if hasattr(self, 'id') and hasattr(other, 'id'):
            return self.id.lower() < other.id.lower()
        elif hasattr(self, 'name') and hasattr(other, 'name'):
            return self.name.lower() < other.name.lower()
        else:
            return repr(self) < repr(other)

    def __le__(self, other):
        if hasattr(self, 'id') and hasattr(other, 'id'):
            return self.id.lower() <= other.id.lower()
        elif hasattr(self, 'name') and hasattr(other, 'name'):
            return self.name.lower() <= other.name.lower()
        else:
            return repr(self) <= repr(other)

    def __cmp__(self, other):
        if hasattr(self, 'id') and hasattr(other, 'id'):
            return cmp(self.id.lower(), other.id.lower())
        elif hasattr(self, 'name') and hasattr(other, 'name'):
            return cmp(self.name.lower(), other.name.lower())
        else:
            return cmp(repr(self), repr(other))

    def __hash__(self):
        if hasattr(self, '_hash'):
            return self._hash
        if hasattr(self, 'id'):
            self._hash = hash(self.id)
        elif hasattr(self, 'name'):
            self._hash = hash(self.name)
        else:
            self._hash = hash(self)
        return self._hash


class Model(SortableObject):
    # reserved names for model species/parameter names, volume, and operators.
    reserved_names = ['vol']
    special_characters = ['[', ']', '+', '-', '*', '/', '.', '^']

    """
    Representation of a well mixed biochemical model. Contains reactions,
    parameters, species.

    Attributes
    ----------
    name : str
        The name of the model, or an annotation describing it.
    population : bool
        The type of model being described. A discrete stochastic model is a
        population model (True), a deterministic model is a concentration model
        (False). Automatic conversion from population to concentration models
        may be used, by setting the volume parameter.
    volume : float
        The volume of the system matters when converting to from population to
        concentration form. This will also set a parameter "vol" for use in
        custom (i.e. non-mass-action) propensity functions.
    tspan : numpy ndarray
        The timepoints at which the model should be simulated. If None, a
        default timespan is added. May be set later, see Model.timespan
    annotation : str (optional)
        Optional further description of model
    """

    def __init__(self, name="", population=True, volume=1.0, tspan=None, annotation="model"):
        """ Create an empty model. """

        # The name that the model is referenced by (should be a String)
        self.name = name
        self.annotation = annotation

        # Dictionaries with model element objects.
        # Model element names are used as keys.
        self.listOfParameters = OrderedDict()
        self.listOfSpecies = OrderedDict()
        self.listOfReactions = OrderedDict()
        self.listOfAssignmentRules = OrderedDict()
        self.listOfRateRules = OrderedDict()
        self.listOfEvents = OrderedDict()
        self.listOfFunctionDefinitions = OrderedDict()

        # Dictionaries with model element objects.
        # Model element names are used as keys, and values are
        # sanitized versions of the names/formulas.
        # These dictionaries contain sanitized values and are for
        # Internal use only
        self._listOfParameters = OrderedDict()
        self._listOfSpecies = OrderedDict()
        self._listOfReactions = OrderedDict()
        self._listOfAssignmentRules = OrderedDict()
        self._listOfRateRules = OrderedDict()
        self._listOfEvents = OrderedDict()
        self._listOfFunctionDefinitions = OrderedDict()
        # This defines the unit system at work for all numbers in the model
        # It should be a logical error to leave this undefined, subclasses
        # should set it
        if population:
            self.units = "population"
        else:
            self.units = "concentration"
            if volume != 1.0:
                raise Warning(
                    "Concentration models account for volume implicitly, explicit volume definition is not required. "
                    "Note: concentration models may only be simulated deterministically.")

        self.volume = volume

        # Dict that holds flattended parameters and species for
        # evaluation of expressions in the scope of the model.
        self.namespace = OrderedDict([])

        if tspan is None:
            self.timespan(np.linspace(0, 20, 401))
        else:
            self.timespan(tspan)

    def __str__(self):
        divider = '\n**********\n'
        def decorate(header):
            return '\n' + divider + header + divider
        print_string = self.name
        if len(self.listOfSpecies):
            print_string += decorate('Species')
            for s in self.listOfSpecies.values():
                print_string += '\n' + str(s)
        if len(self.listOfParameters):
            print_string += decorate('Parameters')
            for p in self.listOfParameters.values():
                print_string += '\n' + str(p)
        if len(self.listOfReactions):
            print_string += decorate('Reactions')
            for r in self.listOfReactions.values():
                print_string += '\n' + str(r)
        if len(self.listOfEvents):
            print_string += decorate('Events')
            for e in self.listOfEvents.values():
                print_string += '\n' + str(e)
        if len(self.listOfAssignmentRules):
            print_string += decorate('Assignment Rules')
            for ar in self.listOfAssignmentRules.values():
                print_string += '\n' + str(ar)
        if len(self.listOfRateRules):
            print_string += decorate('Rate Rules')
            for rr in self.listOfRateRules.values():
                print_string += '\n' + str(rr)
        return print_string

    def serialize(self):
        """ Serializes the Model object to valid StochML. """
        self.resolve_parameters()
        doc = StochMLDocument().from_model(self)
        return doc.to_string()

    def update_namespace(self):
        """ Create a dict with flattened parameter and species objects. """
        self.namespace = OrderedDict([])
        for param in self.listOfParameters:
            self.namespace[param] = self.listOfParameters[param].value

    def sanitized_species_names(self):
        """
        Generate a dictionary mapping user chosen species names to simplified formats which will be used
        later on by GillesPySolvers evaluating reaction propensity functions.
        :return: the dictionary mapping user species names to their internal GillesPy notation.
        """
        species_name_mapping = OrderedDict([])
        for i, name in enumerate(sorted(self.listOfSpecies.keys())):
            species_name_mapping[name] = 'S[{}]'.format(i)
        return species_name_mapping

    def problem_with_name(self, name):
        if name in Model.reserved_names:
            return ModelError('Name "{}" is unavailable. It is reserved for internal GillesPy use. Reserved Names: ({}).'.format(name, Model.reserved_names))
        if name in self.listOfSpecies:
            return ModelError('Name "{}" is unavailable. A species with that name exists.'.format(name))
        if name in self.listOfParameters:
            return ModelError('Name "{}" is unavailable. A parameter with that name exists.'.format(name))
        if name.isdigit():
            return ModelError('Name "{}" is unavailable. Names must not be numeric strings.'.format(name))
        for special_character in Model.special_characters:
            if special_character in name:
                return ModelError('Name "{}" is unavailable. Names must not contain special characters: {}.'.format(name, Model.special_characters))

    def get_species(self, s_name):
        """
        Returns a species object by name.

        Attributes
        ----------
        s_name : str
            Name of the species object to be returned.
        """
        return self.listOfSpecies[s_name]

    def get_all_species(self):
        """
        Returns a dict of all species in the model, of the form:
        {name : species object}
        """
        return self.listOfSpecies

    def add_species(self, obj):
        """
        Adds a species, or list of species to the model.

        Attributes
        ----------
        obj : Species, or list of Species
            The species or list of species to be added to the model object.
        """

        if isinstance(obj, Species):
            problem = self.problem_with_name(obj.name)
            if problem is not None:
                raise problem
            self.listOfSpecies[obj.name] = obj
            self._listOfSpecies[obj.name] = 'S{}'.format(len(self._listOfSpecies))
        elif isinstance(obj, list):
            for S in sorted(obj):
                self.add_species(S)
        else:
            raise ModelError("Unexpected parameter for add_species. Parameter must be Species or list of Species.")
        return obj

    def delete_species(self, obj):
        """
        Removes a species object by name.

        Attributes
        ----------
        obj : str
            Name of the species object to be removed.
        """
        self.listOfSpecies.pop(obj)
        self._listOfSpecies.pop(obj)

    def delete_all_species(self):
        """
        Removes all species from the model object.
        """
        self.listOfSpecies.clear()
        self._listOfSpecies.clear()

    def set_units(self, units):
        """
        Sets the units of the model to either "population" or "concentration"

        Attributes
        ----------
        units : str
            Either "population" or "concentration"
        """
        if units.lower() == 'concentration' or units.lower() == 'population':
            self.units = units.lower()
        else:
            raise ModelError("units must be either concentration or population (case insensitive)")

    def sanitized_parameter_names(self):
        """
        Generate a dictionary mapping user chosen parameter names to simplified formats which will be used
        later on by GillesPySolvers evaluating reaction propensity functions.
        :return: the dictionary mapping user parameter names to their internal GillesPy notation.
        """
        parameter_name_mapping = OrderedDict()
        parameter_name_mapping['vol'] = 'V'
        for i, name in enumerate(sorted(self.listOfParameters.keys())):
            if name not in parameter_name_mapping:
                parameter_name_mapping[name] = 'P{}'.format(i)
        return parameter_name_mapping

    def get_parameter(self, p_name):
        """
        Returns a parameter object by name.

        Attributes
        ----------
        p_name : str
            Name of the parameter object to be returned.
        """
        try:
            return self.listOfParameters[p_name]
        except:
            raise ModelError("No parameter named " + p_name)

    def get_all_parameters(self):
        """
        Returns a dict of all parameters in the model, of the form:
        {name : parameter object}
        """
        return self.listOfParameters

    def add_parameter(self, params):
        """

        Adds a parameter, or list of parameters to the model.

        Attributes
        ----------
        obj : Parameter, or list of Parameters
            The parameter or list of parameters to be added to the model object.
        """
        if isinstance(params,list):
            for p in sorted(params):
                self.add_parameter(p)
        else:
            if isinstance(params, Parameter):
                problem = self.problem_with_name(params.name)
                if problem is not None:
                    raise problem
                self.listOfParameters[params.name] = params
                self._listOfParameters[params.name]='P{}'.format(len(self._listOfParameters))
            else:
                raise ParameterError("Could not resolve Parameter expression {} to a scalar value.".format(params))
        return params

    def delete_parameter(self, obj):
        """
        Removes a parameter object by name.

        Attributes
        ----------
        obj : str
            Name of the parameter object to be removed.
        """
        self.listOfParameters.pop(obj)
        self._listOfParameters.pop(obj)

    def set_parameter(self, p_name, expression):
        """
        Set the value of an existing paramter "pname" to "expression".

        Attributes
        ----------
        p_name : str
            Name of the parameter whose value will be set.
        expression : str
            *String* that may be executed in C, describing the value of the
            parameter. May reference other parameters by name. (e.g. "k1*4")
        """

        p = self.listOfParameters[p_name]
        p.expression = expression
        p.evaluate()

    def resolve_parameters(self):
        """ Internal function:
        attempt to resolve all parameter expressions to scalar floats.
        This methods must be called before exporting the model. """
        self.update_namespace()
        for param in self.listOfParameters:
            try:
                self.listOfParameters[param].evaluate(self.namespace)
            except:
                raise ParameterError("Could not resolve Parameter expression {} to a scalar value.".format(param))

    def delete_all_parameters(self):
        """ Deletes all parameters from model. """
        self.listOfParameters.clear()
        self._listOfParameters.clear()

    def validate_reactants_and_products(self, reactions):
            for reactant in reactions.reactants.keys():
                if isinstance(reactant, str):
                    if reactant not in self.listOfSpecies.keys():
                        raise ModelError('reactant: {0} for reaction {1} -- not found in model.listOfSpecies'.format(reactant, reactions.name))
                    reactions.reactants[self.listOfSpecies[reactant]] = reactions.reactants[reactant]
                    del reactions.reactants[reactant]
            for product in reactions.products.keys():
                if isinstance(product, str):
                    if product not in self.listOfSpecies.keys():
                        raise ModelError('product: {0} for reaction {1} -- not found in model.listOfSpecies'.format(product, reactions.name))
                    reactions.products[self.listOfSpecies[product]] = reactions.products[product]
                    del reactions.products[product]

    def add_reaction(self, reactions):
        """
        Adds a reaction, or list of reactions to the model.

        Attributes
        ----------
        obj : Reaction, or list of Reactions
            The reaction or list of reaction objects to be added to the model
            object.
        """

        # TODO, make sure that you cannot overwrite an existing reaction
        if isinstance(reactions,list):
            for r in sorted(reactions):
                self.add_reaction(r)
        elif isinstance(reactions,Reaction):
            reactions.verify()
            self.validate_reactants_and_products(reactions)
            if reactions.name in self.listOfReactions:
                raise ModelError("Duplicate name of reaction: {0}".format(reactions.name))
            self.listOfReactions[reactions.name] = reactions
            # Build Sanitized reaction as well
            sanitized_reaction = Reaction(name='R{}'.format(len(self._listOfReactions)))
            sanitized_reaction.reactants={self._listOfSpecies[species.name]:reactions.reactants[species] for species in reactions.reactants}
            sanitized_reaction.products={self._listOfSpecies[species.name]:reactions.products[species] for species in reactions.products}
            sanitized_reaction.propensity_function = reactions.sanitized_propensity_function(self._listOfSpecies, self._listOfParameters)
            self._listOfReactions[reactions.name] = sanitized_reaction
        else:
            raise ModelError("Unexpected parameter for add_reaction. Parameter must be Reaction or list of Reactions.")
        return reactions

    def add_rate_rule(self, rate_rules):
        """
                Adds a rate rule, or list of rate rules to the model.

                Attributes
                ----------
                obj : RateRule, or list of RateRules
                    The rate rule or list of rate rule objects to be added to the model
                    object.
                """

        if isinstance(rate_rules, list):
            for rr in sorted(rate_rules):
                self.add_rate_rule(rr)
        elif isinstance(rate_rules, RateRule):
            if rate_rules.formula == '': raise ModelError('Invalid Rate Rule. Expression must be a non-empty string value')
            if rate_rules.variable == None:
                raise ModelError('A GillesPy2 Rate Rule must be associated with a valid variable')
            self.listOfRateRules[rate_rules.variable] = rate_rules
            sanitized_rate_rule = RateRule(name = 'RR{}'.format(len(self._listOfRateRules)))
            sanitized_rate_rule.formula = rate_rules.sanitized_formula(self._listOfSpecies,
                                                    self._listOfParameters)
            self._listOfRateRules[rate_rules.variable] = sanitized_rate_rule
        else:
            raise ParameterError("Add_rate_rule accepts a RateRule object or a List of RateRule Objects")
        return rate_rules

    def add_event(self, event):
        """
                Adds an event, or list of events to the model.

                Attributes
                ----------
                event : Event, or list of Events
                    The event or list of event objects to be added to the model
                    object.
                """

        if isinstance(event, list):
            for e in event:
                self.add_event(e)
        elif isinstance(event, Event):
            if event.trigger is None or not isinstance(event.trigger, EventTrigger): 
                raise ModelError(
                'An Event must contain a valid trigger.')
            for a in event.assignments:
                if isinstance(a.variable, str):
                    if a.variable in self.listOfSpecies:
                        a.variable = self.listOfSpecies[a.variable]
                    else:
                        raise ModelError('{0} not a valid Species'.format(a.variable))
            self.listOfEvents[event.name] = event
        else:
            raise ParameterError("add_events accepts an Event object or a"
            " List of Event Objects")
        return event


    def add_function_definition(self, function_definitions):
        if isinstance(function_definitions, list):
            for fd in function_definitions:
                self.add_function_definition(fd)
        elif isinstance(function_definitions, FunctionDefinition):
            self.listOfFunctionDefinitions[function_definitions.name] = function_definitions

    def add_assignment_rule(self, assignment_rules):
        if isinstance(assignment_rules, list):
            for ar in assignment_rules:
                self.add_assignment_rule(ar)
        elif isinstance(assignment_rules, AssignmentRule):
            self.listOfAssignmentRules[assignment_rules.variable] = assignment_rules


    def timespan(self, time_span):
        """
        Set the time span of simulation. StochKit does not support non-uniform
        timespans.

        tspan : numpy ndarray
            Evenly-spaced list of times at which to sample the species
            populations during the simulation.
        """

        items = np.diff(time_span)
        items = np.array([round(item, 10) for item in items])
        isuniform = (len(set(items)) == 1)

        if isuniform:
            self.tspan = time_span
        else:
            raise InvalidModelError("StochKit only supports uniform timespans")

    def get_reaction(self, rname):
        return self.listOfReactions[rname]

    def get_all_reactions(self):
        return self.listOfReactions

    def delete_reaction(self, obj):
        self.listOfReactions.pop(obj)
        self._listOfReactions.pop(obj)

    def delete_all_reactions(self):
        self.listOfReactions.clear()
        self._listOfReactions.clear()

    def run(self, solver=None, timeout=0, display_interval=0, display_type =None, **solver_args):
        """
        Function calling simulation of the model. There are a number of
        parameters to be set here.

        Return
        ----------

        If show_labels is False, returns a numpy array of arrays of species population data. If show_labels is True and
        number_of_trajectories is 1, returns a results object that inherits UserDict and supports plotting functions.
        If show_labels is False and number_of_trajectories is greater than 1, returns an ensemble_results object that
        inherits UserList and contains results objects and supports ensemble graphing.

        Attributes
        ----------
        solver : gillespy.GillesPySolver
            The solver by which to simulate the model. This solver object may
            be initialized separately to specify an algorithm. Optional, 
            defaults to ssa solver.
        timeout : int
            Allows a time_out value in seconds to be sent to a signal handler, restricting simulation run-time
            Posix only.
        display_interval : float
            Defines the time interval for which the chosen display_type is displayed during run-time. If using
            display_type = \"graph\", low display_intervals can crash Ipython kernel. display_intervel > 2 recommended.
            Posix only.
        display_type : "text", "progress" or "graph"
            the type of simulation data to be returned at the given display_interval.
            Defaults to "text" output when display_interval > 0
            Posix only.

        solver_args :
            solver-specific arguments to be passed to solver.run()
        """

<<<<<<< HEAD


=======
        if os.name == 'nt' and timeout > 0:
            from gillespy2.core import log
            log.warning('Timeouts are not currently supported in Windows.')
>>>>>>> f735e6dc
        @contextmanager
        def interruption_manager(timeout, display_interval):

            if display_interval > 0:

                    if display_interval < 2 and display_type == "graph":
                        from gillespy2.core import log

                        log.warning('display_interval < 2 with display_type \"graph\" not recommended.')

                    signal.setitimer(signal.ITIMER_PROF, display_interval, display_interval)

            if timeout > 0:

                signal.signal(signal.SIGALRM, raise_time_out)
                # Schedule the signal to be sent after ``time``.
                signal.alarm(timeout)

            try:
                yield
            except TimeoutError:
                print('GillesPy2 solver simulation exceeded timeout')
                pass
            finally:
                # Unregister the signal so it won't be triggered
                # if the time_out is not reached.

                if hasattr(signal, 'setitimer'):
                    signal.signal(signal.SIGPROF, signal.SIG_IGN)
                if hasattr(signal,'SIGALRM'):
                    signal.signal(signal.SIGALRM, signal.SIG_IGN)
                elif hasattr(signal, 'SIGTERM'):
                    signal.signal(signal.SIGTERM, signal.SIG_IGN)

        def raise_time_out(signum, frame):
            from gillespy2.core import log
            import sys
            def excepthook(type, value, traceback):
                pass
            sys.excepthook = excepthook
            log.warning('GillesPy2 simulation exceeded timeout.')
            raise SimulationTimeoutError()

        def __live_graphing_print_header():

            print("Time      |",end="")
            for species in self.listOfSpecies:
                print(species[:10].ljust(10),end="|")
            print("")


        if os.name != "posix":
            if display_interval > 0:
                from gillespy2.core import log
                log.warning("Windows currently unsupported for live graphing.")
                display_interval = 0

            if timeout > 0:
                from gillespy2.core import log
                log.warning("Windows currently unsupported for timeouts")
                timeout = 0

        if display_interval > 0:
            if display_type is None:
                print("display_type unspecified. Displaying text.")
                display_type = "text"
                __live_graphing_print_header()

            elif display_type == "text":
                __live_graphing_print_header()

            elif display_type is not "graph" and display_type is not "progress":
                print("Got display_type = \"", display_type,
                      "\". Display_type should be \"graph\", \"text\", or \"progress\"", sep="")
        else:
            display_type = None


        with interruption_manager(timeout, display_interval):

            if solver is not None:
                if ((isinstance(solver, type)
                        and issubclass(solver, GillesPySolver))) or issubclass(type(solver), GillesPySolver):
                    if solver.name == 'SSACSolver':
                        signal.signal(signal.SIGALRM, signal.SIG_IGN)
                        solver_args['timeout'] = timeout
                    solver_results, rc = solver.run(model=self, t=self.tspan[-1], increment=self.tspan[-1] - self.tspan[-2], display_type= display_type, **solver_args)
                else:
                    raise SimulationError(
                        "argument 'solver' to run() must be a subclass of GillesPySolver")
            else:
                from gillespy2.solvers.auto import SSASolver
                solver = SSASolver
                if solver.name == 'SSACSolver':
                    signal.signal(signal.SIGALRM, signal.SIG_IGN)
                    solver_args['timeout'] = timeout
                solver_results, rc = SSASolver.run(model=self, t=self.tspan[-1],
                                          increment=self.tspan[-1] - self.tspan[-2], **solver_args)
           
            if rc == 33:
                from gillespy2.core import log
                log.warning('GillesPy2 simulation exceeded timeout.')

            if isinstance(solver_results[0], (np.ndarray)):
                return solver_results

            if len(solver_results) is 1:
                return Results(data=solver_results[0], model=self,
                    solver_name=solver.name, rc=rc)

            if len(solver_results) > 1:
                results_list = []
                for i in range(0,solver_args.get('number_of_trajectories')):
                    results_list.append(Results(data=solver_results[i],model=self,solver_name=solver.name,
                        rc=rc))
                return EnsembleResults(results_list)
            else:
                raise ValueError("number_of_trajectories must be non-negative and non-zero")


class Species(SortableObject):
    """
    Chemical species. Can be added to Model object to interact with other
    species or time.

    Attributes
    ----------
    name : str
        The name by which this species will be called in reactions and within
        the model.
    initial_value : int >= 0
        Initial population of this species. If this is not provided as an int,
        the type will be changed when it is added by numpy.int
    constant: bool
        If true, the value of the species cannot be changed.
        (currently BasicTauHybridSolver only)
    boundary_condition: bool
        If true, species can be changed by events and rate rules, but not by
        reactions. (currently BasicTauHybridOnly)
    mode : str
        ***FOR USE WITH BasicTauHybridSolver ONLY***
        Sets the mode of representation of this species for the TauHybridSolver,
        can be discrete, continuous, or dynamic.
        mode='dynamic' - Default, allows a species to be represented as
            either discrete or continuous
        mode='continuous' - Species will only be represented as continuous
        mode='discrete' - Species will only be represented as discrete
    allow_negative_populations: bool
        If true, population can be reduced below 0
    switch_tol : float
        ***FOR USE WITH BasicTauHybridSolver ONLY***
        Tolerance level for considering a dynamic species deterministically,
        value is compared to an estimated sd/mean population of a species after a
        given time step. This value will be used if a switch_min is not
        provided.  The default value is 0.03
    switch_min : float
        ***FOR USE WITH BasicTauHybridSolver ONLY***
        Minimum population value at which species will be represented as
        continuous. If a value is given, switch_min will be used instead of
        switch_tol
        
    """

    def __init__(self, name="", initial_value=0, constant=False,
                    boundary_condition=False, mode='dynamic',
                    allow_negative_populations=False, switch_min=0,
                    switch_tol=0.03):
        # A species has a name (string) and an initial value (positive integer)
        self.name = name
        self.constant = constant
        self.boundary_condition = boundary_condition
        self.mode = mode
        self.allow_negative_populations = allow_negative_populations
        self.switch_min = switch_min
        self.switch_tol = switch_tol

        mode_list = ['continuous', 'dynamic', 'discrete']
        if self.mode not in mode_list:
            raise SpeciesError('Species mode must be either \'continuous\', \'dynamic\', or \'discrete\'.')
        if mode == 'continuous':
            self.initial_value = np.float(initial_value)
        else:
            if not isinstance(initial_value, int): raise ValueError('Discrete values must be of type int.')
            self.initial_value = np.int(initial_value)
        if not allow_negative_populations:
            if self.initial_value < 0: raise ValueError('A species initial value must be \
non-negative unless allow_negative_populations=True')

    def __str__(self):
        print_string = self.name
        print_string += ': ' + str(self.initial_value)
        '''
        print_string += '\n\tInitial Value: ' + str(self.initial_value)
        print_string += '\n\tConstant: ' + str(self.constant)
        print_string += '\n\tBoundary Condition: ' + str(self.boundary_condition)
        print_string += '\n\tMode: ' + self.mode
        print_string += '\n\tAllow Negative Populations: ' + str(self.allow_negative_populations)
        '''
        return print_string


class Parameter(SortableObject):
    """
    A parameter can be given as an expression (function) or directly
    as a value (scalar). If given an expression, it should be
    understood as evaluable in the namespace of a parent Model.

    Attributes
    ----------
    name : str
        The name by which this parameter is called or referenced in reactions.
    expression : str
        String for a function calculating parameter values. Should be evaluable
        in namespace of Model.
    value : float
        Value of a parameter if it is not dependent on other Model entities.
    """

    def __init__(self, name="", expression=None, value=None):

        self.name = name
        # We allow expression to be passed in as a non-string type. Invalid strings
        # will be caught below. It is perfectly fine to give a scalar value as the expression.
        # This can then be evaluated in an empty namespace to the scalar value.
        self.expression = expression
        if expression is not None:
            self.expression = str(expression)

        self.value = value

        # self.value is allowed to be None, but not self.expression. self.value
        # might not be evaluable in the namespace of this parameter, but defined
        # in the context of a model or reaction.
        if self.expression is None:
            raise TypeError

        if self.value is None:
            self.evaluate()

    def __str__(self):
        return self.name + ': ' + self.expression

    def evaluate(self, namespace={}):
        """
        Evaluate the expression and return the (scalar) value in the given
        namespace.

        Attributes
        ----------
        namespace : dict (optional)
            The namespace in which to test evaluation of the parameter, if it
            involves other parameters, etc.
        """
        try:
            self.value = (float(eval(self.expression, namespace)))
        except:
            self.value = None

    def set_expression(self, expression):
        """
        Sets the expression for a parameter.
        """
        self.expression = expression
        # We allow expression to be passed in as a non-string type. Invalid
        # strings will be caught below. It is perfectly fine to give a scalar
        # value as the expression. This can then be evaluated in an empty
        # namespace to the scalar value.
        if expression is not None:
            self.expression = str(expression)

        if self.expression is None:
            raise TypeError

        self.evaluate()


class FunctionDefinition(SortableObject):
    """
    Object representation defining an evaluable function to be used during
    simulation of a GillesPy2 model

    Attributes
    ----------
    name : str
        Name of the function to be made and called.
    function : str
        Defined function body of operation to be performed.
    variables : list
        String names of Variables to be used as arguments to function.
    """


    def __init__(self, name="", function=None, args=[]):

        import math
        eval_globals = math.__dict__

        self.name = name
        args = ', '.join(args)
        self.function = eval('lambda ' + args + ': ' + function, eval_globals)
        if self.function is None:
            raise TypeError
    def sanitized_function(self, species_mappings, parameter_mappings):
        names = sorted(list(species_mappings.keys()) + list(parameter_mappings.keys()), key = lambda x: len(x), reverse=True)
        replacements = [parameter_mappings[name] if name in parameter_mappings else species_mappings[name]
                        for name in names]
        sanitized_function = self.function
        for id, name in enumerate(names):
            sanitized_function = sanitized_function.replace(name, "{"+str(id)+"}")
        return sanitized_function.format(*replacements)

class AssignmentRule(SortableObject):
    """
    An AssignmentRule is used to express equations that set the values of
    variables.  This would correspond to a function in the form of x = f(V)

    Attributes
    ----------
    name : str
        Name of the Rule
    variable : str
        Target Species/Parameter to be modified by rule
    formula : str
        String representation of formula to be evaluated
    """
    def __init__(self, variable=None, formula=None, name=None):
        self.variable = variable
        self.formula = formula
        self.name = name
    def __str__(self):
        return self.variable + ': ' + self.formula
    def sanitized_formula(self, species_mappings, parameter_mappings):
        names = sorted(list(species_mappings.keys()) + list(parameter_mappings.keys()), key = lambda x: len(x), reverse=True)
        replacements = [parameter_mappings[name] if name in parameter_mappings else species_mappings[name]
                        for name in names]
        sanitized_formula = self.formula
        for id, name in enumerate(names):
            sanitized_formula = sanitized_formula.replace(name, "{"+str(id)+"}")
        return sanitized_formula.format(*replacements)

class RateRule(SortableObject):
    """
    A RateRule is used to express equations that determine the rates of change
    of variables. This would correspond to a function in the form of dx/dt=f(W)

    Attributes
    ----------
    name : str
        Name of Rule
    variable : str
        Target Species/Parameter to be modified by rule
    formula : str
        String representation of formula to be evaluated
    """
    def __init__(self, variable=None, formula='', name=None):
        self.formula = formula
        self.variable = variable
        self.name = name
    def __str__(self):
        return self.name + ': Var: ' + self.variable + ': ' + self.formula
    def sanitized_formula(self, species_mappings, parameter_mappings):
        names = sorted(list(species_mappings.keys()) + list(parameter_mappings.keys()), key = lambda x: len(x), reverse=True)
        replacements = [parameter_mappings[name] if name in parameter_mappings else species_mappings[name]
                        for name in names]
        sanitized_formula = self.formula
        for id, name in enumerate(names):
            sanitized_formula = sanitized_formula.replace(name, "{"+str(id)+"}")
        return sanitized_formula.format(*replacements)


class Reaction(SortableObject):
    """
    Models a single reaction. A reaction has its own dicts of species
    (reactants and products) and parameters. The reaction's propensity
    function needs to be evaluable (and result in a non-negative scalar
    value) in the namespace defined by the union of those dicts.

    Attributes
    ----------
    name : str
        The name by which the reaction is called.
    reactants : dict
        The reactants that are consumed in the reaction, with stoichiometry. An
        example would be {R1 : 1, R2 : 2} if the reaction consumes two of R1 and
        one of R2, where R1 and R2 are Species objects.
    products : dict
        The species that are created by the reaction event, with stoichiometry.
        Same format as reactants.
    propensity_function : str
        The custom propensity fcn for the reaction. Must be evaluable in the
        namespace of the reaction using C operations.
    massaction : bool
        The switch to use a mass-action reaction. If set to True, a rate value
        is required.
    rate : float
        The rate of the mass-action reaction. Take care to note the units...
    annotation : str
        An optional note about the reaction.

    Notes
    ----------
    For a species that is NOT consumed in the reaction but is part of a mass
    action reaction, add it as both a reactant and a product.

    Mass-action reactions must also have a rate term added. Note that the input
    rate represents the mass-action constant rate independent of volume.
    """

    def __init__(self, name="", reactants={}, products={},
                 propensity_function=None, massaction=False,
                 rate=None, annotation=None):
        """
        Initializes the reaction using short-hand notation.
        """

        # Metadata
        self.name = name
        self.annotation = ""

        # We might use this flag in the future to automatically generate
        # the propensity function if set to True.
        if propensity_function is not None:
            self.massaction = False
            self.marate = None
        else:
            self.massaction = True

        self.propensity_function = propensity_function
        self.ode_propensity_function = propensity_function

        if self.propensity_function is not None and self.massaction:
            errmsg = ("Reaction {} You cannot set the propensity type to mass-action and simultaneously set a "
                      "propensity function.").format(self.name)
            raise ReactionError(errmsg)

        self.reactants = {}
        for r in reactants:
            rtype = type(r).__name__
            if rtype == 'instance':
                self.reactants[r.name] = reactants[r]
            else:
                self.reactants[r] = reactants[r]

        self.products = {}
        for p in products:
            rtype = type(p).__name__
            if rtype == 'instance':
                self.products[p.name] = products[p]
            else:
                self.products[p] = products[p]

        if self.massaction:
            self.type = "mass-action"
            if rate is None:
                self.marate = None
            else:
                self.marate = rate
                self.__create_mass_action()
        else:
            self.type = "customized"

    def __str__(self):
        print_string = self.name
        if len(self.reactants):
            print_string += '\n\tReactants'
            for r, stoich in self.reactants.items():
                print_string += '\n\t\t' + r.name + ': ' + str(stoich)
        if len(self.products):
            print_string += '\n\tProducts'
            for p, stoich in self.products.items():
                print_string += '\n\t\t' + p.name + ': ' + str(stoich)
        print_string += '\n\tPropensity Function: ' + self.propensity_function
        return print_string

    def verify(self):
        """ Check if the reaction is properly formatted.
        Does nothing on sucesss, raises and error on failure."""
        if self.marate is None and self.propensity_function is None:
             raise ReactionError("You must specify either a mass-action rate or a propensity function")
        if len(self.reactants) == 0 and len(self.products) == 0:
            raise ReactionError("You must have a non-zero number of reactants or products.")

    def __create_mass_action(self):
        """
        Initializes the mass action propensity function given
        self.reactants and a single parameter value.
        """
        # We support zeroth, first and second order propensities only.
        # There is no theoretical justification for higher order propensities.
        # Users can still create such propensities if they really want to,
        # but should then use a custom propensity.
        total_stoch = 0
        for r in sorted(self.reactants):
            total_stoch += self.reactants[r]
        if total_stoch > 2:
            raise ReactionError("Reaction: A mass-action reaction cannot involve more than two of one species or one "
                                "of two species. To declare a custom propensity, replace 'rate' with "
                                "'propensity_function'.")

        # Case EmptySet -> Y

        propensity_function = self.marate.name
        ode_propensity_function = self.marate.name

        # There are only three ways to get 'total_stoch==2':
        for r in sorted(self.reactants):
            if isinstance(r, str):
                rname = r
            else:
                rname = r.name
            # Case 1: 2X -> Y
            if self.reactants[r] == 2:
                propensity_function = (propensity_function +
                                       "*" + rname + "*(" + rname + "-1)/vol")
                ode_propensity_function += '*' + rname + '*' + rname
            else:
                # Case 3: X1, X2 -> Y;
                propensity_function += "*" + rname
                ode_propensity_function += '*' + rname

        # Set the volume dependency based on order.
        order = len(self.reactants)
        if order == 2:
            propensity_function += "/vol"
        elif order == 0:
            propensity_function += "*vol"

        self.propensity_function = propensity_function
        self.ode_propensity_function = ode_propensity_function

    def setType(self, rxntype):
        """
        Sets reaction type to either "mass-action" or "customized"

        Attributes
        ----------
        rxntype : str
            Either "mass-action" or "customized"
        """
        if rxntype.lower() not in {'mass-action', 'customized'}:
            raise ReactionError("Invalid reaction type.")
        self.type = rxntype.lower()

        self.massaction = False if self.type == 'customized' else True

    def addReactant(self, S, stoichiometry):
        """
        Adds a reactant to the reaction (species that is consumed)

        Attributes
        ----------
        S : gillespy.Species
            Reactant to add to this reaction.
        stoichiometry : int
            The stoichiometry of the given reactant.
        """
        if stoichiometry <= 0:
            raise ReactionError("Reaction Stoichiometry must be a \
                                    positive integer.")
        self.reactants[S.name] = stoichiometry

    def addProduct(self, S, stoichiometry):
        """
        Adds a product to the reaction (species that is created)

        Attributes
        ----------
        S : gillespy.Species
            Product to add to this reaction.
        stoichiometry : int
            The stoichiometry of the given product.
        """
        self.products[S.name] = stoichiometry

    def Annotate(self, annotation):
        """
        Adds a note to the reaction

        Attributes
        ----------
        annotation : str
            An optional note about the reaction.
        """
        self.annotation = annotation

    def sanitized_propensity_function(self, species_mappings, parameter_mappings):
        names = sorted(list(species_mappings.keys()) + list(parameter_mappings.keys()), key = lambda x: len(x), reverse=True)
        replacements = [parameter_mappings[name] if name in parameter_mappings else species_mappings[name]
                        for name in names]
        sanitized_propensity = self.propensity_function
        for id, name in enumerate(names):
            sanitized_propensity = sanitized_propensity.replace(name, "{"+str(id)+"}")
        return sanitized_propensity.format(*replacements)


class StochMLDocument():
    """ Serializiation and deserialization of a Model to/from
        the native StochKit2 XML format. """

    def __init__(self):
        # The root element
        self.document = eTree.Element("Model")
        self.annotation = None

    @classmethod
    def from_model(cls, model):
        """
        Creates an StochKit XML document from an exisiting Mdoel object.
        This method assumes that all the parameters in the model are already
        resolved to scalar floats (see Model.resolveParamters).

        Note, this method is intended to be used interanally by the models
        'serialization' function, which performs additional operations and
        tests on the model prior to writing out the XML file. You should NOT \
        do:

        document = StochMLDocument.fromModel(model)
        print document.toString()

        You SHOULD do

        print model.serialize()

        """

        # Description
        md = cls()

        d = eTree.Element('Description')

        #
        if model.units.lower() == "concentration":
            d.set('units', model.units.lower())

        d.text = model.annotation
        md.document.append(d)

        # Number of Reactions
        nr = eTree.Element('NumberOfReactions')
        nr.text = str(len(model.listOfReactions))
        md.document.append(nr)

        # Number of Species
        ns = eTree.Element('NumberOfSpecies')
        ns.text = str(len(model.listOfSpecies))
        md.document.append(ns)

        # Species
        spec = eTree.Element('SpeciesList')
        for sname in model.listOfSpecies:
            spec.append(md.__species_to_element(model.listOfSpecies[sname]))
        md.document.append(spec)

        # Parameters
        params = eTree.Element('ParametersList')
        for pname in model.listOfParameters:
            params.append(md.__parameter_to_element(
                model.listOfParameters[pname]))

        params.append(md.__parameter_to_element(Parameter(name='vol', expression=model.volume)))

        md.document.append(params)

        # Reactions
        reacs = eTree.Element('ReactionsList')
        for rname in model.listOfReactions:
            reacs.append(md.__reaction_to_element(model.listOfReactions[rname], model.volume))
        md.document.append(reacs)

        return md

    @classmethod
    def from_file(cls, filepath):
        """ Intializes the document from an exisiting native StochKit XML
        file read from disk. """
        tree = eTree.parse(filepath)
        root = tree.getroot()
        md = cls()
        md.document = root
        return md

    @classmethod
    def from_string(cls, string):
        """ Intializes the document from an exisiting native StochKit XML
        file read from disk. """
        root = eTree.fromString(string)

        md = cls()
        md.document = root
        return md

    def to_model(self, name):
        """ Instantiates a Model object from a StochMLDocument. """

        # Empty model
        model = Model(name=name)
        root = self.document

        # Try to set name from document
        if model.name is "":
            name = root.find('Name')
            if name.text is None:
                raise NameError("The Name cannot be none")
            else:
                model.name = name.text

        # Set annotiation
        ann = root.find('Description')
        if ann is not None:
            units = ann.get('units')

            if units:
                units = units.strip().lower()

            if units == "concentration":
                model.units = "concentration"
            elif units == "population":
                model.units = "population"
            else:  # Default
                model.units = "population"

            if ann.text is None:
                model.annotation = ""
            else:
                model.annotation = ann.text

        # Set units
        units = root.find('Units')
        if units is not None:
            if units.text.strip().lower() == "concentration":
                model.units = "concentration"
            elif units.text.strip().lower() == "population":
                model.units = "population"
            else:  # Default
                model.units = "population"

        # Create parameters
        for px in root.iter('Parameter'):
            name = px.find('Id').text
            expr = px.find('Expression').text
            if name.lower() == 'vol' or name.lower() == 'volume':
                model.volume = float(expr)
            else:
                p = Parameter(name, expression=expr)
                # Try to evaluate the expression in the empty namespace
                # (if the expr is a scalar value)
                p.evaluate()
                model.add_parameter(p)

        # Create species
        for spec in root.iter('Species'):
            name = spec.find('Id').text
            val = spec.find('InitialPopulation').text
            if '.' in val:
                val = float(val)
            else:
                val = int(val)
            s = Species(name, initial_value=val)
            model.add_species([s])

        # The namespace_propensity for evaluating the propensity function
        # for reactions must contain all the species and parameters.
        namespace_propensity = OrderedDict()
        all_species = model.get_all_species()
        all_parameters = model.get_all_parameters()

        for param in all_species:
            namespace_propensity[param] = all_species[param].initial_value

        for param in all_parameters:
            namespace_propensity[param] = all_parameters[param].value

        # Create reactions
        for reac in root.iter('Reaction'):
            try:
                name = reac.find('Id').text
            except:
                raise InvalidStochMLError("Reaction has no name.")

            reaction = Reaction(name=name, reactants={}, products={})

            # Type may be 'mass-action','customized'
            try:
                type = reac.find('Type').text
            except:
                raise InvalidStochMLError("No reaction type specified.")

            reactants = reac.find('Reactants')
            try:
                for ss in reactants.iter('SpeciesReference'):
                    specname = ss.get('id')
                    # The stochiometry should be an integer value, but some
                    # exising StoxhKit models have them as floats. This is
                    # why we need the slightly odd conversion below.
                    stoch = int(float(ss.get('stoichiometry')))
                    # Select a reference to species with name specname
                    sref = model.listOfSpecies[specname]
                    try:
                        # The sref list should only contain one element if
                        # the XML file is valid.
                        reaction.reactants[sref] = stoch
                    except Exception as e:
                        StochMLImportError(e)
            except:
                # Yes, this is correct. 'reactants' can be None
                pass

            products = reac.find('Products')
            try:
                for ss in products.iter('SpeciesReference'):
                    specname = ss.get('id')
                    stoch = int(float(ss.get('stoichiometry')))
                    sref = model.listOfSpecies[specname]
                    try:
                        # The sref list should only contain one element if
                        # the XML file is valid.
                        reaction.products[sref] = stoch
                    except Exception as e:
                        raise StochMLImportError(e)
            except:
                # Yes, this is correct. 'products' can be None
                pass

            if type == 'mass-action':
                reaction.massaction = True
                reaction.type = 'mass-action'
                # If it is mass-action, a parameter reference is needed.
                # This has to be a reference to a species instance. We
                # explicitly disallow a scalar value to be passed as the
                # parameter.
                try:
                    ratename = reac.find('Rate').text
                    try:
                        reaction.marate = model.listOfParameters[ratename]
                    except KeyError as k:
                        # No paramter name is given. This is a valid use case
                        # in StochKit. We generate a name for the paramter,
                        # and create a new parameter instance. The parameter's
                        # value should now be found in 'ratename'.
                        generated_rate_name = "Reaction_" + name + \
                                              "_rate_constant"
                        p = Parameter(name=generated_rate_name,
                                      expression=ratename)
                        # Try to evaluate the parameter to set its value
                        p.evaluate()
                        model.add_parameter(p)
                        reaction.marate = model.listOfParameters[
                            generated_rate_name]

                    reaction.__create_mass_action()
                except Exception as e:
                    raise
            elif type == 'customized':
                try:
                    propfunc = reac.find('PropensityFunction').text
                except Exception as e:
                    raise InvalidStochMLError(
                        "Found a customized propensity function, but no expression was given. {}".format(e))
                reaction.propensity_function = propfunc
            else:
                raise InvalidStochMLError(
                    "Unsupported or no reaction type given for reaction" + name)

            model.add_reaction(reaction)

        return model

    def to_string(self):
        """ Returns  the document as a string. """
        try:
            doc = eTree.tostring(self.document, pretty_print=True)
            return doc.decode("utf-8")
        except:
            # Hack to print pretty xml without pretty-print
            # (requires the lxml module).
            doc = eTree.tostring(self.document)
            xmldoc = xml.dom.minidom.parseString(doc)
            uglyXml = xmldoc.toprettyxml(indent='  ')
            text_re = re.compile(">\n\s+([^<>\s].*?)\n\s+</", re.DOTALL)
            prettyXml = text_re.sub(">\g<1></", uglyXml)
            return prettyXml

    def __species_to_element(self, S):
        e = eTree.Element('Species')
        idElement = eTree.Element('Id')
        idElement.text = S.name
        e.append(idElement)

        if hasattr(S, 'description'):
            descriptionElement = eTree.Element('Description')
            descriptionElement.text = S.description
            e.append(descriptionElement)

        initialPopulationElement = eTree.Element('InitialPopulation')
        initialPopulationElement.text = str(S.initial_value)
        e.append(initialPopulationElement)

        return e

    def __parameter_to_element(self, P):
        e = eTree.Element('Parameter')
        idElement = eTree.Element('Id')
        idElement.text = P.name
        e.append(idElement)
        expressionElement = eTree.Element('Expression')
        expressionElement.text = str(P.value)
        e.append(expressionElement)
        return e

    def __reaction_to_element(self, R, model_volume):
        e = eTree.Element('Reaction')

        idElement = eTree.Element('Id')
        idElement.text = R.name
        e.append(idElement)

        descriptionElement = eTree.Element('Description')
        descriptionElement.text = self.annotation
        e.append(descriptionElement)

        # StochKit2 wants a rate for mass-action propensites
        if R.massaction and model_volume == 1.0:
            rateElement = eTree.Element('Rate')
            # A mass-action reactions should only have one parameter
            rateElement.text = R.marate.name
            typeElement = eTree.Element('Type')
            typeElement.text = 'mass-action'
            e.append(typeElement)
            e.append(rateElement)

        else:
            typeElement = eTree.Element('Type')
            typeElement.text = 'customized'
            e.append(typeElement)
            functionElement = eTree.Element('PropensityFunction')
            functionElement.text = R.propensity_function
            e.append(functionElement)

        reactants = eTree.Element('Reactants')

        for reactant, stoichiometry in R.reactants.items():
            srElement = eTree.Element('SpeciesReference')
            srElement.set('id', str(reactant))
            srElement.set('stoichiometry', str(stoichiometry))
            reactants.append(srElement)

        e.append(reactants)

        products = eTree.Element('Products')
        for product, stoichiometry in R.products.items():
            srElement = eTree.Element('SpeciesReference')
            srElement.set('id', str(product))
            srElement.set('stoichiometry', str(stoichiometry))
            products.append(srElement)
        e.append(products)

        return e<|MERGE_RESOLUTION|>--- conflicted
+++ resolved
@@ -612,14 +612,9 @@
             solver-specific arguments to be passed to solver.run()
         """
 
-<<<<<<< HEAD
-
-
-=======
         if os.name == 'nt' and timeout > 0:
             from gillespy2.core import log
             log.warning('Timeouts are not currently supported in Windows.')
->>>>>>> f735e6dc
         @contextmanager
         def interruption_manager(timeout, display_interval):
 
@@ -780,7 +775,7 @@
         Minimum population value at which species will be represented as
         continuous. If a value is given, switch_min will be used instead of
         switch_tol
-        
+
     """
 
     def __init__(self, name="", initial_value=0, constant=False,

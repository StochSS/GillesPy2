--- conflicted
+++ resolved
@@ -14,7 +14,6 @@
 from gillespy2.core.events import *
 from gillespy2.core.gillespySolver import GillesPySolver
 from gillespy2.core.gillespyError import *
-
 
 try:
     import lxml.etree as eTree
@@ -794,12 +793,7 @@
             from gillespy2.solvers.auto import SSASolver
             return SSASolver
 
-<<<<<<< HEAD
-    def run(self, solver=None, timeout=0, t=None, **solver_args):
-=======
-
-    def run(self, solver=None, timeout=0, show_labels=True, **solver_args):
->>>>>>> 7312f8a3
+    def run(self, solver=None, timeout=0, t=None, show_labels=True, **solver_args):
         """
         Function calling simulation of the model. There are a number of
         parameters to be set here.
@@ -827,24 +821,13 @@
         solver_args :
             solver-specific arguments to be passed to solver.run()
         """
-<<<<<<< HEAD
+        if not show_labels:
+            from gillespy2.core import log
+            log.warning('show_labels = False is deprecated. Future releases of GillesPy2 may not support this feature.')
+
         if t is None:
             t = self.tspan[-1]
         if solver is None:
-=======
-        if not show_labels:
-            from gillespy2.core import log
-            log.warning('show_labels = False is deprecated. Future releases of GillesPy2 may not support this feature.')
-
-        if solver is not None:
-            try:
-                solver_results, rc = solver.run(model=self, t=self.tspan[-1], increment=self.tspan[-1] - self.tspan[-2],
-                                                timeout=timeout, **solver_args)
-            except Exception as e:
-                raise SimulationError(
-                    "argument 'solver={}' to run() failed.  Reason Given: {}".format(solver, e))
-        else:
->>>>>>> 7312f8a3
             solver = self.get_best_solver()
         try:
             solver_results, rc = solver.run(model=self, t=t, increment=self.tspan[-1] - self.tspan[-2],

--- conflicted
+++ resolved
@@ -10,7 +10,7 @@
 import uuid
 from contextlib import contextmanager
 from collections import OrderedDict
-from gillespy2.core.results import Trajectory, Results
+from gillespy2.core.results import Trajectory,Results
 from gillespy2.core.events import *
 from gillespy2.core.gillespySolver import GillesPySolver
 from gillespy2.core.gillespyError import *
@@ -24,9 +24,7 @@
     import xml.etree.ElementTree as eTree
     import xml.dom.minidom
     import re
-
     no_pretty_print = True
-
 
 def import_SBML(filename, name=None, gillespy_model=None):
     """
@@ -171,10 +169,8 @@
 
     def __str__(self):
         divider = '\n**********\n'
-
         def decorate(header):
             return '\n' + divider + header + divider
-
         print_string = self.name
         if len(self.listOfSpecies):
             print_string += decorate('Species')
@@ -848,11 +844,7 @@
 
         if len(solver_results) > 1:
             results_list = []
-<<<<<<< HEAD
-            for i in range(0, solver_args.get('number_of_trajectories')):
-=======
             for i in range(0, len(solver_results)):
->>>>>>> 61746321
                 results_list.append(Trajectory(data=solver_results[i], model=self, solver_name=solver.name,
                                                rc=rc))
             return Results(results_list)
@@ -1051,6 +1043,7 @@
         String names of Variables to be used as arguments to function.
     """
 
+
     def __init__(self, name="", function=None, args=[]):
 
         import math
@@ -1262,7 +1255,7 @@
                             return node
 
                     def visit_Name(self, node):
-                        # Visits Name nodes, if the name nodes "id" value is 'e', replace with numerical constant
+                        #Visits Name nodes, if the name nodes "id" value is 'e', replace with numerical constant
                         if node.id == 'e':
                             nameToConstant = ast.copy_location(ast.Num(float(np.e), ctx=node.ctx), node)
                             return nameToConstant
@@ -1276,25 +1269,20 @@
                 class ToString(ast.NodeVisitor):
                     def __init__(self):
                         self.string = ''
-
                     def _string_changer(self, addition):
                         self.string += addition
-
                     def visit_BinOp(self, node):
                         self._string_changer('(')
                         self.visit(node.left)
                         self.visit(node.op)
                         self.visit(node.right)
                         self._string_changer(')')
-
                     def visit_Name(self, node):
                         self._string_changer(node.id)
                         self.generic_visit(node)
-
                     def visit_Num(self, node):
                         self._string_changer(str(node.n))
                         self.generic_visit(node)
-
                     def visit_Call(self, node):
                         self._string_changer(node.func.id + '(')
                         counter = 0
@@ -1304,28 +1292,22 @@
                                 self._string_changer(',')
                                 counter += 1
                         self._string_changer(')')
-
                     def visit_Add(self, node):
                         self._string_changer('+')
                         self.generic_visit(node)
-
                     def visit_Div(self, node):
                         self._string_changer('/')
                         self.generic_visit(node)
-
                     def visit_Mult(self, node):
                         self._string_changer('*')
                         self.generic_visit(node)
-
                     def visit_UnaryOp(self, node):
                         self._string_changer('(')
                         self.visit_Usub(node)
                         self._string_changer(')')
-
                     def visit_Sub(self, node):
                         self._string_changer('-')
                         self.generic_visit(node)
-
                     def visit_Usub(self, node):
                         self._string_changer('-')
                         self.generic_visit(node)

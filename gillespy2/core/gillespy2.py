--- conflicted
+++ resolved
@@ -54,19 +54,7 @@
     """Base class for GillesPy2 objects that are sortable."""
 
     def __eq__(self, other):
-<<<<<<< HEAD
-        self_attr_list = sorted(dir(self))
-        other_attr_list = sorted(dir(other))
-        same_attr_list = (len(self_attr_list) == len(other_attr_list)) #if different number of attributes, not the same
-        for i, item in enumerate(self_attr_list):
-            if same_attr_list is not False:
-                self_attribute = self.__getattribute__(self_attr_list[i])
-                same_attr_list = (self.__getattribute__(self_attr_list[i]) == other.__getattribute__(other_attr_list[i]))
-        return (isinstance(other, self.__class__)
-                and same_attr_list)
-=======
-                return str(self) == str(other)
->>>>>>> f67f7bfd
+        return str(self) == str(other)
 
     def __ne__(self, other):
         return not self.__eq__(other)

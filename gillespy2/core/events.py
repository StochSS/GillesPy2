--- conflicted
+++ resolved
@@ -151,8 +151,8 @@
             self._hash = hash(self)
         return self._hash
 
-    def __init__(self, name="", delay = None, assignments = [], priority="0",
-        trigger = None, use_values_from_trigger_time = False):
+    def __init__(self, name="", delay=None, assignments=[], priority="0", trigger=None,
+                 use_values_from_trigger_time=False):
 
         # Events can contain any number of assignments
         self.assignments = []
@@ -234,9 +234,6 @@
                     'or list of EventAssignment objects.')
         else:
             raise ModelError("Unexpected parameter for add_assignment. Parameter must be EventAssignment or list of EventAssignments")
-<<<<<<< HEAD
         return assignment
-=======
->>>>>>> 23e9fb03
-
-
+
+

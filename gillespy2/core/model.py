"""
GillesPy2 is a modeling toolkit for biochemical simulation.
Copyright (C) 2019-2021 GillesPy2 developers.

This program is free software: you can redistribute it and/or modify
it under the terms of the GNU General Public License as published by
the Free Software Foundation, either version 3 of the License, or
(at your option) any later version.

This program is distributed in the hope that it will be useful,
but WITHOUT ANY WARRANTY; without even the implied warranty of
MERCHANTABILITY or FITNESS FOR A PARTICULAR PURPOSE.  See the
GNU General Public License for more details.

You should have received a copy of the GNU General Public License
along with this program.  If not, see <http://www.gnu.org/licenses/>.
"""
import gillespy2
from gillespy2.core.jsonify import TranslationTable
from gillespy2.core.reaction import *
from gillespy2.core.raterule import RateRule
from gillespy2.core.parameter import Parameter
from gillespy2.core.species import Species
from gillespy2.core.reaction import Reaction
import numpy as np
from gillespy2.core.results import Trajectory,Results
from collections import OrderedDict
from gillespy2.core.gillespyError import *
from .gillespyError import SimulationError
from typing import Set, Type

try:
    import lxml.etree as eTree

    no_pretty_print = False

except:
    import xml.etree.ElementTree as eTree
    import xml.dom.minidom
    import re
    no_pretty_print = True


def import_SBML(filename, name=None, gillespy_model=None):
    """
    SBML to GillesPy model converter. NOTE: non-mass-action rates
    in terms of concentrations may not be converted for population
    simulation. Use caution when importing SBML.

    :param filename: Path to the SBML file for conversion.
    :type filename: str

    :param name: Name of the resulting model
    :type name: str

    :param gillespy_model: If desired, the SBML model may be added to an existing GillesPy model
    :type gillespy_model: gillespy.Model
    """

    try:
        from gillespy2.sbml.SBMLimport import convert
    except ImportError:
        raise ImportError('SBML conversion not imported successfully')

    return convert(filename, model_name=name, gillespy_model=gillespy_model)


def export_SBML(gillespy_model, filename=None):
    """
    GillesPy model to SBML converter

    :param gillespy_model: GillesPy model to be converted to SBML
    :type gillespy_model: gillespy.Model

    :param filename: Path to the SBML file for conversion
    :type filename: str
    """
    try:
        from gillespy2.sbml.SBMLexport import export
    except ImportError:
        raise ImportError('SBML export conversion not imported successfully')

    return export(gillespy_model, path=filename)


def export_StochSS(gillespy_model, filename=None, return_stochss_model=False):
    """
    GillesPy model to StochSS converter

    :param gillespy_model: GillesPy model to be converted to StochSS
    :type gillespy_model: gillespy.Model

    :param filename: Path to the StochSS file for conversion
    :type filename: str
    """
    try:
        from gillespy2.stochss.StochSSexport import export
    except ImportError:
        raise ImportError('StochSS export conversion not imported successfully')

    return export(gillespy_model, path=filename, return_stochss_model=return_stochss_model)


class Model(SortableObject, Jsonify):
    """
    Representation of a well mixed biochemical model. Contains reactions,
    parameters, species.

    :param name: The name of the model, or an annotation describing it.
    :type name: str
    
    :param population: The type of model being described. A discrete stochastic model is a
        population model (True), a deterministic model is a concentration model
        (False). Automatic conversion from population to concentration models
        may be used, by setting the volume parameter.
    :type population: bool

    :param volume: The volume of the system matters when converting to from population to
        concentration form. This will also set a parameter "vol" for use in
        custom (i.e. non-mass-action) propensity functions.  
    :type volume: float   
    
    :param tspan: The timepoints at which the model should be simulated. If None, a
        default timespan is added. May be set later, see Model.timespan
    :type tspan: numpy ndarray
    
    :param annotation: Option further description of model
    :type annotation: str
    """

    # reserved names for model species/parameter names, volume, and operators.
    reserved_names = ['vol']
    special_characters = ['[', ']', '+', '-', '*', '/', '.', '^']

    def __init__(self, name="", population=True, volume=1.0, tspan=None, annotation="model"):
        """ Create an empty model. """

        # The name that the model is referenced by (should be a String)
        self.name = name
        self.annotation = annotation

        # Dictionaries with model element objects.
        # Model element names are used as keys.
        self.listOfParameters = OrderedDict()
        self.listOfSpecies = OrderedDict()
        self.listOfReactions = OrderedDict()

        self.listOfAssignmentRules = OrderedDict()
        self.listOfRateRules = OrderedDict()
        self.listOfEvents = OrderedDict()
        self.listOfFunctionDefinitions = OrderedDict()

        # Dictionaries with model element objects.
        # Model element names are used as keys, and values are
        # sanitized versions of the names/formulas.
        # These dictionaries contain sanitized values and are for
        # Internal use only
        self._listOfParameters = OrderedDict()
        self._listOfSpecies = OrderedDict()
        self._listOfReactions = OrderedDict()
        self._listOfAssignmentRules = OrderedDict()
        self._listOfRateRules = OrderedDict()
        self._listOfEvents = OrderedDict()
        self._listOfFunctionDefinitions = OrderedDict()
        # This defines the unit system at work for all numbers in the model
        # It should be a logical error to leave this undefined, subclasses
        # should set it
        if population:
            self.units = "population"
        else:
            self.units = "concentration"
            if volume != 1.0:
                raise ModelError(
                    "Concentration models account for volume implicitly, explicit volume definition is not required. "
                    "Note: concentration models may only be simulated deterministically."
                )

        self.volume = volume

        # Dict that holds flattended parameters and species for
        # evaluation of expressions in the scope of the model.
        self.namespace = OrderedDict([])

        if tspan is None:
            self.tspan = None
        else:
            self.timespan(tspan)

        # Change Jsonify settings to disable private variable
        # JSON hashing and enable automatic translation table gen.
        self._hash_private_vars = False
        self._generate_translation_table = True

    def __str__(self):
        divider = '\n**********\n'

        def decorate(header):
            return '\n' + divider + header + divider

        print_string = self.name
        if len(self.listOfSpecies):
            print_string += decorate('Species')
            for s in sorted(self.listOfSpecies.values()):
                print_string += '\n' + str(s)
        if len(self.listOfParameters):
            print_string += decorate('Parameters')
            for p in sorted(self.listOfParameters.values()):
                print_string += '\n' + str(p)
        if len(self.listOfReactions):
            print_string += decorate('Reactions')
            for r in sorted(self.listOfReactions.values()):
                print_string += '\n' + str(r)
        if len(self.listOfEvents):
            print_string += decorate('Events')
            for e in sorted(self.listOfEvents.values()):
                print_string += '\n' + str(e)
        if len(self.listOfAssignmentRules):
            print_string += decorate('Assignment Rules')
            for ar in sorted(self.listOfAssignmentRules.values()):
                print_string += '\n' + str(ar)
        if len(self.listOfRateRules):
            print_string += decorate('Rate Rules')
            for rr in sorted(self.listOfRateRules.values()):
                print_string += '\n' + str(rr)
        if len(self.listOfFunctionDefinitions):
            print_string += decorate('Function Definitions')
            for fd in sorted(self.listOfFunctionDefinitions.values()):
                print_string += '\n' + str(fd)

        return print_string

    def make_translation_table(self):
        from collections import ChainMap

        species = self.listOfSpecies.values()
        reactions = self.listOfReactions.values()
        parameters = self.listOfParameters.values()
        assignments = self.listOfAssignmentRules.values()
        rates = self.listOfRateRules.values()
        events = self.listOfEvents.values()
        functions = self.listOfFunctionDefinitions.values()

        # A translation table is used to anonymize user-defined variable names and formulas into generic counterparts.
        translation_table = dict(ChainMap(

            # Build translation mappings for user-defined variable names.
            dict({ self.name: "Model" }),
            dict(zip((str(x.name) for x in species), (f"S_{x + 100}" for x in range(0, len(species))))),
            dict(zip((str(x.name) for x in reactions), (f"R_{x + 100}" for x in range(0, len(reactions))))),
            dict(zip((str(x.name) for x in parameters), (f"P_{x + 100}" for x in range(0, len(parameters))))),
            dict(zip((str(x.name) for x in assignments), (f"AR_{x + 100}" for x in range(0, len(assignments))))),
            dict(zip((str(x.name) for x in rates), (f"RR_{x + 100}" for x in range(0, len(rates))))),
            dict(zip((str(x.name) for x in events), (f"E_{x + 100}" for x in range(0, len(events))))),
            dict(zip((str(x.name) for x in functions), (f"F_{x + 100}" for x in range(0, len(functions))))),
        ))

        return TranslationTable(to_anon=translation_table)

    def serialize(self):
        """ Serializes the Model object to valid StochML. """
        self.resolve_parameters()
        doc = StochMLDocument().from_model(self)
        return doc.to_string()

    def update_namespace(self):
        """ Create a dict with flattened parameter and species objects. """
        self.namespace = OrderedDict([])
        for param in self.listOfParameters:
            self.namespace[param] = self.listOfParameters[param].value

    def sanitized_species_names(self):
        """
        Generate a dictionary mapping user chosen species names to simplified formats which will be used
        later on by GillesPySolvers evaluating reaction propensity functions.

        :returns: the dictionary mapping user species names to their internal GillesPy notation.
        """
        species_name_mapping = OrderedDict([])
        for i, name in enumerate(self.listOfSpecies.keys()):
            species_name_mapping[name] = 'S[{}]'.format(i)
        return species_name_mapping

    def problem_with_name(self, name):
        if name in Model.reserved_names:
            raise ModelError(
                'Name "{}" is unavailable. It is reserved for internal GillesPy use. Reserved Names: ({}).'.format(name,
                                                                                                                   Model.reserved_names))
        if name in self.listOfSpecies:
            raise ModelError('Name "{}" is unavailable. A species with that name exists.'.format(name))
        if name in self.listOfParameters:
            raise ModelError('Name "{}" is unavailable. A parameter with that name exists.'.format(name))
        if name in self.listOfReactions:
            raise ModelError('Name "{}" is unavailable. A reaction with that name exists.'.format(name))
        if name in self.listOfEvents:
            raise ModelError('Name "{}" is unavailable. An event with that name exists.'.format(name))
        if name in self.listOfRateRules:
            raise ModelError('Name "{}" is unavailable. A rate rule with that name exists.'.format(name))
        if name in self.listOfAssignmentRules:
            raise ModelError('Name "{}" is unavailable. An assignment rule with that name exists.'.format(name))
        if name in self.listOfFunctionDefinitions:
            raise ModelError('Name "{}" is unavailable. A function definition with that name exists.'.format(name))
        if name.isdigit():
            raise ModelError('Name "{}" is unavailable. Names must not be numeric strings.'.format(name))
        for special_character in Model.special_characters:
            if special_character in name:
                raise ModelError(
                    'Name "{}" is unavailable. Names must not contain special characters: {}.'.format(name,
                                                                                                      Model.special_characters))

    def get_species(self, s_name):
        """
        Returns a species object by name.

        :param s_name: Name of the species object to be returned:
        :type s_name: str
        """
        return self.listOfSpecies[s_name]

    def get_all_species(self):
        """
        :returns: A dict of all species in the model, of the form:
            {name : species object}
        """
        return self.listOfSpecies

    def add_species(self, obj):
        """
        Adds a species, or list of species to the model.

        :param obj: The species or list of species to be added to the model object
        :type obj: Species, or list of species
        """

        if isinstance(obj, list):
            for S in sorted(obj):
                self.add_species(S)
        else:
            try:
                self.problem_with_name(obj.name)
                self.listOfSpecies[obj.name] = obj
                self._listOfSpecies[obj.name] = 'S{}'.format(len(self._listOfSpecies))
            except Exception as e:
                raise ParameterError("Error using {} as a Species. Reason given: {}".format(obj, e))
        return obj

    def delete_species(self, name):
        """
        Removes a species object by name.

        :param name: Name of the species object to be removed
        :type name: str
        """
        self.listOfSpecies.pop(name)
        if name in self._listOfSpecies:
            self._listOfSpecies.pop(name)

    def delete_all_species(self):
        """
        Removes all species from the model object.
        """
        self.listOfSpecies.clear()
        self._listOfSpecies.clear()

    def set_units(self, units):
        """
        Sets the units of the model to either "population" or "concentration"

        :param units: Either "population" or "concentration"
        :type units: str
        """
        if units.lower() == 'concentration' or units.lower() == 'population':
            self.units = units.lower()
        else:
            raise ModelError("units must be either concentration or population (case insensitive)")

    def sanitized_parameter_names(self):
        """
        Generate a dictionary mapping user chosen parameter names to simplified formats which will be used
        later on by GillesPySolvers evaluating reaction propensity functions.

        :returns: the dictionary mapping user parameter names to their internal GillesPy notation.
        """
        parameter_name_mapping = OrderedDict()
        parameter_name_mapping['vol'] = 'V'
        for i, name in enumerate(self.listOfParameters.keys()):
            if name not in parameter_name_mapping:
                parameter_name_mapping[name] = 'P{}'.format(i)
        return parameter_name_mapping

    def get_parameter(self, p_name):
        """
        Returns a parameter object by name.

        :param p_name: Name of the parameter object to be returned
        :type p_name: str
        """
        try:
            return self.listOfParameters[p_name]
        except:
            raise ModelError("No parameter named " + p_name)

    def get_all_parameters(self):
        """
        :returns: A dict of all parameters in the model, of the form:
            {name : parameter object}
        """
        return self.listOfParameters

    def add_parameter(self, params):
        """
        Adds a parameter, or list of parameters to the model.

        :param params:  The parameter or list of parameters to be added to the model object.
        :type params: Parameter, or list of parameters
        """
        if isinstance(params, list):
            for p in sorted(params):
                self.add_parameter(p)
        else:
            if isinstance(params, Parameter) or type(params).__name__ == 'Parameter':
                self.problem_with_name(params.name)
                self.update_namespace()
                params._evaluate(self.namespace)
                self.listOfParameters[params.name] = params
                self._listOfParameters[params.name] = 'P{}'.format(len(self._listOfParameters))
            else:
                raise ParameterError("Parameter {}  must be of type {}, it is of type {}".format(params, str(type(Parameter)), str(params) ))
        return params

    def delete_parameter(self, name):
        """
        Removes a parameter object by name.

        :param name: Name of the parameter object to be removed
        :type name: str
        """
        self.listOfParameters.pop(name)
        if name in self._listOfParameters:
            self._listOfParameters.pop(name)

    def set_parameter(self, p_name, expression):
        """
        Set the value of an existing parameter "pname" to "expression".

        :param p_name: Name of the parameter whose value will be set.
        :type p_name: str

        :param expression: String that may be executed in C, describing the value of the
            parameter. May reference other parameters by name. (e.g. "k1*4")
        :type expression: str
        """

        p = self.listOfParameters[p_name]
        p.expression = expression
        p._evaluate()

    def resolve_parameters(self):
        """ Internal function:
        attempt to resolve all parameter expressions to scalar floats.
        This methods must be called before exporting the model.
        """
        self.update_namespace()
        for param in self.listOfParameters:
            self.listOfParameters[param]._evaluate(self.namespace)

    def delete_all_parameters(self):
        """ Deletes all parameters from model. """
        self.listOfParameters.clear()
        self._listOfParameters.clear()

    def validate_reactants_and_products(self, reactions):
        for reactant in list(reactions.reactants.keys()):
            if isinstance(reactant, str):
                if reactant not in self.listOfSpecies.keys():
                    raise ModelError(
                        'reactant: {0} for reaction {1} -- not found in model.listOfSpecies'.format(reactant,
                                                                                                    reactions.name))
                reactions.reactants[self.listOfSpecies[reactant]] = reactions.reactants[reactant]
                del reactions.reactants[reactant]
        for product in list(reactions.products.keys()):
            if isinstance(product, str):
                if product not in self.listOfSpecies.keys():
                    raise ModelError('product: {0} for reaction {1} -- not found in model.listOfSpecies'.format(product,
                                                                                                                reactions.name))
                reactions.products[self.listOfSpecies[product]] = reactions.products[product]
                del reactions.products[product]

    def add_reaction(self, reactions):
        """
        Adds a reaction, or list of reactions to the model.

        :param reactions: The reaction or list of reaction objects to be added to the model
            object.
        :type reactions: Reaction, or list of Reactions
        """

        # TODO, make sure that you cannot overwrite an existing reaction
        if isinstance(reactions, list):
            for r in sorted(reactions):
                self.add_reaction(r)
        else:
            try:
                self.problem_with_name(reactions.name)
                reactions.verify()
                self.validate_reactants_and_products(reactions)
                if reactions.name is None or reactions.name == '':
                    i = 0
                    while True:
                        if 'reaction{}'.format(i) in self.listOfReactions:
                            i += 1
                        else:
                            self.listOfReactions['reaction{}'.format(i)] = reactions
                            break
                else:
                    if reactions.name in self.listOfReactions:
                        raise ModelError("Duplicate name of reaction: {0}".format(reactions.name))
                    self.listOfReactions[reactions.name] = reactions
                # Build Sanitized reaction as well
                sanitized_reaction = Reaction(name='R{}'.format(len(self._listOfReactions)))
                sanitized_reaction.reactants = {self._listOfSpecies[species.name]: reactions.reactants[species] for
                                                species in reactions.reactants}
                sanitized_reaction.products = {self._listOfSpecies[species.name]: reactions.products[species] for
                                               species in reactions.products}
                sanitized_reaction.propensity_function = reactions.sanitized_propensity_function(self._listOfSpecies,
                                                                                                 self._listOfParameters)
                self._listOfReactions[reactions.name] = sanitized_reaction
            except Exception as e:
                raise ParameterError("Error using {} as a Reaction. Reason given: {}".format(reactions, e))
        return reactions

    def add_rate_rule(self, rate_rules):
        """
        Adds a rate rule, or list of rate rules to the model.

        :param rate_rules: The rate rule or list of rate rule objects to be added to the model object.
        :type rate_rules: RateRule, or list of RateRules
        """
        if isinstance(rate_rules, list):
            for rr in sorted(rate_rules):
                self.add_rate_rule(rr)
        else:
            try:
                self.problem_with_name(rate_rules.name)
                if len(self.listOfAssignmentRules) != 0:
                    for i in self.listOfAssignmentRules.values():
                        if rate_rules.variable == i.variable:
                            raise ModelError("Duplicate variable in rate_rules AND assignment_rules: {0}".
                                             format(rate_rules.variable))
                for i in self.listOfRateRules.values():
                    if rate_rules.variable == i.variable:
                        raise ModelError("Duplicate variable in rate_rules: {0}".format(rate_rules.variable))
                if rate_rules.name in self.listOfRateRules:
                    raise ModelError("Duplicate name of rate_rule: {0}".format(rate_rules.name))
                if rate_rules.formula == '':
                    raise ModelError('Invalid Rate Rule. Expression must be a non-empty string value')
                if rate_rules.variable == None:
                    raise ModelError('A GillesPy2 Rate Rule must be associated with a valid variable')
                if isinstance(rate_rules.variable, str):
                    v = rate_rules.variable
                    if v not in self.listOfSpecies and v not in self.listOfParameters:
                        raise ModelError(
                            'Invalid variable entered for Rate Rule: {}'.format(rate_rules.name))

                self.listOfRateRules[rate_rules.name] = rate_rules
                sanitized_rate_rule = RateRule(name='RR{}'.format(len(self._listOfRateRules)))
                sanitized_rate_rule.formula = rate_rules.sanitized_formula(self._listOfSpecies,
                                                                           self._listOfParameters)
                self._listOfRateRules[rate_rules.name] = sanitized_rate_rule
            except Exception as e:
                raise ParameterError("Error using {} as a Rate Rule. Reason given: {}".format(rate_rules, e))
        return rate_rules

    def add_event(self, event):
        """
        Adds an event, or list of events to the model.

        :param event: The event or list of event objects to be added to the model object.
        :type event: Event, or list of Events
        """

        if isinstance(event, list):
            for e in event:
                self.add_event(e)
        else:
            try:
                self.problem_with_name(event.name)
                if event.trigger is None or not hasattr(event.trigger, 'expression'):
                    raise ModelError(
                        'An Event must contain a valid trigger.')
                for a in event.assignments:
                    if isinstance(a.variable, str):
                        a.variable = self.get_element(a.variable)
                self.listOfEvents[event.name] = event
            except Exception as e:
                raise ParameterError("Error using {} as Event. Reason given: {}".format(event, e))
        return event

    def add_function_definition(self, function_definitions):
        """
        Add FunctionDefinition or list of FunctionDefinitions

        :param function_definitions: The FunctionDefinition, or list of FunctionDefinitions to be added to the model
            object.
        :type function_definitions: FunctionDefinition or list of FunctionDefinitions.
        """
        if isinstance(function_definitions, list):
            for fd in function_definitions:
                self.add_function_definition(fd)
        else:
            try:
                self.problem_with_name(function_definitions.name)
                self.listOfFunctionDefinitions[function_definitions.name] = function_definitions
            except Exception as e:
                raise ParameterError(
                    "Error using {} as a Function Definition. Reason given: {}".format(function_definitions, e))

    def add_assignment_rule(self, assignment_rules):
        """
        Add AssignmentRule or list of AssignmentRules to the model object.

        :param assignment_rules: The AssignmentRule or list of AssignmentRules to be added to the model object.
        :type assignment_rules: AssignmentRule or list of AssignmentRules
        """
        if isinstance(assignment_rules, list):
            for ar in assignment_rules:
                self.add_assignment_rule(ar)
        else:
            try:
                self.problem_with_name(assignment_rules.name)
                if len(self.listOfRateRules) != 0:
                    for i in self.listOfRateRules.values():
                        if assignment_rules.variable == i.variable:
                            raise ModelError("Duplicate variable in rate_rules AND assignment_rules: {0}".
                                             format(assignment_rules.variable))
                for i in self.listOfAssignmentRules.values():
                    if assignment_rules.variable == i.variable:
                        raise ModelError("Duplicate variable in assignment_rules: {0}"
                                         .format(assignment_rules.variable))
                if assignment_rules.name in self.listOfAssignmentRules:
                    raise ModelError("Duplicate name in assignment_rules: {0}".format(assignment_rules.name))
                if assignment_rules.formula == '':
                    raise ModelError('Invalid Assignment Rule. Expression must be a non-empty string value')
                if assignment_rules.variable == None:
                    raise ModelError('A GillesPy2 Rate Rule must be associated with a valid variable')

                self.listOfAssignmentRules[assignment_rules.name] = assignment_rules
            except Exception as e:
                raise ParameterError("Error using {} as a Assignment Rule. Reason given: {}".format(assignment_rules, e))

    def timespan(self, time_span):
        """
        Set the time span of simulation. StochKit does not support non-uniform
        timespans. 

        :param time_span: Evenly-spaced list of times at which to sample the species populations during the simulation. 
            Best to use the form np.linspace(<start time>, <end time>, <number of time-points, inclusive>)
        :type time_span: numpy ndarray
        """        
        self.tspan = time_span

    def get_reaction(self, rname):
        """
        :param rname: name of reaction to return
        :returns: Reaction object
        """
        return self.listOfReactions[rname]

    def get_all_reactions(self):
        """
        :returns: dict of all Reaction objects
        """
        return self.listOfReactions

    def delete_reaction(self, name):
        """
        Removes a reaction object by name.

        :param name: Name of Reaction to be removed,
        :type name: str
        """
        self.listOfReactions.pop(name)
        if name in self._listOfReactions:
            self._listOfReactions.pop(name)

    def delete_all_reactions(self):
        """
        Clears all reactions in model
        """
        self.listOfReactions.clear()
        self._listOfReactions.clear()

    def get_event(self, ename):
        """
        :param ename: Name of Event to get
        :returns: Event object
        """
        return self.listOfEvents[ename]

    def get_all_events(self):
        """
        :returns: dict of all Event objects
        """
        return self.listOfEvents

    def delete_event(self, name):
        """
        Removes specified Event from model

        :param name: Name of Event to be removed.
        :type name: str
        """
        self.listOfEvents.pop(name)
        if name in self._listOfEvents:
            self._listOfEvents.pop(name)

    def delete_all_events(self):
        """
        Clears models events
        """
        self.listOfEvents.clear()
        self._listOfEvents.clear()

    def get_rate_rule(self, rname):
        """
        :param rname: Name of Rate Rule to get
        :returns: RateRule object
        """
        return self.listOfRateRules[rname]

    def get_all_rate_rules(self):
        """
        :returns: dict of all Rate Rule objects
        """
        return self.listOfRateRules

    def delete_rate_rule(self, name):
        """
        Removes specified Rate Rule from model

        :param name: Name of Rate Rule to be removed.
        :type name: str
        """
        self.listOfRateRules.pop(name)
        if name in self._listOfRateRules:
            self._listOfRateRules.pop(name)

    def delete_all_rate_rules(self):
        """
        Clears all of models Rate Rules
        """
        self.listOfRateRules.clear()
        self._listOfRateRules.clear()

    def get_assignment_rule(self, aname):
        """
        :param aname: Name of Assignment Rule to get
        :returns: Assignment Rule object
        """
        return self.listOfAssignmentRules[aname]

    def get_all_assignment_rules(self):
        """
        :returns: dict of models Assignment Rules
        """
        return self.listOfAssignmentRules

    def delete_assignment_rule(self, name):
        """
        Removes an assignment rule from a model

        :param name: Name of AssignmentRule object to be removed from model.
        :type name: str
        """
        self.listOfAssignmentRules.pop(name)
        if name in self._listOfAssignmentRules:
            self._listOfAssignmentRules.pop(name)

    def delete_all_assignment_rules(self):
        """
        Clears all assignment rules from model
        """
        self.listOfAssignmentRules.clear()
        self._listOfAssignmentRules.clear()

    def get_function_definition(self, fname):
        """
        :param fname: name of Function to get
        :returns: FunctionDefinition object
        """
        return self.listOfFunctionDefinitions[fname]

    def get_all_function_definitions(self):
        """
        :returns: Dict of models function definitions
        """
        return self.listOfFunctionDefinitions

    def delete_function_definition(self, name):
        """
        Removes specified Function Definition from model

        :param name: Name of Function Definition to be removed
        :type name: str
        """
        self.listOfFunctionDefinitions.pop(name)
        if name in self._listOfFunctionDefinitions:
            self._listOfFunctionDefinitions.pop(name)

    def delete_all_function_definitions(self):
        """
        Clears all Function Definitions from a model
        """
        self.listOfFunctionDefinitions.clear()
        self._listOfFunctionDefinitions.clear()

    def get_element(self, ename):
        """
        Get element specified by name.

        :param ename: name of element to search for
        :returns: value of element, or 'element not found'
        """
        if ename in self.listOfReactions:
            return self.get_reaction(ename)
        if ename in self.listOfSpecies:
            return self.get_species(ename)
        if ename in self.listOfParameters:
            return self.get_parameter(ename)
        if ename in self.listOfEvents:
            return self.get_event(ename)
        if ename in self.listOfRateRules:
            return self.get_rate_rule(ename)
        if ename in self.listOfAssignmentRules:
            return self.get_assignment_rule(ename)
        if ename in self.listOfFunctionDefinitions:
            return self.get_function_definition(ename)
        raise ModelError(f"model.get_element(): element={ename} not found")


    def get_best_solver(self):
        """
        Finds best solver for the users simulation. Currently, AssignmentRules, RateRules, FunctionDefinitions,
        Events, and Species with a dynamic, or continuous population must use the TauHybridSolver.

        :param precompile: If True, and the model contains no AssignmentRules, RateRules, FunctionDefinitions, Events,
            or Species with a dynamic or continuous population, it will choose SSACSolver
        :type precompile: bool

        :returns: gillespy2.gillespySolver
        """
        from gillespy2.solvers.numpy import can_use_numpy
        hybrid_check = False
        chybrid_check = True
        if len(self.get_all_rate_rules())  or len(self.get_all_events()):
            hybrid_check = True
        if len(self.get_all_assignment_rules()) or len(self.get_all_function_definitions()):
            hybrid_check = True
            chybrid_check = False

        if len(self.get_all_species()) and hybrid_check == False:
            for i in self.get_all_species():
                tempMode = self.get_species(i).mode
                if tempMode == 'dynamic' or tempMode == 'continuous':
                    hybrid_check = True
                    break

        from gillespy2.solvers.cpp.build.build_engine import BuildEngine
        can_use_cpp = not len(BuildEngine.get_missing_dependencies())

        if not can_use_cpp and not can_use_numpy:
            raise ModelError('Dependency Error, cannot run model.')

        if can_use_cpp and hybrid_check and chybrid_check:
            from gillespy2 import TauHybridCSolver
            return TauHybridCSolver
        elif can_use_numpy and hybrid_check:
            from gillespy2 import TauHybridSolver
            return TauHybridSolver
        
        if can_use_cpp is False and can_use_numpy and not hybrid_check:
            from gillespy2 import NumPySSASolver
            return NumPySSASolver

        else:
            from gillespy2 import SSACSolver
            return SSACSolver

    def get_best_solver_algo(self, algorithm):
        """
        If user has specified a particular algorithm, we return either the Python or C++ version of that algorithm
        """
        from gillespy2.solvers.numpy import can_use_numpy
        from gillespy2.solvers.cpp.build.build_engine import BuildEngine
        can_use_cpp = not len(BuildEngine.get_missing_dependencies())
        chybrid_check = True
        if len(self.get_all_assignment_rules()) or len(self.get_all_function_definitions()):
            chybrid_check = False

        if not can_use_cpp and can_use_numpy:
            raise ModelError("Please install C++ or Numpy to use GillesPy2 solvers.")

        if algorithm == 'Tau-Leaping':
            if can_use_cpp:
                from gillespy2 import TauLeapingCSolver
                return TauLeapingCSolver
            else:
                from gillespy2 import TauLeapingSolver
                return TauLeapingSolver

        elif algorithm == 'SSA':
            if can_use_cpp:
                from gillespy2 import SSACSolver
                return SSACSolver
            else:
                from gillespy2 import NumPySSASolver
                return NumPySSASolver

        elif algorithm == 'ODE':
            if can_use_cpp:
                from gillespy2 import ODECSolver
                return ODECSolver
            else:
                from gillespy2 import ODESolver
                return ODESolver

        elif algorithm == 'Tau-Hybrid':
            if can_use_cpp and chybrid_check:
                from gillespy2 import TauHybridCSolver
                return TauHybridCSolver
            else:
                from gillespy2 import TauHybridSolver
                return TauHybridSolver

        elif algorithm == 'CLE':
            from gillespy2 import CLESolver
            return CLESolver
            
        else:
            raise ModelError("Invalid value for the argument 'algorithm' entered. "
                             "Please enter 'SSA', 'ODE', 'CLE', 'Tau-leaping', or 'Tau-Hybrid'.")

    def get_model_features(self) -> "Set[Type]":
        """
        Determine what solver-specific model features are present on the model.
        Used to validate that the model is compatible with the given solver.

        :returns: Set containing the classes of every solver-specific feature present on the model.
        """
        features = set()
        if len(self.listOfEvents):
            features.add(gillespy2.Event)
        if len(self.listOfRateRules):
            features.add(gillespy2.RateRule)
        if len(self.listOfAssignmentRules):
            features.add(gillespy2.AssignmentRule)
        if len(self.listOfFunctionDefinitions):
            features.add(gillespy2.FunctionDefinition)
        return features

    def run(self, solver=None, timeout=0, t=None, increment=None, show_labels=True, algorithm=None,
            **solver_args):
        """
        Function calling simulation of the model. There are a number of
        parameters to be set here.

        :param solver: The solver by which to simulate the model. This solver object may
            be initialized separately to specify an algorithm. Optional, defaults to ssa solver.
        :type solver: gillespy.GillesPySolver

        :param timeout: Allows a time_out value in seconds to be sent to a signal handler, restricting simulation run-time
        :type timeout: int

        :param t: End time of simulation
        :type t: int

        :param solver_args: Solver-specific arguments to be passed to solver.run()

        :param algorithm: Specify algorithm ('ODE', 'Tau-Leaping', or 'SSA') for GillesPy2 to automatically pick best solver using that algorithm.
        :type algorithm: str

        :returns:  If show_labels is False, returns a numpy array of arrays of species population data. If show_labels is
            True,returns a Results object that inherits UserList and contains one or more Trajectory objects that
            inherit UserDict. Results object supports graphing and csv export.

        To pause a simulation and retrieve data before the simulation, keyboard interrupt the simulation by pressing
        control+c or pressing stop on a jupyter notebook. To resume a simulation, pass your previously ran results
        into the run method, and set t = to the time you wish the resuming simulation to end (run(resume=results, t=x)).
        
        **Pause/Resume is only supported for SINGLE TRAJECTORY simulations. T MUST BE SET OR UNEXPECTED BEHAVIOR MAY OCCUR.**
        """

        if not show_labels:
            from gillespy2.core import log
            log.warning('show_labels = False is deprecated. Future releases of GillesPy2 may not support this feature.')

        if solver is None:
            if algorithm is not None:
                solver = self.get_best_solver_algo(algorithm)
            else:
                solver = self.get_best_solver()
<<<<<<< HEAD
            sol_kwargs = {'model': self}
            if "CSolver" in solver.name and \
                ("resume" in solver_args or "variables" in solver_args or "live_output" in solver_args):
                sol_kwargs['variable'] = True
            solver = solver(**sol_kwargs)
=======
>>>>>>> 3b10576b

        try:
            return solver.run(t=t, increment=increment, timeout=timeout, **solver_args)
        except Exception as e:
            raise SimulationError(
                "argument 'solver={}' to run() failed.  Reason Given: {}".format(solver, e)
            ) from e


class StochMLDocument():
    """ Serializiation and deserialization of a Model to/from
        the native StochKit2 XML format. """

    def __init__(self):
        # The root element
        self.document = eTree.Element("Model")
        self.annotation = None

    @classmethod
    def from_model(cls, model):
        """
        Creates an StochKit XML document from an exisiting Model object.
        This method assumes that all the parameters in the model are already
        resolved to scalar floats (see Model.resolveParamters).

        Note, this method is intended to be used internally by the models
        'serialization' function, which performs additional operations and
        tests on the model prior to writing out the XML file. 
        
        You should NOT do:

        .. code-block:: python

            document = StochMLDocument.fromModel(model)
            print document.toString()

        You SHOULD do:

        .. code-block:: python

            print model.serialize()

        """

        # Description
        md = cls()

        d = eTree.Element('Description')

        #
        if model.units.lower() == "concentration":
            d.set('units', model.units.lower())

        d.text = model.annotation
        md.document.append(d)

        # Number of Reactions
        nr = eTree.Element('NumberOfReactions')
        nr.text = str(len(model.listOfReactions))
        md.document.append(nr)

        # Number of Species
        ns = eTree.Element('NumberOfSpecies')
        ns.text = str(len(model.listOfSpecies))
        md.document.append(ns)

        # Species
        spec = eTree.Element('SpeciesList')
        for sname in model.listOfSpecies:
            spec.append(md.__species_to_element(model.listOfSpecies[sname]))
        md.document.append(spec)

        # Parameters
        params = eTree.Element('ParametersList')
        for pname in model.listOfParameters:
            params.append(md.__parameter_to_element(
                model.listOfParameters[pname]))

        params.append(md.__parameter_to_element(Parameter(name='vol', expression=model.volume)))

        md.document.append(params)

        # Reactions
        reacs = eTree.Element('ReactionsList')
        for rname in model.listOfReactions:
            reacs.append(md.__reaction_to_element(model.listOfReactions[rname], model.volume))
        md.document.append(reacs)

        return md

    @classmethod
    def from_file(cls, filepath):
        """ Intializes the document from an exisiting native StochKit XML
        file read from disk. """
        tree = eTree.parse(filepath)
        root = tree.getroot()
        md = cls()
        md.document = root
        return md

    @classmethod
    def from_string(cls, string):
        """ Intializes the document from an exisiting native StochKit XML
        file read from disk. """
        root = eTree.fromString(string)

        md = cls()
        md.document = root
        return md

    def to_model(self, name):
        """ Instantiates a Model object from a StochMLDocument. """

        # Empty model
        model = Model(name=name)
        root = self.document

        # Try to set name from document
        if model.name == "":
            name = root.find('Name')
            if name.text is None:
                raise NameError("The Name cannot be none")
            else:
                model.name = name.text

        # Set annotiation
        ann = root.find('Description')
        if ann is not None:
            units = ann.get('units')

            if units:
                units = units.strip().lower()

            if units == "concentration":
                model.units = "concentration"
            elif units == "population":
                model.units = "population"
            else:  # Default
                model.units = "population"

            if ann.text is None:
                model.annotation = ""
            else:
                model.annotation = ann.text

        # Set units
        units = root.find('Units')
        if units is not None:
            if units.text.strip().lower() == "concentration":
                model.units = "concentration"
            elif units.text.strip().lower() == "population":
                model.units = "population"
            else:  # Default
                model.units = "population"

        # Create parameters
        for px in root.iter('Parameter'):
            name = px.find('Id').text
            expr = px.find('Expression').text
            if name.lower() == 'vol' or name.lower() == 'volume':
                model.volume = float(expr)
            else:
                p = Parameter(name, expression=expr)
                # Try to evaluate the expression in the empty namespace
                # (if the expr is a scalar value)
                p._evaluate()
                model.add_parameter(p)

        # Create species
        for spec in root.iter('Species'):
            name = spec.find('Id').text
            val = spec.find('InitialPopulation').text
            if '.' in val:
                val = float(val)
            else:
                val = int(val)
            s = Species(name, initial_value=val)
            model.add_species([s])

        # The namespace_propensity for evaluating the propensity function
        # for reactions must contain all the species and parameters.
        namespace_propensity = OrderedDict()
        all_species = model.get_all_species()
        all_parameters = model.get_all_parameters()

        for param in all_species:
            namespace_propensity[param] = all_species[param].initial_value

        for param in all_parameters:
            namespace_propensity[param] = all_parameters[param].value

        # Create reactions
        for reac in root.iter('Reaction'):
            try:
                name = reac.find('Id').text
            except:
                raise InvalidStochMLError("Reaction has no name.")

            reaction = Reaction(name=name, reactants={}, products={})

            # Type may be 'mass-action','customized'
            try:
                type = reac.find('Type').text
            except:
                raise InvalidStochMLError("No reaction type specified.")

            reactants = reac.find('Reactants')
            try:
                for ss in reactants.iter('SpeciesReference'):
                    specname = ss.get('id')
                    # The stochiometry should be an integer value, but some
                    # exising StoxhKit models have them as floats. This is
                    # why we need the slightly odd conversion below.
                    stoch = int(float(ss.get('stoichiometry')))
                    # Select a reference to species with name specname
                    sref = model.listOfSpecies[specname]
                    try:
                        # The sref list should only contain one element if
                        # the XML file is valid.
                        reaction.reactants[sref] = stoch
                    except Exception as e:
                        StochMLImportError(e)
            except:
                # Yes, this is correct. 'reactants' can be None
                pass

            products = reac.find('Products')
            try:
                for ss in products.iter('SpeciesReference'):
                    specname = ss.get('id')
                    stoch = int(float(ss.get('stoichiometry')))
                    sref = model.listOfSpecies[specname]
                    try:
                        # The sref list should only contain one element if
                        # the XML file is valid.
                        reaction.products[sref] = stoch
                    except Exception as e:
                        raise StochMLImportError(e)
            except:
                # Yes, this is correct. 'products' can be None
                pass

            if type == 'mass-action':
                reaction.massaction = True
                reaction.type = 'mass-action'
                # If it is mass-action, a parameter reference is needed.
                # This has to be a reference to a species instance. We
                # explicitly disallow a scalar value to be passed as the
                # parameter.
                try:
                    ratename = reac.find('Rate').text
                    try:
                        reaction.marate = model.listOfParameters[ratename]
                    except KeyError as k:
                        # No paramter name is given. This is a valid use case
                        # in StochKit. We generate a name for the paramter,
                        # and create a new parameter instance. The parameter's
                        # value should now be found in 'ratename'.
                        generated_rate_name = "Reaction_" + name + \
                                              "_rate_constant"
                        p = Parameter(name=generated_rate_name,
                                      expression=ratename)
                        # Try to evaluate the parameter to set its value
                        p._evaluate()
                        model.add_parameter(p)
                        reaction.marate = model.listOfParameters[
                            generated_rate_name]

                    reaction.create_mass_action()
                except Exception as e:
                    raise
            elif type == 'customized':
                try:
                    propfunc = reac.find('PropensityFunction').text
                except Exception as e:
                    raise InvalidStochMLError(
                        "Found a customized propensity function, but no expression was given. {}".format(e))
                reaction.propensity_function = propfunc
                reaction.ode_propensity_function = propfunc
            else:
                raise InvalidStochMLError(
                    "Unsupported or no reaction type given for reaction" + name)

            model.add_reaction(reaction)

        return model

    def to_string(self):
        """ Returns  the document as a string. """
        try:
            doc = eTree.tostring(self.document, pretty_print=True)
            return doc.decode("utf-8")
        except:
            # Hack to print pretty xml without pretty-print
            # (requires the lxml module).
            doc = eTree.tostring(self.document)
            xmldoc = xml.dom.minidom.parseString(doc)
            uglyXml = xmldoc.toprettyxml(indent='  ')
            text_re = re.compile(">\n\s+([^<>\s].*?)\n\s+</", re.DOTALL)
            prettyXml = text_re.sub(">\g<1></", uglyXml)
            return prettyXml

    def __species_to_element(self, S):
        e = eTree.Element('Species')
        idElement = eTree.Element('Id')
        idElement.text = S.name
        e.append(idElement)

        if hasattr(S, 'description'):
            descriptionElement = eTree.Element('Description')
            descriptionElement.text = S.description
            e.append(descriptionElement)

        initialPopulationElement = eTree.Element('InitialPopulation')
        initialPopulationElement.text = str(S.initial_value)
        e.append(initialPopulationElement)

        return e

    def __parameter_to_element(self, P):
        e = eTree.Element('Parameter')
        idElement = eTree.Element('Id')
        idElement.text = P.name
        e.append(idElement)
        expressionElement = eTree.Element('Expression')
        expressionElement.text = str(P.value)
        e.append(expressionElement)
        return e

    def __reaction_to_element(self, R, model_volume):
        e = eTree.Element('Reaction')

        idElement = eTree.Element('Id')
        idElement.text = R.name
        e.append(idElement)

        descriptionElement = eTree.Element('Description')
        descriptionElement.text = self.annotation
        e.append(descriptionElement)

        # StochKit2 wants a rate for mass-action propensites
        if R.massaction and model_volume == 1.0:
            rateElement = eTree.Element('Rate')
            # A mass-action reactions should only have one parameter
            rateElement.text = R.marate.name
            typeElement = eTree.Element('Type')
            typeElement.text = 'mass-action'
            e.append(typeElement)
            e.append(rateElement)

        else:
            typeElement = eTree.Element('Type')
            typeElement.text = 'customized'
            e.append(typeElement)
            functionElement = eTree.Element('PropensityFunction')
            functionElement.text = R.propensity_function
            e.append(functionElement)

        reactants = eTree.Element('Reactants')

        for reactant, stoichiometry in R.reactants.items():
            srElement = eTree.Element('SpeciesReference')
            srElement.set('id', str(reactant.name))
            srElement.set('stoichiometry', str(stoichiometry))
            reactants.append(srElement)

        e.append(reactants)

        products = eTree.Element('Products')
        for product, stoichiometry in R.products.items():
            srElement = eTree.Element('SpeciesReference')
            srElement.set('id', str(product.name))
            srElement.set('stoichiometry', str(stoichiometry))
            products.append(srElement)
        e.append(products)

        return e<|MERGE_RESOLUTION|>--- conflicted
+++ resolved
@@ -998,14 +998,11 @@
                 solver = self.get_best_solver_algo(algorithm)
             else:
                 solver = self.get_best_solver()
-<<<<<<< HEAD
             sol_kwargs = {'model': self}
             if "CSolver" in solver.name and \
                 ("resume" in solver_args or "variables" in solver_args or "live_output" in solver_args):
                 sol_kwargs['variable'] = True
             solver = solver(**sol_kwargs)
-=======
->>>>>>> 3b10576b
 
         try:
             return solver.run(t=t, increment=increment, timeout=timeout, **solver_args)

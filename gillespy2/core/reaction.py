--- conflicted
+++ resolved
@@ -1,27 +1,3 @@
-<<<<<<< HEAD
-"""
-GillesPy2 is a modeling toolkit for biochemical simulation.
-Copyright (C) 2019-2021 GillesPy2 developers.
-
-This program is free software: you can redistribute it and/or modify
-it under the terms of the GNU General Public License as published by
-the Free Software Foundation, either version 3 of the License, or
-(at your option) any later version.
-
-This program is distributed in the hope that it will be useful,
-but WITHOUT ANY WARRANTY; without even the implied warranty of
-MERCHANTABILITY or FITNESS FOR A PARTICULAR PURPOSE.  See the
-GNU General Public License for more details.
-
-You should have received a copy of the GNU General Public License
-along with this program.  If not, see <http://www.gnu.org/licenses/>.
-"""
-import ast
-import uuid
-from json.encoder import JSONEncoder
-
-import numpy as np
-=======
 # GillesPy2 is a modeling toolkit for biochemical simulation.
 # Copyright (C) 2019-2022 GillesPy2 developers.
 
@@ -37,7 +13,11 @@
 
 # You should have received a copy of the GNU General Public License
 # along with this program.  If not, see <http://www.gnu.org/licenses/>.
->>>>>>> b05cec67
+import ast
+import uuid
+from json.encoder import JSONEncoder
+
+import numpy as np
 
 from gillespy2.core.species import Species
 from gillespy2.core.jsonify import Jsonify

"""
GillesPy2 is a modeling toolkit for biochemical simulation.
Copyright (C) 2019-2021 GillesPy2 developers.

This program is free software: you can redistribute it and/or modify
it under the terms of the GNU General Public License as published by
the Free Software Foundation, either version 3 of the License, or
(at your option) any later version.

This program is distributed in the hope that it will be useful,
but WITHOUT ANY WARRANTY; without even the implied warranty of
MERCHANTABILITY or FITNESS FOR A PARTICULAR PURPOSE.  See the
GNU General Public License for more details.

You should have received a copy of the GNU General Public License
along with this program.  If not, see <http://www.gnu.org/licenses/>.
"""

<<<<<<< HEAD
import warnings
import logging as log
=======
>>>>>>> 00db73ce
from datetime import datetime
from gillespy2.core.gillespyError import *
from gillespy2.core.jsonify import Jsonify
from collections import UserDict, UserList

# List of 50 hex color values used for plotting graphs
def common_rgb_values():
    return ['#1f77b4', '#ff7f0e', '#2ca02c', '#d62728', '#9467bd', '#8c564b', '#e377c2', '#7f7f7f',
                         '#bcbd22', '#17becf', '#ff0000', '#00ff00', '#0000ff', '#ffff00', '#00ffff', '#ff00ff',
                         '#800000', '#808000', '#008000', '#800080', '#008080', '#000080', '#ff9999', '#ffcc99',
                         '#ccff99', '#cc99ff', '#ffccff', '#62666a', '#8896bb', '#77a096', '#9d5a6c', '#9d5a6c',
                         '#eabc75', '#ff9600', '#885300', '#9172ad', '#a1b9c4', '#18749b', '#dadecf', '#c5b8a8',
                         '#000117', '#13a8fe', '#cf0060', '#04354b', '#0297a0', '#037665', '#eed284', '#442244',
                         '#ffddee', '#702afb']


def _plot_iterate(self, show_labels=True, included_species_list=[]):
    import matplotlib.pyplot as plt
    for i, species in enumerate(self.data):
        if species != 'time':

            if species not in included_species_list and included_species_list:
                continue

            line_color = common_rgb_values()[(i - 1) % len(common_rgb_values())]

            if show_labels:
                label = species
            else:
                label = ""

            plt.plot(self.data['time'], self.data[species], label=label, color=line_color)


def _plotplotly_iterate(trajectory, show_labels=True, trace_list=None, line_dict=None, included_species_list=[]):
    """
    Helper method for Results .plotplotly() method
    """

    if trace_list is None:
        trace_list = []

    import plotly.graph_objs as go

    for i, species in enumerate(trajectory.data):
        if species != 'time':

            if species not in included_species_list and included_species_list:
                continue

            if line_dict is None:
                line_dict = {}

            # If number of species exceeds number of available colors, loop back through colors
            line_dict['color'] = common_rgb_values()[(i-1)%len(common_rgb_values())]

            if show_labels:
                trace_list.append(
                    go.Scatter(
                        x=trajectory.data['time'],
                        y=trajectory.data[species],
                        mode='lines',
                        name=species,
                        line=line_dict,
                        legendgroup=species
                    )
                )
            else:
                trace_list.append(
                    go.Scatter(
                        x=trajectory.data['time'],
                        y=trajectory.data[species],
                        mode='lines',
                        name=species,
                        line=line_dict,
                        legendgroup=species,
                        showlegend=False
                    )
                )

    return trace_list

class Trajectory(UserDict, Jsonify):
    """ Trajectory Dict created by a gillespy2 solver containing single trajectory, extends the UserDict object.

    :param data: A dictionary of trajectory values created by a solver
    :type data: UserDict

    :param model: The name of the model used to create the trajectory
    :type model: str

    :param solver_name: The name of the solver used to create the trajectory
    :type solver_name: str

    :param rc: The solvers status return code.
    :type rc: int

    :param status: The solver status ('Success','Timed out')
    """

    def __init__(self, data, model=None, solver_name="Undefined solver name", rc=0):

        self.data = data
        self.model = model
        self.solver_name = solver_name
        self.rc = rc

        status_list = {0: 'Success', 33: 'Timed Out'}
        self.status = status_list[rc]

    def __getitem__(self, key):
        if type(key) is int:
            from gillespy2.core import log
            species = list(self.data.keys())[key]
            msg = "Trajectory is of type dictionary."
            msg += f"Use trajectory['[{species}]'] instead of trajectory[{key}]['{species}']"
            msg += f"Retrieving trajectory['[{species}]']"
            log.warning(msg)
            return self.data[species]
        if key in self.data:
            return self.data[key]
        if hasattr(self.__class__, "__missing__"):
            return self.__class__.__missing__(self, key)
        raise KeyError(key)


class Results(UserList, Jsonify):
    """
    List of Trajectory objects created by a gillespy2 solver, extends the UserList object.

    :param data: A list of trajectory objects
    :type data: UserList
    """

    def __init__(self, data):
        self.data = data

    def __getattribute__(self, key):
        if key in ('model', 'solver_name', 'rc', 'status'):
            if len(self.data) > 1:
                from gillespy2.core import log
                msg = f"Results is of type list. Use results[i]['{key}'] instead of results['{key}']"
                log.warning(msg)
            return getattr(Results.__getattribute__(self, key='data')[0], key)
        else: 
            return UserList.__getattribute__(self, key)

    def __getitem__(self, key):
        if key == 'data':
            return UserList.__getitem__(self, key)
        if isinstance(key, str):
            if len(self.data) > 1:
                from gillespy2.core import log
                msg = f"Results is of type list. Use results[i]['{key}'] instead of results['{key}']"
                log.warning(msg)
            return self.data[0][key]
        else:
            return(UserList.__getitem__(self,key))
        raise KeyError(key)

    def __add__(self, other):
        combined_data = Results(data=(self.data + other.data))
        consistent_solver = combined_data._validate_solver()
        consistent_model = combined_data._validate_model()

        if not consistent_solver:
            from gillespy2.core import log
            log.warning("Results objects contain Trajectory objects from multiple solvers.")

        if not consistent_model:
            raise ValidationError('Results objects contain Trajectory objects from multiple models.')

        return combined_data

    def __radd__(self, other):
        if other == 0:
            return self
        else:
            return self.__add__(other)

    def _validate_model(self, reference=None):
        is_valid = True
        if reference is not None:
            reference_model = reference
        else:
            reference_model = self.data[0].model.get_json_hash()
        for trajectory in self.data:
            if trajectory.model.get_json_hash() != reference_model:
                is_valid = False
        return is_valid

    def _validate_solver(self, reference=None):
        is_valid = True
        if reference is not None:
            reference_solver = reference
        else:
            reference_solver = self.data[0].solver_name
        for trajectory in self.data:
            if trajectory.solver_name != reference_solver:
                is_valid = False
        return is_valid

    def _validate_title(self, show_title):
        if not show_title:
            title = ''
            return title
        if self._validate_model():
            title_model = self.data[0].model.name
        else:
            title_model = 'Multiple Models'
        if self._validate_solver():
            title_solver = self.data[0].solver_name
        else:
            title_solver = 'Multiple Solvers'
        title = (title_model + " - " + title_solver)
        return title

    def to_array(self):
        import numpy as np
        results = []
        size1 = len(self.data[0]['time'])
        size2 = len(self.data[0])

        for trajectory in range(0,len(self.data)):
            newArray = np.zeros((size1, size2))
            for i, key in enumerate(self.data[trajectory]):
                newArray[:, i] = self.data[trajectory][key]
            results.append(newArray)
        return results

    @classmethod
    def build_from_solver_results(cls, solver, live_output_options):
        """
        Build a gillespy2.Results object using the provided solver results.

        :param solver: The solver used to run the simulation.
        :type solver: gillespy2.GillesPySolver

        :param live_output_options: dictionary contains options for live_output. By default {"interval":1}.
            "interval" specifies seconds between displaying.
            "clear_output" specifies if display should be refreshed with each display
        :type live_output_options: dict
        """
        if solver.rc == 33:
            from gillespy2.core import log
            log.warning('GillesPy2 simulation exceeded timeout.')
        if hasattr(solver.result[0], 'shape'):
            return solver.result
        if len(solver.result) > 0:
            results_list = []
            for i in range(0, len(solver.result)):
                temp = Trajectory(data=solver.result[i], model=solver.model, solver_name=solver.name, rc=solver.rc)
                results_list.append(temp)

            results = Results(results_list)
            if "type" in live_output_options.keys() and live_output_options['type'] == "graph":
                results.plot()
            return results
        else:
            raise ValueError("number_of_trajectories must be non-negative and non-zero")

    def to_csv(self, path=None, nametag=None, stamp=None):
        """
        Outputs the Results to one or more .csv files in a new directory.

        :param nametag: allows the user to optionally "tag" the directory and included files. Defaults to the model
            name.
        :type nametag: str

        :param path: the location for the new directory and included files. Defaults to model location.
        :type path: str

        :param stamp: Allows the user to optionally "tag" the directory (not included files). Default is timestamp.
        :type stamp: str
        """
        import csv
        import os

        if stamp is None:
            now = datetime.now()
            stamp = datetime.timestamp(now)
        if nametag is None:
            identifier = self._validate_title(show_title=True)
        else:
            identifier = nametag
        if path is None:
            directory = os.path.join(".", str(identifier)+str(stamp))
        else:
            directory = os.path.join(path, str(identifier)+str(stamp))
        # multiple trajectories
        if isinstance(self.data, list):
            os.mkdir(directory)
            for i, trajectory in enumerate(self.data):  # write each CSV file
                filename = os.path.join(directory, str(identifier)+str(i)+".csv")
                field_names = []
                for species in trajectory:  # build the header
                    field_names.append(species)
                with open(filename, 'w', newline='') as csv_file:
                    csv_writer = csv.writer(csv_file)
                    csv_writer.writerow(field_names)  # write the header
                    for n,time in enumerate(trajectory['time']):  # write all lines of the CSV file
                        this_line=[]
                        for species in trajectory:  # build one line of the CSV file
                            this_line.append(trajectory[species][n])
                        csv_writer.writerow(this_line)  # write one line of the CSV file

    def plot(self, index=None, xaxis_label="Time", xscale='linear', yscale='linear', yaxis_label="Value",
             style="default", title=None, show_title=False, show_legend=True, multiple_graphs=False,
             included_species_list=[], save_png=False, figsize=(18, 10)):
        """
        Plots the Results using matplotlib.

        :param index: If not none, the index of the Trajectory to be plotted.
        :type index: int

        :param xaxis_label: The label for the x-axis
        :type xaxis_label: str

        :param yaxis_label: The label for the y-axis
        :type yaxis_label: str

        :param title: The title of the graph
        :type title: str

        :param multiple_graphs: IF each trajectory should have its own graph or if they should overlap.
        :type multiple_graphs: bool

        :param included_species_list: A list of strings describing which species to include. By default displays all
            species.
        :type included_species_list: list

        :param save_png: Should the graph be saved as a png file. If True, File name is title of graph. If a string is
            given, file is named after that string.
        :type save_png: bool or str

        :param figsize: The size of the graph. A tuple of the form (width,height). Is (18,10) by default.
        :type figsize: tuple of ints (x,y)
        """

        import matplotlib.pyplot as plt
        from collections import Iterable
        trajectory_list = []
        if isinstance(index, Iterable):
            for i in index:
                trajectory_list.append(self.data[i])
        elif isinstance(index, int):
                trajectory_list.append(self.data[index])
        else:
            trajectory_list = self.data

        if title is None:
            title = self._validate_title(show_title)

        if len(trajectory_list) < 2:
                multiple_graphs = False

        if multiple_graphs:
            for i, trajectory in enumerate(trajectory_list):
                result = Results(data=[trajectory])
                if isinstance(save_png, str):
                    result.plot(xaxis_label=xaxis_label, yaxis_label=yaxis_label, title=title + " " + str(i + 1),
                                style=style, included_species_list=included_species_list, save_png=save_png + str(i + 1)
                                , figsize=figsize)
                else:
                    result.plot(xaxis_label=xaxis_label, yaxis_label=yaxis_label, title=title + " " + str(i + 1),
                                style=style, included_species_list=included_species_list, save_png=save_png,
                                figsize=figsize)

        else:
            try:
                plt.style.use(style)
            except:
                from gillespy2.core import log
                msg = f"Invalid matplotlib style. Try using one of the following {plt.style.available}"
                log.warning(msg)
                plt.style.use("default")

            plt.figure(figsize=figsize)
            plt.title(title, fontsize=18)
            plt.xlabel(xaxis_label)
            plt.ylabel(yaxis_label)
            plt.xscale(xscale)
            plt.yscale(yscale)

            for i, trajectory in enumerate(trajectory_list):

                if i > 0:
                    _plot_iterate(trajectory, included_species_list=included_species_list, show_labels=False)
                else:
                    _plot_iterate(trajectory, included_species_list=included_species_list)

            if show_legend:
                plt.legend(loc='best')
            plt.plot()
            if isinstance(save_png, str):
                plt.savefig(save_png)

            elif save_png:
                plt.savefig(title)

    def plotplotly(self, index=None, xaxis_label="Time", yaxis_label="Value", title=None,
                   show_title=False, show_legend=True, multiple_graphs=False, included_species_list=[],
                   return_plotly_figure=False,  **layout_args):
        """ Plots the Results using plotly. Can only be viewed in a Jupyter Notebook.

        :param index: If not none, the index of the Trajectory to be plotted.
        :type index: int

        :param xaxis_label: The label for the x-axis
        :type xaxis_label: str

        :param yaxis_label: The label for the y-axis
        :type yaxis_label: str

        :param title: The title of the graph
        :type title: str

        :param show_title: If True, title will be shown on graph.
        :type show_title: bool

        :param show_legend: Default True, if False, legend will not be shown on graph.
        :type show_legend: bool

        :param multiple_graphs: IF each trajectory should have its own graph or if they should overlap.
        :type multiple_graphs: bool

        :param included_species_list: A list of strings describing which species to include. By default displays all
            species.
        :type included_species_list: list

        :param return_plotly_figure: Whether or not to return a figure dictionary of data(graph object traces) and
            layout which may be edited by the user
        :type return_plotly_figure: bool

        :param **layout_args: Optional additional arguments to be passed to plotlys layout constructor.
        :type **layout_args: dict
        """

        from plotly.offline import init_notebook_mode, iplot
        import plotly.graph_objs as go

        # Backwards compatibility with xaxis_label argument (which duplicates plotly's xaxis_title argument)
        if layout_args.get('xaxis_title') is not None:
            xaxis_label = layout_args.get('xaxis_title')
            layout_args.pop('xaxis_title')
        if layout_args.get('yaxis_title') is not None:
            yaxis_label = layout_args.get('yaxis_title')
            layout_args.pop('yaxis_title')

        init_notebook_mode(connected=True)

        from collections import Iterable
        trajectory_list = []
        if isinstance(index, Iterable):
            for i in index:
                trajectory_list.append(self.data[i])
        elif isinstance(index, int):
            trajectory_list.append(self.data[index])
        else:
            trajectory_list = self.data

        number_of_trajectories = len(trajectory_list)

        if title is None:
            title = self._validate_title(show_title)

        fig = dict(data=[], layout=[])

        if len(trajectory_list) < 2:
            multiple_graphs = False

        if multiple_graphs:

            from plotly import subplots

            fig = subplots.make_subplots(print_grid=False, rows=int(number_of_trajectories/2) +
                                                             int(number_of_trajectories % 2), cols=2)

            for i, trajectory in enumerate(trajectory_list):
                if i > 0:
                    trace_list = _plotplotly_iterate(trajectory, trace_list=[], included_species_list=
                    included_species_list, show_labels=False)
                else:
                    trace_list = _plotplotly_iterate(trajectory, trace_list=[], included_species_list=
                    included_species_list)

                for k in range(0, len(trace_list)):
                    if i % 2 == 0:
                        fig.append_trace(trace_list[k], int(i/2) + 1, 1)
                    else:
                        fig.append_trace(trace_list[k], int(i/2) + 1, 2)

                fig['layout'].update(autosize=True, height=400*len(trajectory_list), showlegend=show_legend, title=title
                                     )
        else:
            trace_list = []
            for i, trajectory in enumerate(trajectory_list):
                if i > 0:
                    trace_list = _plotplotly_iterate(trajectory, trace_list=trace_list, included_species_list=
                    included_species_list, show_labels=False)
                else:
                    trace_list = _plotplotly_iterate(trajectory, trace_list=trace_list, included_species_list=
                    included_species_list)


            layout = go.Layout(
                showlegend=show_legend,
                title=title,
                xaxis_title=xaxis_label,
                yaxis_title=yaxis_label,
                **layout_args
            )

            fig['data'] = trace_list
            fig['layout'] = layout

        if return_plotly_figure:
            return fig
        else:
            iplot(fig)

    def average_ensemble(self):
        """
        Generate a single Results object with a Trajectory that is made of the means of all trajectories' outputs

        :returns: The Results object
        """

        trajectory_list = self.data
        number_of_trajectories = len(trajectory_list)

        output_trajectory = Trajectory(data={}, model=trajectory_list[0].model, solver_name=
        trajectory_list[0].solver_name)

        for species in trajectory_list[0]:  # Initialize the output to be the same size as the inputs
            output_trajectory[species] = [0]*len(trajectory_list[0][species])

        output_trajectory['time'] = trajectory_list[0]['time']

        for i in range(0, number_of_trajectories):  # Add every value of every Trajectory Dict into one output Trajectory
            trajectory_dict = trajectory_list[i]
            for species in trajectory_dict:
                if species == 'time':
                    continue
                for k in range(0, len(output_trajectory[species])):
                    output_trajectory[species][k] += trajectory_dict[species][k]

        for species in output_trajectory:   # Divide for mean of every value in output Trajectory
            if species == 'time':
                continue
            for i in range(0, len(output_trajectory[species])):
                output_trajectory[species][i] /= number_of_trajectories

        output_results = Results(data=[output_trajectory])  # package output_trajectory in a Results object

        return output_results

    def stddev_ensemble(self, ddof=0):
        """
        Generate a single Results object with a Trajectory that is made of the sample standard deviations of all
        trajectories' outputs.

        :param ddof: Delta Degrees of Freedom. The divisor used in calculations is N - ddof, where N represents
            the number of trajectories. Sample standard deviation uses ddof of 1. Defaults to population standard deviation
            where ddof is 0.
        :type ddof: int

        :returns: the Results object
        """

        from math import sqrt

        trajectory_list = self.data
        number_of_trajectories = len(trajectory_list)

        if ddof == number_of_trajectories:
            from gillespy2.core import log
            log.warning("ddof must be less than the number of trajectories. Using ddof of 0")
            ddof = 0

        average_list = self.average_ensemble().data[0]

        output_trajectory = Trajectory(data={}, model=trajectory_list[0].model, solver_name=
        trajectory_list[0].solver_name)

        for species in trajectory_list[0]:  # Initialize the output to be the same size as the inputs
            output_trajectory[species] = [0]*len(trajectory_list[0][species])

        output_trajectory['time'] = trajectory_list[0]['time']

        for i in range(0, number_of_trajectories):
            trajectory_dict = trajectory_list[i]
            for species in trajectory_dict:
                if species == 'time':
                    continue
                for k in range(0, len(output_trajectory['time'])):
                    output_trajectory[species][k] += (trajectory_dict[species][k] - average_list[species][k])\
                                          * (trajectory_dict[species][k] - average_list[species][k])

        for species in output_trajectory:   # Divide for mean of every value in output Trajectory
            if species == 'time':
                continue
            for i in range(0, len(output_trajectory[species])):
                output_trajectory[species][i] /= (number_of_trajectories - ddof)
                output_trajectory[species][i] = sqrt(output_trajectory[species][i])

        output_results = Results(data=[output_trajectory])  # package output_trajectory in a Results object
        return output_results


    def plotplotly_mean_stdev(self, xaxis_label="Time", yaxis_label="Value", title=None,
                                 show_title=False, show_legend=True, included_species_list=[],
                                 return_plotly_figure=False, ddof=0, **layout_args):
        """
        Plot a plotly graph depicting the mean and standard deviation of a results object

        :param xaxis_label: The label for the x-axis
        :type xaxis_label: str

        :param yaxis_label: The label for the y-axis
        :type yaxis_label: str

        :param title: The title of the graph
        :type title: str

        :param show_title: If True, title will be shown on graph.
        :type show_title: bool

        :param show_legend: Default True, if False, legend will not be shown on graph.
        :type show_legend: bool

        :param included_species_list: A list of strings describing which species to include. By default displays all
            species.
        :type included_species_list: list

        :param return_plotly_figure: Whether or not to return a figure dicctionary of data(graph object traces) and
            layout which may be edited by the user
        :type return_plotly_figure: bool

        :param ddof: Delta Degrees of Freedom. The divisor used in calculations is N - ddof, where N represents
            the number of trajectories. Sample standard deviation uses ddof of 1. Defaults to population standard deviation
            where ddof is 0.
        :type ddof: int

        :param **layout_args: Optional additional arguments to be passed to plotlys layout constructor.
        :type **layout_args: dict
        """

        # Backwards compatibility with xaxis_label argument (which duplicates plotly's xaxis_title argument)
        if layout_args.get('xaxis_title') is not None:
            xaxis_label = layout_args.get('xaxis_title')
            layout_args.pop('xaxis_title')
        if layout_args.get('yaxis_title') is not None:
            yaxis_label = layout_args.get('yaxis_title')
            layout_args.pop('yaxis_title')

        average_trajectory = self.average_ensemble().data[0]
        stddev_trajectory = self.stddev_ensemble(ddof=ddof).data[0]
        from plotly.offline import init_notebook_mode, iplot
        import plotly.graph_objs as go

        init_notebook_mode(connected=True)

        if not show_title:
            title = 'Mean and Standard Deviation'
        else:
            if title is None:
                title = (self._validate_title(show_title) + " - Mean and Standard Deviation")

        trace_list = []
        for species in average_trajectory:
            if species != 'time':

                if species not in included_species_list and included_species_list:
                    continue

                upper_bound = []
                lower_bound = []
                for i in range(0, len(average_trajectory[species])):
                    upper_bound.append(average_trajectory[species][i] + stddev_trajectory[species][i])
                    lower_bound.append(average_trajectory[species][i] - stddev_trajectory[species][i])

                # Append upper_bound list to trace_list
                trace_list.append(
                    go.Scatter(
                        name=species + ' Upper Bound',
                        x=average_trajectory['time'],
                        y=upper_bound,
                        mode='lines',
                        marker=dict(color="#444"),
                        line=dict(width=1, dash='dot'),
                        legendgroup=str(average_trajectory[species]),
                        showlegend=False
                    )
                )
                trace_list.append(
                    go.Scatter(
                        x=average_trajectory['time'],
                        y=average_trajectory[species],
                        name=species,
                        fillcolor='rgba(68, 68, 68, 0.2)',
                        fill='tonexty',
                        legendgroup=str(average_trajectory[species]),
                    )
                )

                # Append lower_bound list to trace_list
                trace_list.append(
                    go.Scatter(
                        name=species + ' Lower Bound',
                        x=average_trajectory['time'],
                        y= lower_bound,
                        mode='lines',
                        marker=dict(color="#444"),
                        line=dict(width=1, dash='dot'),
                        fillcolor='rgba(68, 68, 68, 0.2)',
                        fill='tonexty',
                        legendgroup=str(average_trajectory[species]),
                        showlegend=False
                    )
                )

        layout = go.Layout(
            showlegend=show_legend,
            title=title,
            xaxis_title=xaxis_label,
            yaxis_title=yaxis_label,
            legend={'traceorder': 'normal'},
            **layout_args
        )
        fig = dict(data=trace_list, layout=layout)

        if return_plotly_figure:
            return fig
        else:
            iplot(fig)
    

    def plot_mean_stdev(self, xscale='linear', yscale='linear', xaxis_label="Time", yaxis_label="Value"
                           , title=None, show_title=False, style="default", show_legend=True, included_species_list=[],
                           ddof=0, save_png=False, figsize=(18, 10)):
        """
        Plot a matplotlib graph depicting mean and standard deviation of a results object.

        :param xaxis_label: The label for the x-axis
        :type xaxis_label: str

        :param yaxis_label: The label for the y-axis
        :type yaxis_label: str

        :param title: The title of the graph
        :type title: str

        :param show_title: Default False, if True, title will be displayed on the graph.
        :type show_title: bool

        :param style: Matplotlib style to be displayed on graph.
        :type style: str

        :param show_legend: Default to True, if False, legend will not be shown on graph.
        :type show_legend: bool

        :param included_species_list: A list of strings describing which species to include. By default displays all
            species.
        :type included_species_list: list

        :param ddof: Delta Degrees of Freedom. The divisor used in calculations is N - ddof, where N represents
            the number of trajectories. Sample standard deviation uses ddof of 1. Defaults to population standard deviation
            where ddof is 0.
        :type ddof: int

        :type save_png: bool or str

        :param figsize: The size of the graph. A tuple of the form (width,height). Is (18,10) by default.
        :type figsize: tuple of ints (x,y)
        """

        average_result = self.average_ensemble().data[0]
        stddev_trajectory = self.stddev_ensemble(ddof=ddof).data[0]

        import matplotlib.pyplot as plt

        try:
            plt.style.use(style)
        except:
            from gillespy2.core import log
            msg = f"Invalid matplotlib style. Try using one of the following {plt.style.available}"
            log.warning(msg)
            plt.style.use("default")

        plt.figure(figsize=figsize)

        for species in average_result:
            if species == 'time':
                continue

            if species not in included_species_list and included_species_list:
                continue

            lowerBound = [a-b for a, b in zip(average_result[species], stddev_trajectory[species])]
            upperBound = [a+b for a, b in zip(average_result[species], stddev_trajectory[species])]

            plt.fill_between(average_result['time'], lowerBound, upperBound, color='whitesmoke')
            plt.plot(average_result['time'], lowerBound, upperBound, color='grey', linestyle='dashed')
            plt.plot(average_result['time'], average_result[species], label=species)

        if not show_title:
            title = 'Mean and Standard Deviation'
        else:
            if title is None:
                title = (self._validate_title(show_title) + " - Mean and Standard Deviation")

        plt.title(title, fontsize=18)
        plt.xlabel(xaxis_label)
        plt.ylabel(yaxis_label)
        plt.xscale(xscale)
        plt.yscale(yscale)

        plt.plot([0], [11])
        if show_legend:
            plt.legend(loc='best')

        if isinstance(save_png, str):
            plt.savefig(save_png)

        elif save_png:
            plt.savefig(title)

    # for backwards compatability, we need to keep the old name around
    def plotplotly_std_dev_range(self, **kwargs):
        log.warning("The plotplotly_std_dev_range function has been deprecated. This function will be removed in a future release. Please use plotplotly_mean_stdev instead.")
        self.plotplotly_mean_stdev(**kwargs)

    # for backwards compatability, we need to keep the old name around
    def plot_std_dev_range(self, **kwargs):
        log.warning("The plot_std_dev_range function has been deprecated. This function will be removed in a future release. Please use plot_mean_stdev instead.")
        self.plot_mean_stdev(**kwargs)<|MERGE_RESOLUTION|>--- conflicted
+++ resolved
@@ -16,11 +16,7 @@
 along with this program.  If not, see <http://www.gnu.org/licenses/>.
 """
 
-<<<<<<< HEAD
-import warnings
-import logging as log
-=======
->>>>>>> 00db73ce
+
 from datetime import datetime
 from gillespy2.core.gillespyError import *
 from gillespy2.core.jsonify import Jsonify
@@ -851,10 +847,12 @@
 
     # for backwards compatability, we need to keep the old name around
     def plotplotly_std_dev_range(self, **kwargs):
+        from gillespy2.core import log
         log.warning("The plotplotly_std_dev_range function has been deprecated. This function will be removed in a future release. Please use plotplotly_mean_stdev instead.")
         self.plotplotly_mean_stdev(**kwargs)
 
     # for backwards compatability, we need to keep the old name around
     def plot_std_dev_range(self, **kwargs):
+        from gillespy2.core import log
         log.warning("The plot_std_dev_range function has been deprecated. This function will be removed in a future release. Please use plot_mean_stdev instead.")
         self.plot_mean_stdev(**kwargs)
import warnings

from collections import UserDict,UserList

# List of 50 hex color values used for ploting graphs
common_rgb_values = ['#1f77b4', '#ff7f0e', '#2ca02c', '#d62728', '#9467bd', '#8c564b', '#e377c2', '#7f7f7f',
                         '#bcbd22', '#17becf', '#ff0000', '#00ff00', '#0000ff', '#ffff00', '#00ffff', '#ff00ff',
                         '#800000', '#808000', '#008000', '#800080', '#008080', '#000080', '#ff9999', '#ffcc99',
                         '#ccff99', '#cc99ff', '#ffccff', '#62666a', '#8896bb', '#77a096', '#9d5a6c', '#9d5a6c',
                         '#eabc75', '#ff9600', '#885300', '#9172ad', '#a1b9c4', '#18749b', '#dadecf', '#c5b8a8',
                         '#000117', '#13a8fe', '#cf0060', '#04354b', '#0297a0', '#037665', '#eed284', '#442244',
                         '#ffddee', '#702afb']

def _plot_iterate(self, show_labels = True, included_species_list = []):
    import matplotlib.pyplot as plt

    for i,species in enumerate(self.data):
        if species is not 'time':

            if species not in included_species_list and included_species_list:
                continue

<<<<<<< HEAD
            line_color = common_rgb_values[(i - 1) % len(common_rgb_values)]
=======
            line_color = 'C' + str(i%10)
>>>>>>> 594e2c88

            if show_labels:
                label = species
            else:
                label = ""

            plt.plot(self.data['time'], self.data[species], label=label,color = line_color)

def _plotplotly_iterate(result, show_labels = True, trace_list = None, line_dict= None, included_species_list= []):
    '''
    Helper method for Results and Ensemble .plotplotly() method
    '''

    if trace_list is None:
        trace_list = []

    import plotly.graph_objs as go

    for i,species in enumerate(result.data):
        if species is not 'time':

            if species not in included_species_list and included_species_list:
                continue

            if line_dict is None:
                line_dict = {}

            #If number of species exceeds number of available colors, loop back through colors
            line_dict['color'] = common_rgb_values[(i-1)%len(common_rgb_values)]

            if show_labels:
                trace_list.append(
                    go.Scatter(
                        x=result.data['time'],
                        y=result.data[species],
                        mode='lines',
                        name=species,
                        line = line_dict
                    )
                )
            else:
                trace_list.append(
                    go.Scatter(
                        x=result.data['time'],
                        y=result.data[species],
                        mode='lines',
                        name=species,
                        line=line_dict,
                        showlegend=False
                    )
                )

    return trace_list

class Results(UserDict):
    """ Results Dict created by a gillespy2 solver with single trajectory, extends the UserDict object.

        Attributes
        ----------
        data : UserList
            A list of Results that are created by solvers with multiple trajectories
        """

    def __init__(self,data,model = None,solver_name = "Undefined solver name", rc=0):

        self.data = data
        self.model = model
        self.solver_name = solver_name
        self.rc = rc
        
        status_list = {0: 'Success', 33: 'Timed Out'}
        self.status = status_list[rc]


    def __getitem__(self, key):
        if type(key) is type(1):
            warnings.warn("Results is of type dictionary. Use results['species'] instead of results[0]['species'] ")
            return self
        if key in self.data:
            return self.data[key]
        if hasattr(self.__class__, "__missing__"):
            return self.__class__.__missing__(self, key)
        raise KeyError(key)

    def plot(self, xaxis_label ="Time (s)", yaxis_label ="Species Population", title = None, style="default",
             show_legend=True, included_species_list=[],save_png=False,figsize = (18,10)):
        """ Plots the Results using matplotlib.

         Attributes
        ----------
        xaxis_label : str
            the label for the x-axis
        yaxis_label : str
            the label for the y-axis
        title : str
            the title of the graph
        show_legend : bool
            whether or not to display a legend which lists species
        included_species_list : list
            A list of strings describing which species to include. By default displays all species.
        save_png : bool or str
            Should the graph be saved as a png file. If True, File name is title of graph. If a string is given, file
            is named after that string.
        figsize : tuple
            the size of the graph. A tuple of the form (width,height). Is (18,10) by default.

        """
        import matplotlib.pyplot as plt

        try:
            plt.style.use(style)
        except:
            warnings.warn("Invalid matplotlib style. Try using one of the following {}".format(plt.style.available))
            plt.style.use("default")

        if title is None:
            title = (self.model.name + " - " + self.solver_name)

        plt.figure(figsize=figsize)
        plt.title(title,fontsize=18)
        plt.xlabel(xaxis_label)
        plt.ylabel(yaxis_label)

        _plot_iterate(self, included_species_list=included_species_list)

        plt.plot([0], [11])

        if show_legend:
            plt.legend(loc='best')

        if isinstance(save_png, str):
            plt.savefig(save_png)

        elif save_png:
            plt.savefig(title)


    def plotplotly(self, xaxis_label = "Time (s)", yaxis_label="Species Population", title = None, show_legend=True,
                   included_species_list=[], return_plotly_figure = False):
        """ Plots the Results using plotly. Can only be viewed in a Jupyter Notebook.

         Attributes
        ----------
        xaxis_label : str
            the label for the x-axis
        yaxis_label : str
            the label for the y-axis
        title : str
            the title of the graph
        show_legend : bool
            whether or not to display a legend which lists species
        included_species_list : list
            A list of strings describing which species to include. By default displays all species.
        return_plotly_figure : bool
            whether or not to return a figure dictionary of data(graph object traces) and layout options
            which may be edited by the user.

        """

        from plotly.offline import init_notebook_mode, iplot
        import plotly.graph_objs as go

        init_notebook_mode(connected=True)

        if title is None:
            title = (self.model.name + " - " + self.solver_name)

        trace_list = _plotplotly_iterate(self, included_species_list = included_species_list,show_labels=True)

        layout = go.Layout(
            showlegend=show_legend,
            title= title,
            xaxis=dict(
                title=xaxis_label),
            yaxis=dict(
                title=yaxis_label)
        )
        fig = dict(data = trace_list,layout=layout)

        if return_plotly_figure:
            return fig
        else:
            iplot(fig)

class EnsembleResults(UserList):
    """ List of Results Dicts created by a gillespy2 solver with multiple trajectories, extends the UserList object.

        Attributes
        ----------
        data : UserList
            A list of Results
        """

    def __init__(self,data):
        self.data = data

    def plot(self, xaxis_label ="Time (s)", yaxis_label ="Species Population", style="default", title = None,
             show_legend=True, multiple_graphs = False, included_species_list=[],save_png=False,figsize = (18,10)):
        """ Plots the Results using matplotlib.

        Attributes
        ----------
        xaxis_label : str
            the label for the x-axis
        yaxis_label : str
            the label for the y-axis
            style : str
            the matplotlib style to be used for the graph or graphs
        title : str
            the title of the graph
        multiple_graphs : bool
            if each trajectory should have its own graph or if they should overlap
        included_species_list : list
             A list of strings describing which species to include. By default displays all species.
        save_png : bool or str
            Should the graph be saved as a png file. If True, File name is title of graph. If a string is given, file
            is named after that string.
        figsize : tuple
            the size of the graph. A tuple of the form (width,height). Is (18,10) by default.


            """
        import matplotlib.pyplot as plt
        results_list = self.data

        if title is None:
            if isinstance(self[0].model.name, str):
                title = (self[0].model.name + " - " + self[0].solver_name)
            else: title=''

        if len(results_list) < 2:
                multiple_graphs = False

        if multiple_graphs:

            for i,result in enumerate(results_list):

                if isinstance(save_png, str):
                    result.plot(xaxis_label=xaxis_label, yaxis_label=yaxis_label, title=title + " " + str(i + 1), style=style,
                                                 included_species_list=included_species_list,save_png=save_png + str(i + 1),figsize=figsize)
                else:
                    result.plot(xaxis_label=xaxis_label, yaxis_label=yaxis_label, title=title + " " + str(i + 1),style=style,
                                included_species_list=included_species_list, save_png=save_png, figsize=figsize)

        else:
            try:
                plt.style.use(style)
            except:
                warnings.warn("Invalid matplotlib style. Try using one of the following {}".format(plt.style.available))
                plt.style.use("default")

            plt.figure(figsize=figsize)
            plt.title(title, fontsize=18)
            plt.xlabel(xaxis_label)
            plt.ylabel(yaxis_label)

            for i,result in enumerate(results_list):

                if i > 0:
                    _plot_iterate(result, included_species_list=included_species_list,show_labels=False)
                else:
                    _plot_iterate(result, included_species_list=included_species_list)

            if show_legend:
                plt.legend(loc='best')
            plt.plot([0], [11])

            if isinstance(save_png, str):
                plt.savefig(save_png)

            elif save_png:
                plt.savefig(title)

    def plotplotly(self, xaxis_label = "Time (s)", yaxis_label="Species Population", title = None, show_legend=True,
                   multiple_graphs = False, included_species_list=[],return_plotly_figure=False):
        """ Plots the Results using plotly. Can only be viewed in a Jupyter Notebook.

        Attributes
        ----------
        xaxis_label : str
            the label for the x-axis
        yaxis_label : str
            the label for the y-axis
        title : str
            the title of the graph
        multiple_graphs : bool
            if each trajectory should have its own graph or if they should overlap
        included_species_list : list
             A list of strings describing which species to include. By default displays all species.
        return_plotly_figure : bool
            whether or not to return a figure dictionary of data(graph object traces) and layout options
            which may be edited by the user.
        """

        from plotly.offline import init_notebook_mode, iplot
        import plotly.graph_objs as go

        init_notebook_mode(connected=True)

        results_list = self.data
        number_of_trajectories =len(results_list)

        if title is None:
            title = (self[0].model.name + " - " + self[0].solver_name)

        fig = dict(data=[], layout=[])

        if len(results_list) < 2:
            multiple_graphs = False

        if multiple_graphs:

            from plotly import tools

            fig = tools.make_subplots(print_grid=False,rows=int(number_of_trajectories/2) + int(number_of_trajectories%2),
                                      cols = 2)

            for i, result in enumerate(results_list):
                if i > 0:
                    trace_list = _plotplotly_iterate(result, trace_list=[], included_species_list= included_species_list,
                                                     show_labels=False)
                else:
                    trace_list = _plotplotly_iterate(result, trace_list=[], included_species_list=included_species_list)

                for k in range(0,len(trace_list)):
                    if i%2 == 0:
                        fig.append_trace(trace_list[k], int(i/2) + 1, 1)
                    else:
                        fig.append_trace(trace_list[k], int(i/2) + 1, 2)

                fig['layout'].update(autosize=True,
                                     height=400*len(results_list),
                                     showlegend=show_legend,title =title)

            

        else:
            trace_list = []
            for i,result in enumerate(results_list):
                if i > 0:
                    trace_list = _plotplotly_iterate(result, trace_list=trace_list,included_species_list= included_species_list,
                                                     show_labels = False)
                else:
                    trace_list = _plotplotly_iterate(result, trace_list=trace_list,included_species_list= included_species_list)

            layout = go.Layout(
                showlegend=show_legend,
                title=title,
                xaxis=dict(
                    title=xaxis_label),
                yaxis=dict(
                    title=yaxis_label)
            )

            fig['data'] = trace_list
            fig['layout'] = layout

        if return_plotly_figure:
            return fig
        else:
            iplot(fig)


    def average_ensemble(self):
        """
                Generate a single Results dictionary that is made of the means of all trajectories' outputs
                :return: the Results dictionary
                """

        results_list = self.data
        number_of_trajectories = len(results_list)

        output = Results(data={},model=results_list[0].model,solver_name=results_list[0].solver_name)

        for species in results_list[0]: #Initialize the output to be the same size as the inputs
            output[species] = [0]*len(results_list[0][species])

        output['time'] = results_list[0]['time']

        for i in range(0,number_of_trajectories): #Add every value of every Results Dict into one output Results
            results_dict = results_list[i]
            for species in results_dict:
                if species is 'time':
                    continue
                for k in range(0,len(output[species])):
                    output[species][k] += results_dict[species][k]

        for species in output:   #Divide for mean of every value in output Results
            if species is 'time':
                continue
            for i in range(0,len(output[species])):
                output[species][i] /= number_of_trajectories

        return output

    def stddev_ensemble(self,ddof = 0):
        """
                Generate a single Results dictionary that is made of the sample standard deviations of all trajectories'
                outputs.

                  Attributes
                ----------
                ddof : int
                    Delta Degrees of Freedom. The divisor used in calculations is N - ddof, where N represents
                    the number of trajectories. Sample standard deviation uses ddof of 1. Defaults to population
                    standard deviation where ddof is 0.

                :return: the Results dictionary
                """

        from math import sqrt

        results_list = self.data
        number_of_trajectories = len(results_list)

        if ddof == number_of_trajectories:
            warnings.warn("ddof must be less than the number of trajectories. Using ddof of 0")
            ddof = 0

        average_list = self.average_ensemble()

        output = Results(data={}, model=results_list[0].model, solver_name=results_list[0].solver_name)

        for species in results_list[0]: #Initialize the output to be the same size as the inputs
            output[species] = [0]*len(results_list[0][species])

        output['time'] = results_list[0]['time']

        for i in range(0,number_of_trajectories):
            results_dict = results_list[i]
            for species in results_dict:
                if species is 'time':
                    continue
                for k in range(0,len(output[species])):
                    output[species][k] += (results_dict[species][k] - average_list[species][k])\
                                          *(results_dict[species][k] - average_list[species][k])

        for species in output:   #Divide for mean of every value in output Results
            if species is 'time':
                continue
            for i in range(0,len(output[species])):
                output[species][i] /= (number_of_trajectories - ddof)
                output[species][i] = sqrt(output[species][i])

        return output

    def plotplotly_std_dev_range(self, xaxis_label = "Time (s)", yaxis_label="Species Population", title = None,
                                 show_legend=True, included_species_list = [],return_plotly_figure=False,ddof = 0):
        """
           Plot a plotly graph depicting standard deviation and the mean graph of an ensemble_results object

         Attributes
        ----------
        xaxis_label : str
            the label for the x-axis
        yaxis_label : str
            the label for the y-axis
        title : str
            the title of the graph
        show_legend : bool
            whether or not to display a legend which lists species
        included_species_list : list
            A list of strings describing which species to include. By default displays all species.
        return_plotly_figure : bool
            whether or not to return a figure dictionary of data(graph object traces) and layout options
            which may be edited by the user.
        ddof : int
            Delta Degrees of Freedom. The divisor used in calculations is N - ddof, where N represents
            the number of trajectories. Sample standard deviation uses ddof of 1. Defaults to population
            standard deviation where ddof is 0.

        """

        average_result = self.average_ensemble()
        stddev_result = self.stddev_ensemble(ddof= ddof)

        from plotly.offline import init_notebook_mode, iplot
        import plotly.graph_objs as go

        init_notebook_mode(connected=True)

        if title is None:
            title = (average_result.model.name + " - " + average_result.solver_name + " - Standard Deviation Range")

        trace_list=[]
        for species in average_result:
            if species is not 'time':

                if species not in included_species_list and included_species_list:
                    continue

                upper_bound = []
                for i in range(0, len(average_result[species])):
                    upper_bound.append(average_result[species][i] + stddev_result[species][i])

                trace_list.append(
                    go.Scatter(
                        name=species+ ' Upper Bound',
                        x=average_result['time'],
                        y = upper_bound,
                        mode='lines',
                        marker=dict(color="#444"),
                        line=dict(width=1,dash='dot'),
                        legendgroup="Standard Deviation",
                        showlegend=False
                    )
                )
                trace_list.append(
                    go.Scatter(
                        x=average_result['time'],
                        y=average_result[species],
                        name=species,
                        fillcolor='rgba(68, 68, 68, 0.2)',
                        fill='tonexty'
                    )
                )

                lower_bound = []
                for i in range(0, len(average_result[species])):
                    lower_bound.append(average_result[species][i] - stddev_result[species][i])

                trace_list.append(
                    go.Scatter(
                        name=species + ' Lower Bound',
                        x=average_result['time'],
                        y= lower_bound,
                        mode='lines',
                        marker=dict(color="#444"),
                        line=dict(width=1,dash='dot'),
                        fillcolor='rgba(68, 68, 68, 0.2)',
                        fill='tonexty',
                        legendgroup="Standard Deviation",
                        showlegend=False
                    )
                )
        layout = go.Layout(
            showlegend=show_legend,
            title=title,
            xaxis=dict(
                title=xaxis_label),
            yaxis=dict(
                title=yaxis_label)
        )
        fig = dict(data=trace_list, layout=layout)

        if return_plotly_figure:
            return fig
        else:
            iplot(fig)

    def plot_std_dev_range(self, xaxis_label ="Time (s)", yaxis_label ="Species Population", title = None,
                           style="default", show_legend=True, included_species_list=[],ddof=0,save_png = False,figsize = (18,10)):
        """
            Plot a matplotlib graph depicting standard deviation and the mean graph of an ensemble_results object

         Attributes
        ----------
        xaxis_label : str
            the label for the x-axis
        yaxis_label : str
            the label for the y-axis
        title : str
            the title of the graph
        show_legend : bool
            whether or not to display a legend which lists species
        included_species_list : list
            A list of strings describing which species to include. By default displays all species.
        ddof : int
            Delta Degrees of Freedom. The divisor used in calculations is N - ddof, where N represents
            the number of trajectories. Sample standard deviation uses ddof of 1. Defaults to population
            standard deviation where ddof is 0.
        save_png : bool or str
            Should the graph be saved as a png file. If True, File name is title of graph. If a string is given, file
            is named after that string.
        figsize : tuple
            the size of the graph. A tuple of the form (width,height). Is (18,10) by default.

        """

        average_result = self.average_ensemble()
        stddev_result = self.stddev_ensemble(ddof=ddof)

        import matplotlib.pyplot as plt

        try:
            plt.style.use(style)
        except:
            warnings.warn("Invalid matplotlib style. Try using one of the following {}".format(plt.style.available))
            plt.style.use("default")

        plt.figure(figsize=figsize)

        for species in average_result:
            if species is 'time':
                continue

            if species not in included_species_list and included_species_list:
                continue

            lowerBound = [a-b for a,b in zip(average_result[species], stddev_result[species])]
            upperBound = [a+b for a,b in zip(average_result[species], stddev_result[species])]

            plt.fill_between(average_result['time'], lowerBound, upperBound,color='whitesmoke')
            plt.plot(average_result['time'],lowerBound,upperBound,color='grey',linestyle='dashed')
            plt.plot(average_result['time'],average_result[species],label=species)

        if title is None:
            title = (average_result.model.name + " - " + average_result.solver_name + " - Standard Deviation Range")

        plt.title(title, fontsize=18)
        plt.xlabel(xaxis_label)
        plt.ylabel(yaxis_label)
        plt.plot([0], [11])
        if show_legend:
            plt.legend(loc='best')

        if isinstance(save_png, str):
            plt.savefig(save_png)

        elif save_png:
            plt.savefig(title)

        <|MERGE_RESOLUTION|>--- conflicted
+++ resolved
@@ -20,11 +20,7 @@
             if species not in included_species_list and included_species_list:
                 continue
 
-<<<<<<< HEAD
-            line_color = common_rgb_values[(i - 1) % len(common_rgb_values)]
-=======
             line_color = 'C' + str(i%10)
->>>>>>> 594e2c88
 
             if show_labels:
                 label = species

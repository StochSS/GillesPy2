import os  # for getting directories for C++ files
import shutil  # for deleting/copying files
from distutils.dir_util import copy_tree
import ast  # for dependency graphing
import numpy as np
from gillespy2.core import log, Species


"""
This file contains various functions used in the ssa_c_solver, variable_ssa_c_solver, and numpy solvers.


C SOLVER FUNCTIONS BELOW
"""


def find_time(array, value):
    """
    Finds the index of the closest value in the array parameter, to the value parameter
    :param array: results['time'] array, input to find index of closest 'value' parameter
    :type array: numpy.ndarray
    :param value: Value in which to find the closest values index in the array parameter.
    :type value: float
    :return: Integer index, the index of the closest value to 'value' parameter.
    """
    index = np.searchsorted(array, value, side="left")
    return index


<<<<<<< HEAD
def _copy_files(destination, GILLESPY_C_DIRECTORY, ode=False):
    src_files = os.listdir(GILLESPY_C_DIRECTORY)
    if not ode:
        for src_file in src_files:
            src_file = os.path.join(GILLESPY_C_DIRECTORY, src_file)
            if os.path.isfile(src_file):
                shutil.copy(src_file, destination)
    else:
        for root, dirs, files in os.walk(GILLESPY_C_DIRECTORY):
            for file in files:
                path_file = os.path.join(root, file)
                shutil.copy2(path_file, destination)
        print(src_files)

def _write_propensity(outfile, model, species_mappings, parameter_mappings, reactions):
=======
def write_propensity(outfile, model, species_mappings, parameter_mappings, reactions):
>>>>>>> eeead87e
    """
    This functions writes a models propensity functions to a cpp user simulation template, for the SSACSolvers.
    :param outfile: File where the propensity function will be written to
    :param model: Model used to access species, reactions
    :param species_mappings: Sanitized species names
    :param parameter_mappings: Sanitized parameter names
    :param reactions: Names of reactions
    :type reactions: str
    """
    for i in range(len(reactions)):
        # Write switch statement case for reaction
        outfile.write("""
        case {0}:
            return {1};
        """.format(i, model.listOfReactions[reactions[i]].sanitized_propensity_function(species_mappings,
                                                                                        parameter_mappings)))


def write_reactions(outfile, model, reactions, species):
    customrxns = {}
    for i in range(len(reactions)):
        reaction = model.listOfReactions[reactions[i]]
        if reaction.type == 'customized':
            customrxns[i] = species_parse(model, reaction.propensity_function)
        for j in range(len(species)):
            change = (reaction.products.get(model.listOfSpecies[species[j]], 0)) - (reaction.reactants.get
                                                                                    (model.listOfSpecies[species[j]], 0)
                                                                                    )
            if change != 0:
                outfile.write("model.reactions[{0}].species_change[{1}] = {2};\n".format(i, j, change))

    for i in customrxns.keys():
        for j in range(len(reactions)):
            if i == j:
                continue
            if any(elem in customrxns[i] for elem in list(model.listOfReactions[reactions[j]].reactants)) or \
                    any(elem in customrxns[i] for elem in list(model.listOfReactions[reactions[j]].products)):
                outfile.write("model.reactions[{0}].affected_reactions.push_back({1});\n".format(i, j))


def parse_binary_output(number_of_trajectories, number_timesteps, number_species, data, pause=False):
    """
    This function reads binary output from a CPP simulation
    :param data: stdout of the CPP simulation ran
    :param number_of_trajectories: Total number of trajectories for a simulation
    :type number_of_trajectories: int
    :param number_timesteps: How many steps for a given simulation
    :type number_timesteps: int
    :param number_species: Total number of species in a model
    :param pause: Whether or not a model was paused, set to true when simulation was sent a KeyBoardInterrupt or
    timeout.
    :return: Trajectories for a simulation, and time that simulation was stopped, if sent a keyboardinterrupt or
    timeout.
    """
    trajectory_base = np.empty((number_of_trajectories, number_timesteps, number_species+1))
    # Timestopped is added to the end of the data, when a simulation completes or is paused
    if pause:
        timeStopped = int(data[-1])
        data.pop()
    else:
        timeStopped = 0
    for t in range(number_of_trajectories):
        for i in range(number_timesteps*(number_species+1)):
            index = i + (number_timesteps*(number_species+1)*t)
            trajectory_base[t][i//(number_species+1)][i % (number_species+1)] = data[index]
    return trajectory_base, timeStopped


def c_solver_resume(timeStopped, simulation_data, t, resume=None):
    """
    If a simulation is being resumed from a previous simulation, this function is called in the VariableSSACSolver,
    or SSACSolver
    :param timeStopped: The time that a simulation was stopped, originally attained from the results_buffer returned
    by the CPP simulation.
    :param simulation_data: The current simulation data, attained after parsing the results in the VariableSSACSolver or
    SSACSolver.
    :param t: The end time for the resume simulation, originally set in model.run(t=...)
    :param resume: The previous simulations data
    :type resume: gillespy2.core.result object
    :return: Combined data of the previous simulation, and the current simulation
    """

    # If simulation was paused/KeyboardInterrupt
    if timeStopped != 0:
        cutoff = find_time(simulation_data[0]['time'], timeStopped)
        if cutoff == 0 or cutoff == 1:
            log.warning('You have paused the simulation too early, and no points have been calculated past'
                        ' initial values. A graphic display will not produce expected results.')
        else:
            cutoff -= 1
        for i in simulation_data[0]:
            simulation_data[0][i] = simulation_data[0][i][:cutoff]

    if resume is not None:
        resumeTime = float(resume['time'][-1])
        step = resumeTime - resume['time'][-2]
        if timeStopped == 0:
            timeSpan = np.arange(resumeTime, t + resumeTime + step, step)
        else:
            timeSpan = np.arange(resumeTime + step, timeStopped + resumeTime + step, step)
        simulation_data[0]['time'] = timeSpan

    if resume is not None:
        # If resuming, combine old pause with new data, and delete any excess null data
        for i in simulation_data[0]:
            oldData = resume[i]
            newData = simulation_data[0][i]
            simulation_data[0][i] = np.concatenate((oldData, newData), axis=None)
            if len(simulation_data[0]['time']) != len(simulation_data[0][i]):
                simulation_data[0]['time'] = simulation_data[0]['time'][:-1]
    return simulation_data


"""
NUMPY SOLVER UTILITIES BELOW
"""


def numpy_initialization(model):
    species_mappings = model.sanitized_species_names()
    species = list(species_mappings.keys())
    parameter_mappings = model.sanitized_parameter_names()
    number_species = len(species)
    return species_mappings, species, parameter_mappings, number_species


def numpy_trajectory_base_initialization(model, number_of_trajectories, timeline, species, resume=None):
    trajectory_base = np.zeros((number_of_trajectories, timeline.size, len(species) + 1))

    # copy time values to all trajectory row starts
    trajectory_base[:, :, 0] = timeline
    tmpSpecies = {}
    # copy initial populations to base
    if resume is not None:
        # Set initial values of species to where last left off
        for i in species:
            tmpSpecies[i] = resume[i][-1]
        for i, s in enumerate(species):
            trajectory_base[:, 0, i + 1] = tmpSpecies[s]
    else:
        for i, s in enumerate(species):
            trajectory_base[:, 0, i + 1] = model.listOfSpecies[s].initial_value

    return trajectory_base, tmpSpecies


def numpy_resume(timeStopped, simulation_data, resume=None):
    """
    Helper function for when resuming a simulation in a numpy based solver
    :param timeStopped: The time in which the simulation was stopped.
    :param simulation_data: The current models simulation data, after being parsed in the numpy solver of choice.
    :param resume: The previous simulations data, that is being resumed
    :type resume: gillespy2.core.results object
    :return: Combined simulation data, the old resume data and the current simulation data.
    """
    if timeStopped != 0:
        if timeStopped != simulation_data[0]['time'][-1]:
            tester = np.where(simulation_data[0]['time'] > timeStopped)[0].size
            index = np.where(simulation_data[0]['time'] == timeStopped)[0][0]
        if tester > 0:
            for i in simulation_data[0]:
                simulation_data[0][i] = simulation_data[0][i][:index]
    if resume is not None:
        # If resuming, combine old pause with new data, and delete any excess null data
        for i in simulation_data[0]:
            oldData = resume[i][:-1]
            newData = simulation_data[0][i]
            simulation_data[0][i] = np.concatenate((oldData, newData), axis=None)

    return simulation_data


"""
Below are two functions used for creating dependency graphs in the C solvers, and Numpy Solvers.
"""


def species_parse(model, custom_prop_fun):
    """
    This function uses Pythons AST module to parse custom propensity function, looking for Species in a model
    :param model: Model to be checked for species
    :param custom_prop_fun: The custom propensity function to be parsed
    :return: List of species objects that are found in a custom propensity function
    """
    parsed_species = []

    class SpeciesParser(ast.NodeTransformer):
        def visit_Name(self, node):
            if isinstance(model.get_element(node.id), Species):
                parsed_species.append(model.get_element(node.id))

    expr = custom_prop_fun
    expr = ast.parse(expr, mode='eval')
    expr = SpeciesParser().visit(expr)
    return parsed_species


def dependency_grapher(model, reactions):
    """
    This function returns a dependency graph for a models reactions in the form of a
    dictionary containing {species name: {'dependencies'}:[list of reaction names]}.
    :param model: Model to used to create a reaction dependency graph
    :param reactions: list(model.listOfReactions)
    :return: Dependency graph dictionary
    """
    dependent_rxns = {}
    for i in reactions:
        cust_spec = []
        if model.listOfReactions[i].type == 'customized':
            cust_spec = (species_parse(model, model.listOfReactions[i].propensity_function))

        for j in reactions:

            if i not in dependent_rxns:
                dependent_rxns[i] = {'dependencies': []}
            if j not in dependent_rxns:
                dependent_rxns[j] = {'dependencies': []}
            if i == j:
                continue

            reactantsI = list(model.listOfReactions[i].reactants.keys())
            reactantsJ = list(model.listOfReactions[j].reactants.keys())

            if j not in dependent_rxns[i]['dependencies']:
                if any(elem in reactantsI for elem in reactantsJ):
                    if i not in dependent_rxns[j]['dependencies']:
                        dependent_rxns[j]['dependencies'].append(i)
                    dependent_rxns[i]['dependencies'].append(j)

            if i not in dependent_rxns[j]['dependencies']:
                if any(elem in list(model.listOfReactions[i].products.keys()) for elem in
                       list(model.listOfReactions[j].reactants.keys())):
                    dependent_rxns[j]['dependencies'].append(i)

            if cust_spec:
                if any(elem in cust_spec for elem in list(model.listOfReactions[j].reactants)) or any \
                            (elem in cust_spec for elem in list(model.listOfReactions[j].products)):
                    dependent_rxns[i]['dependencies'].append(j)

    return dependent_rxns
<|MERGE_RESOLUTION|>--- conflicted
+++ resolved
@@ -27,7 +27,6 @@
     return index
 
 
-<<<<<<< HEAD
 def _copy_files(destination, GILLESPY_C_DIRECTORY, ode=False):
     src_files = os.listdir(GILLESPY_C_DIRECTORY)
     if not ode:
@@ -43,9 +42,6 @@
         print(src_files)
 
 def _write_propensity(outfile, model, species_mappings, parameter_mappings, reactions):
-=======
-def write_propensity(outfile, model, species_mappings, parameter_mappings, reactions):
->>>>>>> eeead87e
     """
     This functions writes a models propensity functions to a cpp user simulation template, for the SSACSolvers.
     :param outfile: File where the propensity function will be written to
@@ -101,6 +97,7 @@
     timeout.
     """
     trajectory_base = np.empty((number_of_trajectories, number_timesteps, number_species+1))
+
     # Timestopped is added to the end of the data, when a simulation completes or is paused
     if pause:
         timeStopped = int(data[-1])

import gillespy2
from gillespy2.core import Model, Reaction, gillespyError, GillesPySolver, log
from gillespy2.solvers.utilities import solverutils as cutils
import signal # for solver timeout implementation
import os  #for getting directories for C++ files
import shutil #for deleting/copying files
import subprocess #For calling make and executing c solver
import inspect #for finding the Gillespy2 module path
import tempfile #for temporary directories
import numpy as np

GILLESPY_PATH = os.path.dirname(inspect.getfile(gillespy2))
GILLESPY_C_DIRECTORY = os.path.join(GILLESPY_PATH, 'solvers/cpp/c_base')


def _write_variables(outfile, model, reactions, species, parameters, parameter_mappings, resume=None):
    """
    This function writes the models constants to a user simulation file
    :param outfile: CPP file, used for simulating a model
    :param model: The model that is being simulated
    :param reactions: List of names of a models reactions
    :param species: List of sanitized species names
    :param parameter_mappings: List of sanitized parameter names
    :param resume: If resuming a simulation from a previous one, resume is the results object from the prior simulation.
    Else, it is defaulted to None.
   """

    outfile.write("double V = {};\n".format(model.volume))
    outfile.write("std :: string s_names[] = {");
    if len(species) > 0:
        #Write model species names.
        for i in range(len(species)-1):
            outfile.write('"{}", '.format(species[i]))
        outfile.write('"{}"'.format(species[-1]))
        outfile.write("};\nunsigned int populations[] = {")
        #Write initial populations.
        for i in range(len(species) - 1):
            # If resuming
            if not (resume is None):
                if isinstance(resume, np.ndarray):
                    outfile.write('{}, '.format(int(resume[0][-1][i + 1])))
                else:
                    outfile.write('{}, '.format(int(resume[species[i]][-1])))
            else:
                outfile.write('{}, '.format(int(model.listOfSpecies[species[i]].initial_value)))
        if not (resume is None):
            if isinstance(resume, np.ndarray):
                outfile.write('{}'.format(int(resume[0][-1][-1])))
            else:
                outfile.write('{}'.format(int(resume[species[-1]][-1])))
        else:
            outfile.write('{}'.format(int(model.listOfSpecies[species[-1]].initial_value)))
        outfile.write("};\n")
    if len(reactions) > 0:
        #Write reaction names
        outfile.write("std :: string r_names[] = {")
        for i in range(len(reactions)-1):
            outfile.write('"{}", '.format(reactions[i]))
        outfile.write('"{}"'.format(reactions[-1]))
        outfile.write("};\n")
    for param in parameters:
        if param != 'vol':
            outfile.write("double {0} = {1};\n".format(parameter_mappings[param], model.listOfParameters[param].value))

def _update_parameters(outfile, model, parameters, parameter_mappings):
    for param in parameters:
        if param != 'vol':
            outfile.write('       arg_stream >> {};\n'.format(parameter_mappings[param]))
        else:
            outfile.write('       arg_stream >> V;\n')

def _write_propensity(outfile, model, species_mappings, parameter_mappings, reactions):
    for i in range(len(reactions)):
        # Write switch statement case for reaction
        outfile.write("""
        case {0}:
            return {1};
        """.format(i, model.listOfReactions[reactions[i]].sanitized_propensity_function(species_mappings, parameter_mappings)))

class VariableSSACSolver(GillesPySolver):
    name = "VariableSSACSolver"
    def __init__(self, model=None, output_directory=None, delete_directory=True, resume=None):
        super(VariableSSACSolver, self).__init__()
        self.__compiled = False
        self.delete_directory = False
        self.model = model
        self.resume = resume
        if self.model is not None:
            # Create constant, ordered lists for reactions/species/
            self.species_mappings = self.model.sanitized_species_names()
            self.species = list(self.species_mappings.keys())
            self.parameter_mappings = self.model.sanitized_parameter_names()
            self.parameters = list(self.parameter_mappings.keys())
            self.reactions = list(self.model.listOfReactions.keys())

            if isinstance(output_directory, str):
                output_directory = os.path.abspath(output_directory)
            
                if isinstance(output_directory, str):
                    if not os.path.isfile(output_directory):
                        self.output_directory = output_directory
                        self.delete_directory = delete_directory
                        if not os.path.isdir(output_directory):
                            os.makedirs(self.output_directory)
                    else:
                        raise gillespyError.DirectoryError("File exists with the same path as directory.")
            else:
                self.temporary_directory = tempfile.TemporaryDirectory()
                self.output_directory = self.temporary_directory.name
                
            if not os.path.isdir(self.output_directory):
                raise gillespyError.DirectoryError("Errors encountered while setting up directory for Solver C++ files.")
            cutils._copy_files(self.output_directory, GILLESPY_C_DIRECTORY)
            self.__write_template()
            self.__compile()
        
    def __del__(self):
        if self.delete_directory and os.path.isdir(self.output_directory):
            shutil.rmtree(self.output_directory)
        
    def __write_template(self, template_file='VariableSimulationTemplate.cpp'):
        # Open up template file for reading.
        with open(os.path.join(self.output_directory, template_file), 'r') as template:
            # Write simulation C++ file.
            template_keyword = "__DEFINE_"
            # Use same lists of model's species and reactions to maintain order
            with open(os.path.join(self.output_directory, 'UserSimulation.cpp'), 'w') as outfile:
                for line in template:
                    if line.startswith(template_keyword):
                        line = line[len(template_keyword):]
                        if line.startswith("VARIABLES"):
                            _write_variables(outfile, self.model, self.reactions, self.species, self.parameters,
                                             self.parameter_mappings,self.resume)
                        if line.startswith("PROPENSITY"):
                            cutils._write_propensity(outfile, self.model, self.species_mappings, self.parameter_mappings
                                                     , self.reactions)
                        if line.startswith("REACTIONS"):
                           cutils._write_reactions(outfile, self.model, self.reactions, self.species)
                        if line.startswith("PARAMETER_UPDATES"):
                            _update_parameters(outfile, self.model, self.parameters, self.parameter_mappings)
                    else:
                        outfile.write(line)

    def __compile(self):
        # Use makefile.
        if self.resume:
            if self.resume[0].model != self.model:
                raise gillespyError.ModelError('When resuming, one must not alter the model being resumed.')
            else:
                built = subprocess.run(["make", "-C", self.output_directory, 'UserSimulation'], stdout=subprocess.PIPE,
                                       stderr=subprocess.PIPE)
        else:
            try:
                cleaned = subprocess.run(["make", "-C", self.output_directory, 'cleanSimulation'],
                                         stdout=subprocess.PIPE, stderr=subprocess.PIPE)
                built = subprocess.run(["make", "-C", self.output_directory, 'UserSimulation'],
                                       stdout=subprocess.PIPE, stderr=subprocess.PIPE)
            except KeyboardInterrupt:
                log.warning("Solver has been interrupted during compile time, unexpected behavior may occur.")

        if built.returncode == 0:
            self.__compiled = True
        else:
            raise gillespyError.BuildError("Error encountered while compiling file:\nReturn code: {0}."
                                           "\nError:\n{1}\n{2}\n".format(built.returncode, built.stdout.decode
            ('utf-8'),built.stderr.decode('utf-8')))

    def get_solver_settings(self):
        """
        :return: Tuple of strings, denoting all keyword argument for this solvers run() method.
        """
        return ('model', 't', 'number_of_trajectories', 'timeout', 'increment', 'seed', 'debug', 'profile', 'variables')

    def run(self=None, model=None, t=20, number_of_trajectories=1, timeout=0,
            increment=0.05, seed=None, debug=False, profile=False, variables={}, resume=None, **kwargs):
        pause = False
        if resume is not None:
            if t < resume['time'][-1]:
                raise gillespyError.ExecutionError(
                    "'t' must be greater than previous simulations end time, or set in the run() method as the "
                    "simulations next end time")

        if resume is not None:
            self = VariableSSACSolver(model, resume=resume)
        else:
            if self is None or self.model is None:
                self = VariableSSACSolver(model)

        if len(kwargs) > 0:
            for key in kwargs:
                log.warning('Unsupported keyword argument to {0} solver: {1}'.format(self.name, key))
        
        unsupported_sbml_features = {
                        'Rate Rules': len(model.listOfRateRules),
                        'Assignment Rules': len(model.listOfAssignmentRules), 
                        'Events': len(model.listOfEvents),
                        'Function Definitions': len(model.listOfFunctionDefinitions)
                        }
        detected_features = []
        for feature, count in unsupported_sbml_features.items():
            if count:
                detected_features.append(feature)

        if len(detected_features):
                raise gillespyError.ModelError(
                'Could not run Model.  SBML Feature: {} not supported by SSACSolver.'.format(detected_features))

        if not isinstance(variables, dict):
            raise gillespyError.SimulationError(
                'argument to variables must be a dictionary.')
        for v in variables.keys():
            if v not in self.species+self.parameters:
                raise gillespyError.SimulationError('Argument to variable "{}" \
                is not a valid variable.  Variables must be model species or parameters.'.format(v))
                
        if self.__compiled:
            populations = ''
            parameter_values = ''
            # Update Species Initial Values
            for i in range(len(self.species)-1):
                if self.species[i] in variables:
                    populations += '{} '.format(int(variables[self.species[i]]))
                else:
                    populations += '{} '.format(int(model.listOfSpecies[self.species[i]].initial_value))
            if self.species[-1] in variables:
                populations += '{}'.format(int(variables[self.species[-1]]))
            else:
                populations += '{}'.format(int(model.listOfSpecies[self.species[-1]].initial_value))
            # Update Parameter Values
            for i in range(len(self.parameters)-1):
                if self.parameters[i] in variables:
                    parameter_values += '{} '.format(variables[self.parameters[i]])
                else:
                    if self.parameters[i] == 'vol':
                        parameter_values +='{} '.format(model.volume)
                    else:
                        parameter_values +='{} '.format(model.listOfParameters[self.parameters[i]].expression)
            if self.parameters[-1] in variables:
                parameter_values += '{}'.format(variables[self.parameters[-1]])
            else:
                if self.parameters[i] == 'vol':
                    parameter_values += '{}'.format(model.volume)
                else:
                    parameter_values += '{}'.format(model.listOfParameters[self.parameters[-1]].expression)
            self.simulation_data = None

            if resume is not None:
                t = abs(t - int(resume['time'][-1]))

            number_timesteps = int(round(t/increment + 1))
            # Execute simulation.
            args = [os.path.join(self.output_directory, 'UserSimulation'), 
                    '-trajectories', str(number_of_trajectories), 
                    '-timesteps', str(number_timesteps), 
                    '-end', str(t),
                    '-initial_values', populations,
                    '-parameters', parameter_values]
            if seed is not None:
                if isinstance(seed, int):
                    args.append('-seed')
                    args.append(str(seed))
                else:
                    seed_int = int(seed)
                    if seed_int > 0:
                        args.append('-seed')
                        args.append(str(seed_int))
                    else:
                        raise gillespyError.ModelError("seed must be a positive integer")

<<<<<<< HEAD
            # begin subprocess c simulation with timeout (default timeout=0 will not timeout)
=======
            #begin subprocess c simulation with timeout (default timeout=0 will not timeout)
>>>>>>> 23e9fb03
            with subprocess.Popen(args, stdout=subprocess.PIPE, start_new_session=True) as simulation:
                try:
                    if timeout > 0:
                        stdout, stderr = simulation.communicate(timeout=timeout)
                    else:
                        stdout, stderr = simulation.communicate()
                    return_code = simulation.wait()
                except KeyboardInterrupt:
                    os.killpg(simulation.pid, signal.SIGINT)  # send signal to the process group
                    stdout, stderr = simulation.communicate()
                    pause = True
                    return_code = 33
                except subprocess.TimeoutExpired:
                    os.killpg(simulation.pid, signal.SIGINT)  # send signal to the process group
                    stdout, stderr = simulation.communicate()
                    pause = True
                    return_code = 33

            # Parse/return results.
            if return_code in [0, 33]:
                trajectory_base, timeStopped = cutils._parse_binary_output(stdout, number_of_trajectories,
                                                                           number_timesteps,
                                                                           len(model.listOfSpecies), pause=pause)
                if model.tspan[2] - model.tspan[1] == 1:
                    timeStopped = int(timeStopped)

                # Format results
                self.simulation_data = []
                for trajectory in range(number_of_trajectories):
                    data = {'time': trajectory_base[trajectory, :, 0]}
                    for i in range(len(self.species)):
                        data[self.species[i]] = trajectory_base[trajectory, :, i + 1]

                    self.simulation_data.append(data)
            else:
                raise gillespyError.ExecutionError("Error encountered while running simulation C++ file:"
                                                   "\nReturn code: {0}.\nError:\n{1}\n".
                                                   format(simulation.returncode, simulation.stderr))

            if resume is not None or timeStopped != 0:
                self.simulation_data = cutils.c_solver_resume(timeStopped, self.simulation_data, t, resume=resume)

        return self.simulation_data, return_code
<|MERGE_RESOLUTION|>--- conflicted
+++ resolved
@@ -28,12 +28,12 @@
     outfile.write("double V = {};\n".format(model.volume))
     outfile.write("std :: string s_names[] = {");
     if len(species) > 0:
-        #Write model species names.
+        # Write model species names.
         for i in range(len(species)-1):
             outfile.write('"{}", '.format(species[i]))
         outfile.write('"{}"'.format(species[-1]))
         outfile.write("};\nunsigned int populations[] = {")
-        #Write initial populations.
+        # Write initial populations.
         for i in range(len(species) - 1):
             # If resuming
             if not (resume is None):
@@ -52,7 +52,7 @@
             outfile.write('{}'.format(int(model.listOfSpecies[species[-1]].initial_value)))
         outfile.write("};\n")
     if len(reactions) > 0:
-        #Write reaction names
+        # Write reaction names
         outfile.write("std :: string r_names[] = {")
         for i in range(len(reactions)-1):
             outfile.write('"{}", '.format(reactions[i]))
@@ -267,11 +267,7 @@
                     else:
                         raise gillespyError.ModelError("seed must be a positive integer")
 
-<<<<<<< HEAD
             # begin subprocess c simulation with timeout (default timeout=0 will not timeout)
-=======
-            #begin subprocess c simulation with timeout (default timeout=0 will not timeout)
->>>>>>> 23e9fb03
             with subprocess.Popen(args, stdout=subprocess.PIPE, start_new_session=True) as simulation:
                 try:
                     if timeout > 0:

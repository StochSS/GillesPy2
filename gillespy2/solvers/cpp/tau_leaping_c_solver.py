from gillespy2.solvers.cpp.c_decoder import BasicSimDecoder
from gillespy2.solvers.utilities import solverutils as cutils
from gillespy2.core import GillesPySolver, gillespyError, Model

from .c_solver import CSolver, SimulationReturnCode

class TauLeapingCSolver(GillesPySolver, CSolver):
    name = "TauLeapingCSolver"
    type = "TauLeapingSimulation"

    def get_solver_settings(self):
        """
        :return: Tuple of strings, denoting all keyword argument for this solvers run() method.
        """
        return ('model', 't', 'number_of_trajectories', 'timeout', 'increment', 'seed', 'debug', 'profile')

<<<<<<< HEAD
    def run(self=None, model: Model = None, t: int = 20, number_of_trajectories: int = 1, timeout: int = 0,
            increment: int = 0.05, seed: int = None, debug: bool = False, profile: bool = False, variables={}, 
            resume=None, tau_step: int = .03, **kwargs):
=======
    def run(self=None, model=None, t=20, number_of_trajectories=1, timeout=0,
            increment=0.05, seed=None, debug=False, profile=False, resume=None,
            tau_step=.03, variables={}, tau_tol=0.03, **kwargs):

        pause = False
        if resume is not None:
            if t < resume['time'][-1]:
                raise gillespyError.ExecutionError(
                    "'t' must be greater than previous simulations end time, or set in the run() method as the "
                    "simulations next end time")
>>>>>>> e1b8048c

        if self is None or self.model is None:
            self = TauLeapingCSolver(model, resume=resume)

        # Validate parameters prior to running the model.
        self._validate_type(variables, dict, "'variables' argument must be a dictionary.")
        self._validate_variables_in_set(variables, self.species + self.parameters)
        self._validate_resume(t, resume)
        self._validate_kwargs(**kwargs)
        self._validate_sbml_features({
            "Rate Rules": len(model.listOfRateRules),
            "Assignment Rules": len(model.listOfAssignmentRules),
            "Events": len(model.listOfEvents),
            "Function Definitions": len(model.listOfFunctionDefinitions)
        })

<<<<<<< HEAD
        if resume is not None:
            t = abs(t - int(resume["time"][-1]))
=======
        if len(kwargs) > 0:
            for key in kwargs:
                log.warning('Unsupported keyword argument to {0} solver: {1}'.format(self.name, key))

        unsupported_sbml_features = {
            'Rate Rules': len(model.listOfRateRules),
            'Assignment Rules': len(model.listOfAssignmentRules),
            'Events': len(model.listOfEvents),
            'Function Definitions': len(model.listOfFunctionDefinitions)
        }
        detected_features = []
        for feature, count in unsupported_sbml_features.items():
            if count:
                detected_features.append(feature)

        if len(detected_features):
                raise gillespyError.ModelError(
                'Could not run Model.  SBML Feature: {} not supported by TauLeapingSolver.'.format(detected_features))

        if not isinstance(variables, dict):
            raise gillespyError.SimulationError(
                'argument to variables must be a dictionary.')
        for v in variables.keys():
            if v not in self.species+self.parameters:
                raise gillespyError.SimulationError('Argument to variable "{}" \
                is not a valid variable.  Variables must be model species or parameters.'.format(v))

        if self.__compiled:
            self.simulation_data = None
            if resume is not None:
                t = abs(t - resume['time'][-1])

            number_timesteps = int(round(t / increment + 1))

            # Execute simulation.
            args = [os.path.join(self.output_directory, 'TauSimulation'), '-trajectories', str(number_of_trajectories),
                    '-timesteps', str(number_timesteps), '-tau_step', str(tau_step), '-end', str(t),
                    '-tau_tol', str(tau_tol)]

            if self.variable:  # Is a variable simulation
                populations = cutils.update_species_init_values(model.listOfSpecies, self.species, variables, resume)
                parameter_values = cutils.change_param_values(model.listOfParameters, self.parameters, model.volume,
                                                              variables)
                args.extend(['-initial_values', populations, '-parameters', parameter_values])

            if seed is not None:
                if isinstance(seed, int):
                    args.append('-seed')
                    args.append(str(seed))
                else:
                    seed_int = int(seed)
                    if seed_int > 0:
                        args.append('-seed')
                        args.append(str(seed_int))
                    else:
                        raise gillespyError.ModelError("seed must be a positive integer")
>>>>>>> e1b8048c

        number_timesteps = int(round(t / increment + 1))

        args = {
            "trajectories": number_of_trajectories,
            "timesteps": number_timesteps,
            "tau_step": tau_step,
            "end": t
        }

        if self.variable:
            populations = cutils.update_species_init_values(model.listOfSpecies, self.species, variables, resume)
            parameter_values = cutils.change_param_values(model.listOfParameters, self.parameters, model.volume, variables)

            args.update({
                "initial_values": populations,
                "parameters": parameter_values
            })

        seed = self._validate_seed(seed)
        if seed is not None:
            args.update({
                "seed": seed
            })


        args = self._make_args(args)
        decoder = BasicSimDecoder.create_default(number_of_trajectories, number_timesteps, len(self.model.listOfSpecies))

        sim_exec = self._build(model, self.type, self.variable, False)
        sim_status = self._run(sim_exec, args, decoder, timeout)

        if sim_status == SimulationReturnCode.FAILED:
            raise gillespyError.ExecutionError("Error encountered while running simulation C++ file:\n"
                f"Return code: {int(sim_status)}.\n")

        trajectories, time_stopped = decoder.get_output()

        simulation_data = self._format_output(trajectories)
        simulation_data = self._make_resume_data(time_stopped, simulation_data, t, resume)

        return simulation_data, int(sim_status)<|MERGE_RESOLUTION|>--- conflicted
+++ resolved
@@ -14,22 +14,9 @@
         """
         return ('model', 't', 'number_of_trajectories', 'timeout', 'increment', 'seed', 'debug', 'profile')
 
-<<<<<<< HEAD
     def run(self=None, model: Model = None, t: int = 20, number_of_trajectories: int = 1, timeout: int = 0,
             increment: int = 0.05, seed: int = None, debug: bool = False, profile: bool = False, variables={}, 
-            resume=None, tau_step: int = .03, **kwargs):
-=======
-    def run(self=None, model=None, t=20, number_of_trajectories=1, timeout=0,
-            increment=0.05, seed=None, debug=False, profile=False, resume=None,
-            tau_step=.03, variables={}, tau_tol=0.03, **kwargs):
-
-        pause = False
-        if resume is not None:
-            if t < resume['time'][-1]:
-                raise gillespyError.ExecutionError(
-                    "'t' must be greater than previous simulations end time, or set in the run() method as the "
-                    "simulations next end time")
->>>>>>> e1b8048c
+            resume=None, tau_step: int = .03, tau_tol=0.03, **kwargs):
 
         if self is None or self.model is None:
             self = TauLeapingCSolver(model, resume=resume)
@@ -46,67 +33,8 @@
             "Function Definitions": len(model.listOfFunctionDefinitions)
         })
 
-<<<<<<< HEAD
         if resume is not None:
             t = abs(t - int(resume["time"][-1]))
-=======
-        if len(kwargs) > 0:
-            for key in kwargs:
-                log.warning('Unsupported keyword argument to {0} solver: {1}'.format(self.name, key))
-
-        unsupported_sbml_features = {
-            'Rate Rules': len(model.listOfRateRules),
-            'Assignment Rules': len(model.listOfAssignmentRules),
-            'Events': len(model.listOfEvents),
-            'Function Definitions': len(model.listOfFunctionDefinitions)
-        }
-        detected_features = []
-        for feature, count in unsupported_sbml_features.items():
-            if count:
-                detected_features.append(feature)
-
-        if len(detected_features):
-                raise gillespyError.ModelError(
-                'Could not run Model.  SBML Feature: {} not supported by TauLeapingSolver.'.format(detected_features))
-
-        if not isinstance(variables, dict):
-            raise gillespyError.SimulationError(
-                'argument to variables must be a dictionary.')
-        for v in variables.keys():
-            if v not in self.species+self.parameters:
-                raise gillespyError.SimulationError('Argument to variable "{}" \
-                is not a valid variable.  Variables must be model species or parameters.'.format(v))
-
-        if self.__compiled:
-            self.simulation_data = None
-            if resume is not None:
-                t = abs(t - resume['time'][-1])
-
-            number_timesteps = int(round(t / increment + 1))
-
-            # Execute simulation.
-            args = [os.path.join(self.output_directory, 'TauSimulation'), '-trajectories', str(number_of_trajectories),
-                    '-timesteps', str(number_timesteps), '-tau_step', str(tau_step), '-end', str(t),
-                    '-tau_tol', str(tau_tol)]
-
-            if self.variable:  # Is a variable simulation
-                populations = cutils.update_species_init_values(model.listOfSpecies, self.species, variables, resume)
-                parameter_values = cutils.change_param_values(model.listOfParameters, self.parameters, model.volume,
-                                                              variables)
-                args.extend(['-initial_values', populations, '-parameters', parameter_values])
-
-            if seed is not None:
-                if isinstance(seed, int):
-                    args.append('-seed')
-                    args.append(str(seed))
-                else:
-                    seed_int = int(seed)
-                    if seed_int > 0:
-                        args.append('-seed')
-                        args.append(str(seed_int))
-                    else:
-                        raise gillespyError.ModelError("seed must be a positive integer")
->>>>>>> e1b8048c
 
         number_timesteps = int(round(t / increment + 1))
 
@@ -114,6 +42,7 @@
             "trajectories": number_of_trajectories,
             "timesteps": number_timesteps,
             "tau_step": tau_step,
+            "tau_tol": tau_tol,
             "end": t
         }
 

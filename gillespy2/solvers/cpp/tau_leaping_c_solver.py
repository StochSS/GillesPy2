<<<<<<< HEAD
from gillespy2.solvers.cpp.c_decoder import BasicSimDecoder
from gillespy2.solvers.utilities import solverutils as cutils
from gillespy2.core import GillesPySolver, gillespyError, Model

from .c_solver import CSolver, SimulationReturnCode
=======
import gillespy2
from gillespy2.core import gillespyError, GillesPySolver, log
from gillespy2.solvers.utilities import solverutils as cutils
import signal, time  # for solver timeout implementation
import os  # for getting directories for C++ files
import shutil  # for deleting/copying files
import subprocess  # For calling make and executing c solver
import inspect  # for finding the Gillespy2 module path
import tempfile  # for temporary directories
import numpy as np
>>>>>>> e05b3ce3

class TauLeapingCSolver(GillesPySolver, CSolver):
    name = "TauLeapingCSolver"
<<<<<<< HEAD
    target = "tau_leap"
=======
    """TODO"""

    def __init__(self, model=None, output_directory=None, delete_directory=True, resume=None, variable=False):
        super(TauLeapingCSolver, self).__init__()
        self.__compiled = False
        self.delete_directory = False
        self.model = model
        self.resume = resume
        self.variable = variable
        if self.model is not None:
            # Create constant, ordered lists for reactions/species/
            self.species_mappings = self.model.sanitized_species_names()
            self.species = list(self.species_mappings.keys())
            self.parameter_mappings = self.model.sanitized_parameter_names()
            self.parameters = list(self.parameter_mappings.keys())
            self.reactions = list(self.model.listOfReactions.keys())

            if isinstance(output_directory, str):
                output_directory = os.path.abspath(output_directory)

                if isinstance(output_directory, str):
                    if not os.path.isfile(output_directory):
                        self.output_directory = output_directory
                        self.delete_directory = delete_directory
                        if not os.path.isdir(output_directory):
                            os.makedirs(self.output_directory)
                    else:
                        raise gillespyError.DirectoryError("File exists with the same path as directory.")
            else:
                self.temporary_directory = tempfile.TemporaryDirectory()
                self.output_directory = self.temporary_directory.name

            if not os.path.isdir(self.output_directory):
                raise gillespyError.DirectoryError("Errors encountered while setting up directory for Solver C++ files."
                                                   )
            self.__write_template()
            self.__compile()

    def __del__(self):
        if self.delete_directory and os.path.isdir(self.output_directory):
            shutil.rmtree(self.output_directory)

    def __write_template(self):
        # Open up template file for reading.

        if self.variable:
            template_file = 'VariableTauSimulationTemplate.cpp'
        else:
            template_file = 'TauSimulationTemplate.cpp'

        # Open up template file for reading.
        with open(os.path.join(GILLESPY_CPP_TAU_DIR, template_file), 'r') as template:
            # Write simulation C++ file.
            template_keyword = "__DEFINE_"
            # Use same lists of model's species and reactions to maintain order
            with open(os.path.join(self.output_directory, 'TauSimulation.cpp'), 'w') as outfile:
                for line in template:
                    if line.startswith(template_keyword):
                        line = line[len(template_keyword):]
                        if line.startswith("VARIABLES"):
                            cutils.write_variables(outfile, self.model, self.reactions, self.species,
                                                   self.parameter_mappings, self.resume, variable=self.variable)
                        if line.startswith("PROPENSITY"):
                            cutils.write_propensity(outfile, self.model, self.species_mappings, self.parameter_mappings
                                                    , self.reactions)
                        if line.startswith("REACTIONS"):
                            cutils.write_reactions(outfile, self.model, self.reactions, self.species)
                        if self.variable:
                            if line.startswith("PARAMETER_UPDATES"):
                                cutils.update_parameters(outfile, self.parameters, self.parameter_mappings)
                    else:
                        outfile.write(line)

    def __compile(self):
        cmd = ["make", "-C", self.output_directory, '-f', MAKE_FILE,
               'TauSimulation', 'GILLESPY_CPP_TAU_DIR=' + GILLESPY_CPP_TAU_DIR, 'CBASE_DIR=' + CBASE_DIR]
        if self.resume:
            if self.resume[0].model != self.model:
                raise gillespyError.ModelError('When resuming, one must not alter the model being resumed.')
        try:
            built = subprocess.run(cmd, stdout=subprocess.PIPE, stderr=subprocess.PIPE)
        except KeyboardInterrupt:
            log.warning("Solver has been interrupted during compile time, unexpected behavior may occur.")
        if built.returncode == 0:
            self.__compiled = True
        else:
            raise gillespyError.BuildError("Error encountered while compiling file:\nReturn code: "
                                           "{0}.\nError:\n{1}\n{2}\n".format(built.returncode,
                                                                             built.stdout.decode('utf-8'),
                                                                             built.stderr.decode('utf-8')))
>>>>>>> e05b3ce3

    def get_solver_settings(self):
        """
        :return: Tuple of strings, denoting all keyword argument for this solvers run() method.
        """
        return ('model', 't', 'number_of_trajectories', 'timeout', 'increment', 'seed', 'debug', 'profile')

    def run(self=None, model: Model = None, t: int = 20, number_of_trajectories: int = 1, timeout: int = 0,
            increment: int = 0.05, seed: int = None, debug: bool = False, profile: bool = False, variables={}, 
            resume=None, tau_step: int = .03, tau_tol=0.03, **kwargs):

        if self is None or self.model is None:
            self = TauLeapingCSolver(model, resume=resume)

        # Validate parameters prior to running the model.
        self._validate_type(variables, dict, "'variables' argument must be a dictionary.")
        self._validate_variables_in_set(variables, self.species + self.parameters)
        self._validate_resume(t, resume)
        self._validate_kwargs(**kwargs)
        self._validate_sbml_features({
            "Rate Rules": len(model.listOfRateRules),
            "Assignment Rules": len(model.listOfAssignmentRules),
            "Events": len(model.listOfEvents),
            "Function Definitions": len(model.listOfFunctionDefinitions)
        })

<<<<<<< HEAD
        if resume is not None:
            t = abs(t - int(resume["time"][-1]))

        number_timesteps = int(round(t / increment + 1))

        args = {
            "trajectories": number_of_trajectories,
            "timesteps": number_timesteps,
            "tau_step": tau_step,
            "tau_tol": tau_tol,
            "end": t
        }

        if self.variable:
            populations = cutils.update_species_init_values(model.listOfSpecies, self.species, variables, resume)
            parameter_values = cutils.change_param_values(model.listOfParameters, self.parameters, model.volume, variables)

            args.update({
                "initial_values": populations,
                "parameters": parameter_values
            })

        seed = self._validate_seed(seed)
        if seed is not None:
            args.update({
                "seed": seed
            })


        args = self._make_args(args)
        decoder = BasicSimDecoder.create_default(number_of_trajectories, number_timesteps, len(self.model.listOfSpecies))

        sim_exec = self._build(model, self.target, self.variable, False)
        sim_status = self._run(sim_exec, args, decoder, timeout)

        if sim_status == SimulationReturnCode.FAILED:
            raise gillespyError.ExecutionError("Error encountered while running simulation C++ file:\n"
                f"Return code: {int(sim_status)}.\n")

        trajectories, time_stopped = decoder.get_output()

        simulation_data = self._format_output(trajectories)
        if sim_status == SimulationReturnCode.PAUSED:
            simulation_data = self._make_resume_data(time_stopped, simulation_data, t)
        if resume is not None:
            simulation_data = self._update_resume_data(resume, simulation_data, time_stopped)
        self.simulation_data = simulation_data

        return simulation_data, int(sim_status)
=======
        if len(kwargs) > 0:
            for key in kwargs:
                log.warning('Unsupported keyword argument to {0} solver: {1}'.format(self.name, key))

        unsupported_sbml_features = {
            'Rate Rules': len(model.listOfRateRules),
            'Assignment Rules': len(model.listOfAssignmentRules),
            'Events': len(model.listOfEvents),
            'Function Definitions': len(model.listOfFunctionDefinitions)
        }
        detected_features = []
        for feature, count in unsupported_sbml_features.items():
            if count:
                detected_features.append(feature)

        if len(detected_features):
                raise gillespyError.ModelError(
                'Could not run Model.  SBML Feature: {} not supported by TauLeapingSolver.'.format(detected_features))

        if not isinstance(variables, dict):
            raise gillespyError.SimulationError(
                'argument to variables must be a dictionary.')
        for v in variables.keys():
            if v not in self.species+self.parameters:
                raise gillespyError.SimulationError('Argument to variable "{}" \
                is not a valid variable.  Variables must be model species or parameters.'.format(v))

        if self.__compiled:
            self.simulation_data = None
            if resume is not None:
                t = abs(t - resume['time'][-1])

            number_timesteps = int(round(t / increment + 1))

            # Execute simulation.
            args = [os.path.join(self.output_directory, 'TauSimulation'), '-trajectories', str(number_of_trajectories),
                    '-timesteps', str(number_timesteps), '-tau_step', str(tau_step), '-end', str(t)]

            if self.variable:  # Is a variable simulation
                populations = cutils.update_species_init_values(model.listOfSpecies, self.species, variables, resume)
                parameter_values = cutils.change_param_values(model.listOfParameters, self.parameters, model.volume,
                                                              variables)
                args.extend(['-initial_values', populations, '-parameters', parameter_values])
                print('HERE in self.variable tau')

            if seed is not None:
                if isinstance(seed, int):
                    args.append('-seed')
                    args.append(str(seed))
                else:
                    seed_int = int(seed)
                    if seed_int > 0:
                        args.append('-seed')
                        args.append(str(seed_int))
                    else:
                        raise gillespyError.ModelError("seed must be a positive integer")

            # begin subprocess c simulation with timeout (default timeout=0 will not timeout)
            with subprocess.Popen(args, stdout=subprocess.PIPE, start_new_session=True) as simulation:
                try:
                    if timeout > 0:
                        stdout, stderr = simulation.communicate(timeout=timeout)
                    else:
                        stdout, stderr = simulation.communicate()
                    return_code = simulation.wait()
                except KeyboardInterrupt:
                    os.killpg(simulation.pid, signal.SIGINT)  # send signal to the process group
                    stdout, stderr = simulation.communicate()
                    pause = True
                    return_code = 33
                except subprocess.TimeoutExpired:
                    os.killpg(simulation.pid, signal.SIGINT)  # send signal to the process group
                    stdout, stderr = simulation.communicate()
                    pause = True
                    return_code = 33
            # Decode from byte, split by comma into array
            stdout = stdout.decode('utf-8').split(',')
            # Parse/return results.
            if return_code in [0, 33]:
                trajectory_base, timeStopped = cutils.parse_binary_output(number_of_trajectories,
                                                                          number_timesteps, len(model.listOfSpecies),
                                                                          stdout, pause=pause)
                if model.tspan[2] - model.tspan[1] == 1:
                    timeStopped = int(timeStopped)

                # Format results
                self.simulation_data = []
                for trajectory in range(number_of_trajectories):
                    data = {'time': trajectory_base[trajectory, :, 0]}
                    for i in range(len(self.species)):
                        data[self.species[i]] = trajectory_base[trajectory, :, i + 1]
                    self.simulation_data.append(data)
            else:
                raise gillespyError.ExecutionError("Error encountered while running simulation C++ file:"
                                                   "\nReturn code: {0}.\nError:\n{1}\n".
                                                   format(simulation.returncode, simulation.stderr))
            if resume is not None or timeStopped != 0:
                self.simulation_data = cutils.c_solver_resume(timeStopped, self.simulation_data, t, resume=resume)

        return self.simulation_data, return_code
>>>>>>> e05b3ce3
<|MERGE_RESOLUTION|>--- conflicted
+++ resolved
@@ -1,118 +1,12 @@
-<<<<<<< HEAD
 from gillespy2.solvers.cpp.c_decoder import BasicSimDecoder
 from gillespy2.solvers.utilities import solverutils as cutils
 from gillespy2.core import GillesPySolver, gillespyError, Model
 
 from .c_solver import CSolver, SimulationReturnCode
-=======
-import gillespy2
-from gillespy2.core import gillespyError, GillesPySolver, log
-from gillespy2.solvers.utilities import solverutils as cutils
-import signal, time  # for solver timeout implementation
-import os  # for getting directories for C++ files
-import shutil  # for deleting/copying files
-import subprocess  # For calling make and executing c solver
-import inspect  # for finding the Gillespy2 module path
-import tempfile  # for temporary directories
-import numpy as np
->>>>>>> e05b3ce3
 
 class TauLeapingCSolver(GillesPySolver, CSolver):
     name = "TauLeapingCSolver"
-<<<<<<< HEAD
     target = "tau_leap"
-=======
-    """TODO"""
-
-    def __init__(self, model=None, output_directory=None, delete_directory=True, resume=None, variable=False):
-        super(TauLeapingCSolver, self).__init__()
-        self.__compiled = False
-        self.delete_directory = False
-        self.model = model
-        self.resume = resume
-        self.variable = variable
-        if self.model is not None:
-            # Create constant, ordered lists for reactions/species/
-            self.species_mappings = self.model.sanitized_species_names()
-            self.species = list(self.species_mappings.keys())
-            self.parameter_mappings = self.model.sanitized_parameter_names()
-            self.parameters = list(self.parameter_mappings.keys())
-            self.reactions = list(self.model.listOfReactions.keys())
-
-            if isinstance(output_directory, str):
-                output_directory = os.path.abspath(output_directory)
-
-                if isinstance(output_directory, str):
-                    if not os.path.isfile(output_directory):
-                        self.output_directory = output_directory
-                        self.delete_directory = delete_directory
-                        if not os.path.isdir(output_directory):
-                            os.makedirs(self.output_directory)
-                    else:
-                        raise gillespyError.DirectoryError("File exists with the same path as directory.")
-            else:
-                self.temporary_directory = tempfile.TemporaryDirectory()
-                self.output_directory = self.temporary_directory.name
-
-            if not os.path.isdir(self.output_directory):
-                raise gillespyError.DirectoryError("Errors encountered while setting up directory for Solver C++ files."
-                                                   )
-            self.__write_template()
-            self.__compile()
-
-    def __del__(self):
-        if self.delete_directory and os.path.isdir(self.output_directory):
-            shutil.rmtree(self.output_directory)
-
-    def __write_template(self):
-        # Open up template file for reading.
-
-        if self.variable:
-            template_file = 'VariableTauSimulationTemplate.cpp'
-        else:
-            template_file = 'TauSimulationTemplate.cpp'
-
-        # Open up template file for reading.
-        with open(os.path.join(GILLESPY_CPP_TAU_DIR, template_file), 'r') as template:
-            # Write simulation C++ file.
-            template_keyword = "__DEFINE_"
-            # Use same lists of model's species and reactions to maintain order
-            with open(os.path.join(self.output_directory, 'TauSimulation.cpp'), 'w') as outfile:
-                for line in template:
-                    if line.startswith(template_keyword):
-                        line = line[len(template_keyword):]
-                        if line.startswith("VARIABLES"):
-                            cutils.write_variables(outfile, self.model, self.reactions, self.species,
-                                                   self.parameter_mappings, self.resume, variable=self.variable)
-                        if line.startswith("PROPENSITY"):
-                            cutils.write_propensity(outfile, self.model, self.species_mappings, self.parameter_mappings
-                                                    , self.reactions)
-                        if line.startswith("REACTIONS"):
-                            cutils.write_reactions(outfile, self.model, self.reactions, self.species)
-                        if self.variable:
-                            if line.startswith("PARAMETER_UPDATES"):
-                                cutils.update_parameters(outfile, self.parameters, self.parameter_mappings)
-                    else:
-                        outfile.write(line)
-
-    def __compile(self):
-        cmd = ["make", "-C", self.output_directory, '-f', MAKE_FILE,
-               'TauSimulation', 'GILLESPY_CPP_TAU_DIR=' + GILLESPY_CPP_TAU_DIR, 'CBASE_DIR=' + CBASE_DIR]
-        if self.resume:
-            if self.resume[0].model != self.model:
-                raise gillespyError.ModelError('When resuming, one must not alter the model being resumed.')
-        try:
-            built = subprocess.run(cmd, stdout=subprocess.PIPE, stderr=subprocess.PIPE)
-        except KeyboardInterrupt:
-            log.warning("Solver has been interrupted during compile time, unexpected behavior may occur.")
-        if built.returncode == 0:
-            self.__compiled = True
-        else:
-            raise gillespyError.BuildError("Error encountered while compiling file:\nReturn code: "
-                                           "{0}.\nError:\n{1}\n{2}\n".format(built.returncode,
-                                                                             built.stdout.decode('utf-8'),
-                                                                             built.stderr.decode('utf-8')))
->>>>>>> e05b3ce3
 
     def get_solver_settings(self):
         """
@@ -139,7 +33,6 @@
             "Function Definitions": len(model.listOfFunctionDefinitions)
         })
 
-<<<<<<< HEAD
         if resume is not None:
             t = abs(t - int(resume["time"][-1]))
 
@@ -188,106 +81,4 @@
             simulation_data = self._update_resume_data(resume, simulation_data, time_stopped)
         self.simulation_data = simulation_data
 
-        return simulation_data, int(sim_status)
-=======
-        if len(kwargs) > 0:
-            for key in kwargs:
-                log.warning('Unsupported keyword argument to {0} solver: {1}'.format(self.name, key))
-
-        unsupported_sbml_features = {
-            'Rate Rules': len(model.listOfRateRules),
-            'Assignment Rules': len(model.listOfAssignmentRules),
-            'Events': len(model.listOfEvents),
-            'Function Definitions': len(model.listOfFunctionDefinitions)
-        }
-        detected_features = []
-        for feature, count in unsupported_sbml_features.items():
-            if count:
-                detected_features.append(feature)
-
-        if len(detected_features):
-                raise gillespyError.ModelError(
-                'Could not run Model.  SBML Feature: {} not supported by TauLeapingSolver.'.format(detected_features))
-
-        if not isinstance(variables, dict):
-            raise gillespyError.SimulationError(
-                'argument to variables must be a dictionary.')
-        for v in variables.keys():
-            if v not in self.species+self.parameters:
-                raise gillespyError.SimulationError('Argument to variable "{}" \
-                is not a valid variable.  Variables must be model species or parameters.'.format(v))
-
-        if self.__compiled:
-            self.simulation_data = None
-            if resume is not None:
-                t = abs(t - resume['time'][-1])
-
-            number_timesteps = int(round(t / increment + 1))
-
-            # Execute simulation.
-            args = [os.path.join(self.output_directory, 'TauSimulation'), '-trajectories', str(number_of_trajectories),
-                    '-timesteps', str(number_timesteps), '-tau_step', str(tau_step), '-end', str(t)]
-
-            if self.variable:  # Is a variable simulation
-                populations = cutils.update_species_init_values(model.listOfSpecies, self.species, variables, resume)
-                parameter_values = cutils.change_param_values(model.listOfParameters, self.parameters, model.volume,
-                                                              variables)
-                args.extend(['-initial_values', populations, '-parameters', parameter_values])
-                print('HERE in self.variable tau')
-
-            if seed is not None:
-                if isinstance(seed, int):
-                    args.append('-seed')
-                    args.append(str(seed))
-                else:
-                    seed_int = int(seed)
-                    if seed_int > 0:
-                        args.append('-seed')
-                        args.append(str(seed_int))
-                    else:
-                        raise gillespyError.ModelError("seed must be a positive integer")
-
-            # begin subprocess c simulation with timeout (default timeout=0 will not timeout)
-            with subprocess.Popen(args, stdout=subprocess.PIPE, start_new_session=True) as simulation:
-                try:
-                    if timeout > 0:
-                        stdout, stderr = simulation.communicate(timeout=timeout)
-                    else:
-                        stdout, stderr = simulation.communicate()
-                    return_code = simulation.wait()
-                except KeyboardInterrupt:
-                    os.killpg(simulation.pid, signal.SIGINT)  # send signal to the process group
-                    stdout, stderr = simulation.communicate()
-                    pause = True
-                    return_code = 33
-                except subprocess.TimeoutExpired:
-                    os.killpg(simulation.pid, signal.SIGINT)  # send signal to the process group
-                    stdout, stderr = simulation.communicate()
-                    pause = True
-                    return_code = 33
-            # Decode from byte, split by comma into array
-            stdout = stdout.decode('utf-8').split(',')
-            # Parse/return results.
-            if return_code in [0, 33]:
-                trajectory_base, timeStopped = cutils.parse_binary_output(number_of_trajectories,
-                                                                          number_timesteps, len(model.listOfSpecies),
-                                                                          stdout, pause=pause)
-                if model.tspan[2] - model.tspan[1] == 1:
-                    timeStopped = int(timeStopped)
-
-                # Format results
-                self.simulation_data = []
-                for trajectory in range(number_of_trajectories):
-                    data = {'time': trajectory_base[trajectory, :, 0]}
-                    for i in range(len(self.species)):
-                        data[self.species[i]] = trajectory_base[trajectory, :, i + 1]
-                    self.simulation_data.append(data)
-            else:
-                raise gillespyError.ExecutionError("Error encountered while running simulation C++ file:"
-                                                   "\nReturn code: {0}.\nError:\n{1}\n".
-                                                   format(simulation.returncode, simulation.stderr))
-            if resume is not None or timeStopped != 0:
-                self.simulation_data = cutils.c_solver_resume(timeStopped, self.simulation_data, t, resume=resume)
-
-        return self.simulation_data, return_code
->>>>>>> e05b3ce3
+        return simulation_data, int(sim_status)
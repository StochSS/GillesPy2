"""
GillesPy2 is a modeling toolkit for biochemical simulation.
Copyright (C) 2019-2021 GillesPy2 developers.

This program is free software: you can redistribute it and/or modify
it under the terms of the GNU General Public License as published by
the Free Software Foundation, either version 3 of the License, or
(at your option) any later version.

This program is distributed in the hope that it will be useful,
but WITHOUT ANY WARRANTY; without even the implied warranty of
MERCHANTABILITY or FITNESS FOR A PARTICULAR PURPOSE.  See the
GNU General Public License for more details.

You should have received a copy of the GNU General Public License
along with this program.  If not, see <http://www.gnu.org/licenses/>.
"""

import os
import copy
import subprocess
import signal
import threading
import queue

import numpy

from enum import IntEnum
from concurrent.futures import ThreadPoolExecutor
from typing import Union

from gillespy2.core import Model
from gillespy2.core import Results
from gillespy2.core import log
from gillespy2.core import gillespyError
from gillespy2.solvers.cpp.c_decoder import SimDecoder
from gillespy2.solvers.cpp.build.build_engine import BuildEngine
from gillespy2.solvers.cpp.build.template_gen import SanitizedModel

class SimulationReturnCode(IntEnum):
    DONE = 0
    PAUSED = 33
    FAILED = -1

class CSolver:
    """
    This class implements base behavior that will be needed for C++ solver implementees.

    :param model: The Model to simulate.
    :type model: Model

    :param output_directory: The working output directory.
    :type output_directory: str

    :param delete_directory: If True then the output_directory will be deleted upon completetion.
    :type delete_directory: bool

    :param resume: Resume data from a previous simulation run.

    :param variable: Indicates whether the simulation should be variable.
    :type variable: bool
    """
    rc = 0

    def __init__(self, model: Model = None, output_directory: str = None, delete_directory: bool = True, resume=None, variable: bool = False):
<<<<<<< HEAD
        if model is None:
            raise SimulationError("A model is required to run the simulation.")
=======
        if len(BuildEngine.get_missing_dependencies()) > 0:
            raise gillespyError.SimulationError(
                "Please install/configure 'g++' and 'make' on your system, to ensure that GillesPy2 C solvers will run properly."
            )
>>>>>>> 4f5ff7c0

        self.delete_directory = False
        self.model = copy.deepcopy(model)
        self.resume = resume
        self.variable = variable
        self.build_engine: BuildEngine = None

        # Validate output_directory, ensure that it doesn't already exist
        if isinstance(output_directory, str):
            output_directory = os.path.abspath(output_directory)

            if os.path.exists(output_directory):
                raise gillespyError.DirectoryError(
                    f"Could not write to specified output directory: {output_directory}"
                    " (already exists)"
                )
        self.output_directory = output_directory
        self.delete_directory = delete_directory

        if self.model is not None:
            self._set_model()

    def __del__(self):
        if self.build_engine is None:
            return

        if not self.delete_directory:
            return

        self.build_engine.clean()

    def _build(self, model: "Union[Model, SanitizedModel]", simulation_name: str, variable: bool, debug: bool = False) -> str:
        """
        Generate and build the simulation from the specified Model and solver_name into the output_dir.

        :param model: The Model to simulate.
        :type model: gillespy2.Model

        :param simulation_name: The name of the simulation to execute.
        :type simulation_name: str

        :param variable: If True the simulation will be variable, False if not.
        :type variable: bool

        :param debug: Enables or disables debug behavior.
        :type debug: bool
        """

        # Prepare the build workspace.
        if self.build_engine is None or self.build_engine.get_executable_path() is None:
            self.build_engine = BuildEngine(debug=debug, output_dir=self.output_directory)
            self.build_engine.prepare(model, variable)
            # Compile the simulation, returning the path of the executable.
            return self.build_engine.build_simulation(simulation_name)

        # Assume that the simulation has already been built.
        return self.build_engine.get_executable_path()

    def _run_async(self, sim_exec: str, sim_args: "list[str]", decoder: SimDecoder, timeout: int = 0):
        """
        Run the target executable simulation as async.

        :param sim_exec: The executable simulation to run.
        :type sim_exec: str

        :param sim_args: The arguments to pass on simulation run.
        :type sim_args: list[str]

        :param decoder: The SimDecoder instance that will handle simulation output.
        :type decoder: SimDecoder

        :returns: A future which represents the currently executing run_simulation job.
        """

        executor = ThreadPoolExecutor()
        return executor.submit(self._run, sim_exec, sim_args, decoder, timeout)

    def _run(self, sim_exec: str, sim_args: "list[str]", decoder: SimDecoder, timeout: int = 0, display_args: dict = None) -> int:
        """
        Run the target executable simulation.

        :param sim_exec: The executable simulation to run.
        :type sim_exec: str

        :param sim_args: The arguments to pass on simulation run.
        :type sim_args: list[str]

        :param decoder: The SimDecoder instance that will handle simulation output.
        :type decoder: SimDecoder

        :param display_args: The kwargs need to setup the live graphing
        :type display_args: dict

        :returns: The return_code of the simulation.
        """

        # Prefix the executable to the sim arguments.
        sim_args = [sim_exec] + sim_args

        # nt and *nix require different methods to force shutdown a running process.
        if os.name == "nt":
            proc_kill = lambda sim: sim.send_signal(signal.CTRL_BREAK_EVENT)
            platform_args = {
                "creationflags": subprocess.CREATE_NEW_PROCESS_GROUP,
                "start_new_session": True
            }

        else:
            proc_kill = lambda sim: os.killpg(sim.pid, signal.SIGINT)
            platform_args = {
                "start_new_session": True
            }

        live_grapher = [None]

        if display_args is not None:
            live_queue = queue.Queue(maxsize=1)
            def decoder_cb(curr_time, curr_state, trajectory_base=decoder.trajectories):
                try:
                    old_entry = live_queue.get_nowait()
                except queue.Empty as err:
                    pass
                curr_state = {self.species[i]: curr_state[i] for i in range(len(curr_state))}
                entry = ([curr_state], [curr_time], trajectory_base)
                live_queue.put(entry)
                
            decoder.with_callback(decoder_cb)

            from gillespy2.core.liveGraphing import (
                LiveDisplayer, CRepeatTimer, valid_graph_params
            )
            valid_graph_params(display_args['live_output_options'])
            live_grapher[0] = LiveDisplayer(**display_args)
            display_timer = CRepeatTimer(
                display_args['live_output_options']['interval'], live_grapher[0].display,
                args=(live_queue, display_args['live_output_options']['type'])
            )

        timeout_event = [False]
        with subprocess.Popen(sim_args, stdout=subprocess.PIPE, **platform_args) as simulation:
            def timeout_kill():
                timeout_event[0] = True
                proc_kill(simulation)

            timeout_thread = threading.Timer(timeout, timeout_kill)
            reader_thread = threading.Thread(target=decoder.read,
                                             args=(simulation.stdout,))

            if timeout > 0:
                timeout_thread.start()

            try:
                reader_thread.start()
                if display_args is not None:
                    display_timer.start()
                reader_thread.join()
            
            except KeyboardInterrupt:
                if live_grapher[0] is not None:
                    display_timer.pause = True
                proc_kill(simulation)

            finally:
                if live_grapher[0] is not None:
                    display_timer.cancel()
                timeout_thread.cancel()
                return_code = simulation.wait()
                reader_thread.join()

                if timeout_event[0]:
                    return SimulationReturnCode.PAUSED

                if return_code not in [0, 33]:
                    return SimulationReturnCode.FAILED

                return SimulationReturnCode.DONE

    def _make_args(self, args_dict: "dict[str, str]") -> "list[str]":
        """
        Convert a dictionary of key, value pairs into a valid Popen argument list.
        Note: Do not prefix a key with `-` as this will be handled automatically.

        :param args_dict: A dictionary of named arguments.
        :type args_dict: dict[str, str]

        :returns: A formatted list of arguments.
        """

        args_list = []

        for key, value in args_dict.items():
            args_list.extend([f"--{key}", str(value)])

        return args_list

    def _format_output(self, trajectories: numpy.ndarray):
        # Check the dimensionality of the input trajectory.
        if not len(trajectories.shape) == 3:
            raise gillespyError.ValidationError("Could not format trajectories, input numpy.ndarray is not 3-dimensional.")

        # The trajectory count is the first dimention of the input ndarray.
        trajectory_count = trajectories.shape[0]
        self.result = []

        # Begin iterating through the trajectories, copying each dimension into simulation_data.
        for trajectory in range(trajectory_count):
            # Copy the first index of the third-dimension into the simulation_data dictionary.
            data = {
                "time": trajectories[trajectory, :, 0]
            }

            for i in range(len(self.species)):
                data[self.species[i]] = trajectories[trajectory, :, i + 1]

            self.result.append(data)

        return self.result

    def _make_resume_data(self, time_stopped: int, simulation_data: numpy.ndarray, t: int):
        """
        If the simulation was paused then the output data needs to be trimmed to allow for resume.
        In the event the simulation was not paused, no data is changed.
        """
        # No need to create resume data if the simulation completed without interruption.
        # Note that, currently, some C++ solvers write 0 out as the "time stopped" by default.
        # This is likely to change in the future.
        if not time_stopped < t or time_stopped == 0:
            return simulation_data

        # Find the index of the time step value which is closest to the time stopped.
        cutoff = numpy.searchsorted(simulation_data[-1]["time"], float(time_stopped))
        if cutoff < 2:
            log.warning('You have paused the simulation too early, and no points have been calculated past'
                        ' initial values. A graphic display will not produce expected results.')

        # Break off any extraneous data which goes past the cutoff time.
        # Any data in this case is assumed to be untrusted.
        for entry_name, entry_data in simulation_data[-1].items():
            simulation_data[-1][entry_name] = entry_data[:cutoff]

        return simulation_data

    def _set_model(self, model=None):
        if model is not None:
            self.model = copy.deepcopy(model)

        self._build(self.model, self.target, self.variable, False)
        self.species_mappings = self.model.sanitized_species_names()
        self.species = list(self.species_mappings.keys())
        self.parameter_mappings = self.model.sanitized_parameter_names()
        self.parameters = list(self.parameter_mappings.keys())
        self.reactions = list(self.model.listOfReactions.keys())
        self.result = []
        self.rc = 0

    def _update_resume_data(self, resume: Results, simulation_data: "list[dict[str, numpy.ndarray]]", time_stopped: int):
        """
        Modify the simulation output to continue from a previous Results object.
        Does not handle the case where the simulation was interrupted again.
        """
        # No need to update the resume data if there is no previous data, or not enough.
        if resume is None or len(resume["time"]) < 2:
            return simulation_data

        resume_time = float(resume["time"][-1])
        increment = resume_time - float(resume["time"][-2])
        # Replace the simulation's timespan to continue where the Results object left off.
        simulation_data[-1]["time"] = numpy.arange(start=(resume_time),
                                                   stop=(resume_time + time_stopped + increment),
                                                   step=increment)

        for entry_name, entry_data in simulation_data[-1].items():
            # The results of the current simulation is treated as an "extension" of the resume data.
            # As such, the new simulation output is formed by joining the two end to end.
            new_data = numpy.concatenate((resume[entry_name], entry_data[1:]), axis=None)
            simulation_data[-1][entry_name] = new_data

        return simulation_data

    def _validate_resume(self, t: int, resume):
        """
        Validate `resume`. An exception will be thrown if resume['time'][-1] is > t.
        """

        if resume is None:
            return

        if t < resume["time"][-1]:
            raise gillespyError.ExecutionError(
                "'t' must be greater than previous simulations end time, or set in the run() method as the "
                "simulations next end time"
            )

    def _validate_kwargs(self, **kwargs):
        """
        Validate any additional kwargs passed to the model. If any exist, warn the user.
        """

        if len(kwargs) == 0:
            return

        for key, val in kwargs.items():
            log.warning(f"Unsupported keyword argument for solver {self.name}: {key}")

    def _validate_seed(self, seed: int):
        if seed is None:
            return None

        if not isinstance(seed, int):
            seed = int(seed)

        if seed <= 0:
            raise gillespyError.ModelError("`seed` must be a postive integer.")

        return seed
        
    def _validate_variables_in_set(self, variables, values):
        for var in variables.keys():
            if var not in values:
                raise gillespyError.SimulationError(f"Argument to variable '{var}' is not a valid variable. Variables must be model species or parameters.")

    def _validate_type(self, value, typeof: type, message: str):
        if not type(value) == typeof:
            raise gillespyError.SimulationError(message)<|MERGE_RESOLUTION|>--- conflicted
+++ resolved
@@ -63,15 +63,13 @@
     rc = 0
 
     def __init__(self, model: Model = None, output_directory: str = None, delete_directory: bool = True, resume=None, variable: bool = False):
-<<<<<<< HEAD
         if model is None:
             raise SimulationError("A model is required to run the simulation.")
-=======
+
         if len(BuildEngine.get_missing_dependencies()) > 0:
             raise gillespyError.SimulationError(
                 "Please install/configure 'g++' and 'make' on your system, to ensure that GillesPy2 C solvers will run properly."
             )
->>>>>>> 4f5ff7c0
 
         self.delete_directory = False
         self.model = copy.deepcopy(model)

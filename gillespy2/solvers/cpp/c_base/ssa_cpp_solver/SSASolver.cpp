#include <cmath>
#include <random>
#include <csignal>
<<<<<<< HEAD

=======
>>>>>>> 24d0a9eb
#include <string.h>

#ifdef _WIN32
#include <windows.h>
#endif

#include "SSASolver.h"

<<<<<<< HEAD
namespace Gillespy {
	volatile bool interrupted = false;

	#ifdef _WIN32
	BOOL WINAPI eventHandler(DWORD CtrlType) {
		interrupted = true;
		return TRUE;
	}
	#endif

	void signalHandler(int signum) {
		interrupted = true;
	}

	void ssa_direct(Simulation<unsigned int> *simulation) {
		#ifdef _WIN32
		SetConsoleCtrlHandler(eventHandler, TRUE);
		#else
		signal(SIGINT, signalHandler);
		#endif

		Model *model = simulation->model;

		if (!simulation) {
			return;
		}

		std::mt19937_64 rng(simulation->random_seed);

		unsigned int state_size = sizeof(int) * model->number_species;
		unsigned int *current_state = new unsigned int[model->number_species];

		double *propensity_values = new double[model->number_reactions];

		// Copy initial populations into the trajectories array.
		for (unsigned int species_index = 0; species_index < model->number_reactions; species_index++) {
			simulation->trajectories[0][0][species_index] = model->species[species_index].initial_population;
		}

		// Begin simulating each trajectory.
		for (unsigned int trajectory_index = 0; trajectory_index < simulation->number_trajectories; trajectory_index++) {
			if (interrupted) {
				break;
			}

			// Grab a references to the current trajectory.
			unsigned int **trajectory = simulation->trajectories[trajectory_index];


			// If needed, copy the initial state.
			if (trajectory_index > 0) {
				memcpy(trajectory[0], simulation->trajectories[0][0], state_size);
			}

			// Setup the current state.
			memcpy(current_state, trajectory[0], state_size);
			simulation->current_time = 0;

			unsigned int entry_count = 1;

			// Calculate initial propensities.
			for (unsigned int reaction_index = 0; reaction_index < model->number_reactions; reaction_index++) {
				propensity_values[reaction_index] = simulation->propensity_function->evaluate(reaction_index, current_state);
			}

			double propensity_sum;

			while (simulation->current_time < simulation->end_time) {
				if (interrupted) {
					break;
				}

				propensity_sum = 0;
				for (unsigned int reaction_index = 0; reaction_index < model->number_reactions; reaction_index++) {
					propensity_sum += propensity_values[reaction_index];
				}

				// If there are no more reactions, copy the last state into the trajectories.
				if (propensity_sum <= 0) {
					for (unsigned int i = entry_count; i < simulation->number_timesteps; i++) {
						memcpy(trajectory[i], current_state, state_size);
					}

					break;
				}

				// Since a reaction must fire, determine which.
				double cumulative_sum = rng() * propensity_sum / rng.max();
				simulation->current_time += -log(rng() * 1.0 / rng.max()) / propensity_sum;

				// Copy the current state into the trajectory.
				while (entry_count < simulation->number_timesteps && simulation->timeline[entry_count] <= simulation->current_time) {
					if (interrupted) {
						break;
					}

					memcpy(trajectory[entry_count], current_state, state_size);
					entry_count++;
				}

				for (unsigned int potential_reaction = 0; potential_reaction < model->number_reactions; potential_reaction++) {
					cumulative_sum -= propensity_values[potential_reaction];

					// If cumulative_sum <= 0, it means that the reaction at potential_reaction has been fired.
					if (cumulative_sum <= 0 && propensity_values[potential_reaction] > 0) {
						// Update the state of the current reaction.
						Reaction &reaction = model->reactions[potential_reaction];

						for (unsigned int species_index = 0; species_index < model->number_species; species_index++) {
							current_state[species_index] += reaction.species_change[species_index];
						}

						// Recalculate any subsequent dependent propensities.
						for (unsigned int &affected_reaction : reaction.affected_reactions) {
							propensity_values[affected_reaction] = simulation->propensity_function->evaluate(affected_reaction, current_state);
						}

						break;
					}
				}
			}
		}

		// Cleanup and have a nice day!
		delete[] propensity_values;
		delete[] current_state;
=======
namespace Gillespy
{
	volatile bool interrupted = false;

#ifdef _WIN32
	BOOL WINAPI eventHandler(DWORD CtrlType)
	{
		interrupted = true;
		return TRUE;
	}
#endif

	void signalHandler(int signum)
	{
		interrupted = true;
	}

	void ssa_direct(Simulation<unsigned int> *simulation)
	{
#ifdef _WIN32
		SetConsoleCtrlHandler(eventHandler, TRUE);
#else
		signal(SIGINT, signalHandler);
#endif

		if (simulation)
		{
			std::mt19937_64 rng(simulation->random_seed);

			//Number of bytes for copying states
			unsigned int state_size = sizeof(int) * ((simulation->model)->number_species);

			//Current state
			unsigned int *current_state = new unsigned int[(simulation->model)->number_species];

			//Calculated propensity values for current state
			double *propensity_values = new double[(simulation->model)->number_reactions];

			//copy initial state for each trajectory
			for (unsigned int species_number = 0; species_number < ((simulation->model)->number_species); species_number++)
			{
				simulation->trajectories[0][0][species_number] = (simulation->model)->species[species_number].initial_population;
			}

			//Simulate for each trajectory
			for (unsigned int trajectory_number = 0; trajectory_number < simulation->number_trajectories; trajectory_number++)
			{
				if (interrupted)
				{
					break;
				}

				//Get simpler reference to memory space for this trajectory
				unsigned int **trajectory = simulation->trajectories[trajectory_number];

				//Copy initial state as needed
				if (trajectory_number > 0)
				{
					memcpy(trajectory[0], simulation->trajectories[0][0], state_size);
				}

				//Set up current state from initial state
				memcpy(current_state, trajectory[0], state_size);
				simulation->current_time = 0;
				unsigned int entry_count = 1;

				//calculate initial propensities
				for (unsigned int reaction_number = 0; reaction_number < ((simulation->model)->number_reactions); reaction_number++)
				{
					propensity_values[reaction_number] = (simulation->propensity_function)->evaluate(reaction_number, current_state);
				}

				double propensity_sum;
				while (simulation->current_time < (simulation->end_time))
				{
					if (interrupted)
					{
						break;
					}

					//Sum propensities
					propensity_sum = 0;
					for (unsigned int reaction_number = 0; reaction_number < ((simulation->model)->number_reactions); reaction_number++)
					{
						propensity_sum += propensity_values[reaction_number];
					}

					//No more reactions
					if (propensity_sum <= 0)
					{
						//Copy all of last changed state for rest of entries
						for (unsigned int i = entry_count; i < simulation->number_timesteps; i++)
						{
							memcpy(trajectory[i], current_state, state_size);
						}

						//Quit simulating this trajectory
						break;
					}

					//Reaction will fire, determine which one
					double cumulative_sum = rng() * propensity_sum / rng.max();
					simulation->current_time += -log(rng() * 1.0 / rng.max()) / propensity_sum;

					//Copy current state to passed timesteps
					while (entry_count < simulation->number_timesteps && (simulation->timeline[entry_count]) <= simulation->current_time)
					{
						if (interrupted)
						{
							break;
						}

						memcpy(trajectory[entry_count], current_state, state_size);
						entry_count++;
					}

					for (unsigned int potential_reaction = 0; potential_reaction < ((simulation->model)->number_reactions); potential_reaction++)
					{
						cumulative_sum -= propensity_values[potential_reaction];
						//This reaction fired

						if (cumulative_sum <= 0 && propensity_values[potential_reaction] > 0)
						{
							//Update current state
							Reaction &reaction = ((simulation->model)->reactions[potential_reaction]);
							for (unsigned int species_number = 0; species_number < ((simulation->model)->number_species); species_number++)
							{
								current_state[species_number] += reaction.species_change[species_number];
							}

							//Recalculate needed propensities
							for (unsigned int &affected_reaction : reaction.affected_reactions)
							{
								propensity_values[affected_reaction] = (simulation->propensity_function)->evaluate(affected_reaction, current_state);
							}

							break;
						}
					}
				}
			}

			delete propensity_values;
			delete current_state;
		}
>>>>>>> 24d0a9eb
	}
}<|MERGE_RESOLUTION|>--- conflicted
+++ resolved
@@ -1,10 +1,6 @@
 #include <cmath>
 #include <random>
 #include <csignal>
-<<<<<<< HEAD
-
-=======
->>>>>>> 24d0a9eb
 #include <string.h>
 
 #ifdef _WIN32
@@ -13,134 +9,6 @@
 
 #include "SSASolver.h"
 
-<<<<<<< HEAD
-namespace Gillespy {
-	volatile bool interrupted = false;
-
-	#ifdef _WIN32
-	BOOL WINAPI eventHandler(DWORD CtrlType) {
-		interrupted = true;
-		return TRUE;
-	}
-	#endif
-
-	void signalHandler(int signum) {
-		interrupted = true;
-	}
-
-	void ssa_direct(Simulation<unsigned int> *simulation) {
-		#ifdef _WIN32
-		SetConsoleCtrlHandler(eventHandler, TRUE);
-		#else
-		signal(SIGINT, signalHandler);
-		#endif
-
-		Model *model = simulation->model;
-
-		if (!simulation) {
-			return;
-		}
-
-		std::mt19937_64 rng(simulation->random_seed);
-
-		unsigned int state_size = sizeof(int) * model->number_species;
-		unsigned int *current_state = new unsigned int[model->number_species];
-
-		double *propensity_values = new double[model->number_reactions];
-
-		// Copy initial populations into the trajectories array.
-		for (unsigned int species_index = 0; species_index < model->number_reactions; species_index++) {
-			simulation->trajectories[0][0][species_index] = model->species[species_index].initial_population;
-		}
-
-		// Begin simulating each trajectory.
-		for (unsigned int trajectory_index = 0; trajectory_index < simulation->number_trajectories; trajectory_index++) {
-			if (interrupted) {
-				break;
-			}
-
-			// Grab a references to the current trajectory.
-			unsigned int **trajectory = simulation->trajectories[trajectory_index];
-
-
-			// If needed, copy the initial state.
-			if (trajectory_index > 0) {
-				memcpy(trajectory[0], simulation->trajectories[0][0], state_size);
-			}
-
-			// Setup the current state.
-			memcpy(current_state, trajectory[0], state_size);
-			simulation->current_time = 0;
-
-			unsigned int entry_count = 1;
-
-			// Calculate initial propensities.
-			for (unsigned int reaction_index = 0; reaction_index < model->number_reactions; reaction_index++) {
-				propensity_values[reaction_index] = simulation->propensity_function->evaluate(reaction_index, current_state);
-			}
-
-			double propensity_sum;
-
-			while (simulation->current_time < simulation->end_time) {
-				if (interrupted) {
-					break;
-				}
-
-				propensity_sum = 0;
-				for (unsigned int reaction_index = 0; reaction_index < model->number_reactions; reaction_index++) {
-					propensity_sum += propensity_values[reaction_index];
-				}
-
-				// If there are no more reactions, copy the last state into the trajectories.
-				if (propensity_sum <= 0) {
-					for (unsigned int i = entry_count; i < simulation->number_timesteps; i++) {
-						memcpy(trajectory[i], current_state, state_size);
-					}
-
-					break;
-				}
-
-				// Since a reaction must fire, determine which.
-				double cumulative_sum = rng() * propensity_sum / rng.max();
-				simulation->current_time += -log(rng() * 1.0 / rng.max()) / propensity_sum;
-
-				// Copy the current state into the trajectory.
-				while (entry_count < simulation->number_timesteps && simulation->timeline[entry_count] <= simulation->current_time) {
-					if (interrupted) {
-						break;
-					}
-
-					memcpy(trajectory[entry_count], current_state, state_size);
-					entry_count++;
-				}
-
-				for (unsigned int potential_reaction = 0; potential_reaction < model->number_reactions; potential_reaction++) {
-					cumulative_sum -= propensity_values[potential_reaction];
-
-					// If cumulative_sum <= 0, it means that the reaction at potential_reaction has been fired.
-					if (cumulative_sum <= 0 && propensity_values[potential_reaction] > 0) {
-						// Update the state of the current reaction.
-						Reaction &reaction = model->reactions[potential_reaction];
-
-						for (unsigned int species_index = 0; species_index < model->number_species; species_index++) {
-							current_state[species_index] += reaction.species_change[species_index];
-						}
-
-						// Recalculate any subsequent dependent propensities.
-						for (unsigned int &affected_reaction : reaction.affected_reactions) {
-							propensity_values[affected_reaction] = simulation->propensity_function->evaluate(affected_reaction, current_state);
-						}
-
-						break;
-					}
-				}
-			}
-		}
-
-		// Cleanup and have a nice day!
-		delete[] propensity_values;
-		delete[] current_state;
-=======
 namespace Gillespy
 {
 	volatile bool interrupted = false;
@@ -286,6 +154,5 @@
 			delete propensity_values;
 			delete current_state;
 		}
->>>>>>> 24d0a9eb
 	}
 }
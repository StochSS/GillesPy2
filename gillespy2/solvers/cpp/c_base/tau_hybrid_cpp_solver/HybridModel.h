--- conflicted
+++ resolved
@@ -27,304 +27,6 @@
 
 namespace Gillespy
 {
-<<<<<<< HEAD
-	namespace TauHybrid
-	{
-		class EventExecution;
-		class Event;
-
-		typedef int ReactionId;
-		template <typename T>
-		using DelayedExecutionQueue = std::priority_queue<EventExecution, std::vector<EventExecution>, T>;
-
-		struct EventOutput
-		{
-			double *species_out;
-			double *variable_out;
-			const double *species;
-			const double *variables;
-			const double *constants;
-		};
-
-		class EventList
-		{
-		public:
-			EventList();
-			bool evaluate_triggers(double *event_state, double t);
-			bool evaluate(double *output, int output_size, double t, const std::set<int> &events_found);
-			inline bool has_active_events() const
-			{
-				return !m_trigger_pool.empty();
-			}
-
-		private:
-			std::vector<Event> m_events;
-			std::set<int> m_trigger_pool;
-			std::map<int, bool> m_trigger_state;
-			DelayedExecutionQueue<std::greater<EventExecution>> m_delay_queue;
-			std::list<EventExecution> m_volatile_queue;
-		};
-
-		class Event
-		{
-		public:
-			friend class EventExecution;
-
-			inline bool trigger(double t, const double *state) const
-			{
-				return Event::trigger(m_event_id, t, state, Reaction::s_variables.get(), Reaction::s_constants.get());
-			}
-
-			inline double delay(double t, const double *state) const
-			{
-				return Event::delay(m_event_id, t, state, Reaction::s_variables.get(), Reaction::s_constants.get());
-			}
-
-			inline bool get_initial_value() const
-			{
-				return Event::initial_value(m_event_id);
-			}
-
-			inline bool is_persistent() const { return m_use_persist; }
-			inline int get_event_id() const { return m_event_id; }
-
-			EventExecution get_execution(double t,
-					const double *state, int num_state) const;
-			static void use_events(std::vector<Event> &events);
-
-		private:
-			int m_event_id;
-			bool m_use_trigger_state;
-			bool m_use_persist;
-
-			explicit Event(int event_id, bool use_trigger_state, bool use_persist);
-
-			static bool trigger(
-					int event_id, double t,
-					const double *state,
-					const double *variables,
-					const double *constants);
-			static double delay(
-					int event_id, double t,
-					const double *state,
-					const double *variables,
-					const double *constants);
-			static double priority(
-					int event_id, double t,
-					const double *state,
-					const double *variables,
-					const double *constants);
-			static void assign(int event_id, double t, EventOutput output);
-			static bool initial_value(int event_id);
-		};
-
-		class EventExecution
-		{
-		public:
-
-			friend class Event;
-			~EventExecution();
-			EventExecution(const EventExecution&);
-			EventExecution(EventExecution&&) noexcept;
-			EventExecution &operator=(const EventExecution&);
-			EventExecution &operator=(EventExecution&&) noexcept;
-
-			void execute(double t, EventOutput output) const;
-			void execute(double t, double *state);
-			inline double priority(double t, const double *state) const
-			{
-				return Event::priority(m_event_id, t, state, Reaction::s_variables.get(), Reaction::s_constants.get());
-			}
-			inline bool trigger(double t, const double *state) const
-			{
-				return Event::trigger(m_event_id, t, state, Reaction::s_variables.get(), Reaction::s_constants.get());
-			}
-
-			inline double get_execution_time() const { return m_execution_time; }
-			inline int get_event_id() const { return m_event_id; }
-
-			bool operator<(const EventExecution &rhs) const;
-			bool operator>(const EventExecution &rhs) const;
-
-		private:
-			double m_execution_time;
-			int m_event_id;
-
-			int m_num_state = 0;
-			double *m_state = nullptr;
-			
-			int m_num_variables = 0;
-			double *m_variables = nullptr;
-
-			std::vector<int> m_assignments;
-			void use_assignments();
-
-			EventExecution(int event_id, double t);
-			EventExecution(int event_id, double t,
-						   const double *state, int num_state,
-						   const double *variables, int num_variables);
-		};
-
-		/* Gillespy::TauHybrid::DiffEquation
-		 * A vector containing evaluable functions, which accept integrator state and return propensities.
-		 *
-		 * The vector is understood to be an arbitrarily sized collection of propensity evaluations,
-		 *   each weighted by some individual, constant factor.
-		 * The sum of evaluations of all collected functions is interpreted to be the dy/dt of that state.
-		 */
-		struct DifferentialEquation
-		{
-		public:
-			std::vector<std::function<double(double *)>> formulas;
-			std::vector<std::function<double(double, double *, double *, const double *)>> rate_rules;
-
-			double evaluate(double t, double *ode_state);
-		};
-
-		enum SimulationState : unsigned int
-		{
-			CONTINUOUS = 0,
-			DISCRETE = 1,
-			DYNAMIC = 2
-		};
-
-		struct HybridSpecies
-		{
-			// allows the user to specify if a species' population should definitely be modeled continuously or
-			// discretely
-			// CONTINUOUS or DISCRETE
-			// otherwise, mode will be determined by the program (DYNAMIC)
-			// if no choice is made, DYNAMIC will be assumed
-			SimulationState user_mode;
-
-			// during simulation execution, a species will fall into either of the two categories, CONTINUOUS or DISCRETE
-			// this is pre-determined only if the user_mode specifies CONTINUOUS or DISCRETE.
-			// otherwise, if DYNAMIC is specified, partition_mode will be continually calculated throughout the simulation
-			// according to standard deviation and coefficient of variance.
-			SimulationState partition_mode;
-
-			// Tolerance level for considering a dynamic species deterministically, value is compared
-			// to an estimated sd/mean population of a species after a given time step.
-			//  This value will be used if a switch_min is not provided. The default value is 0.03
-			double switch_tol = 0.03;
-
-			//Minimum population value at which species will be represented as continuous.
-			// If a value is given, switch_min will be used instead of switch_tol.
-			unsigned int switch_min = 0;
-
-			DifferentialEquation diff_equation;
-
-			// Boundary condition species are not directly updated by reactions, while standard ones are.
-			// If `boundary_condition` is true, then reactants are not consumed, and products are not produced.
-			bool boundary_condition = false;
-
-			HybridSpecies() = delete;
-			explicit HybridSpecies(Species<double> *species);
-
-		private:
-			Species<double> *m_base_species;
-		};
-
-		struct HybridReaction
-		{
-			SimulationState mode;
-
-			inline double propensity(double *state) const
-			{
-				return propensity(state, Reaction::s_variables.get(), Reaction::s_constants.get());
-			}
-
-			inline double propensity(double *state, double *parameters, const double *constants) const
-			{
-				switch (mode)
-				{
-				case SimulationState::CONTINUOUS:
-					return ode_propensity(state, parameters, constants);
-				case SimulationState::DISCRETE:
-				default:
-					return ssa_propensity(state, parameters, constants);
-				}
-			}
-
-			inline double ode_propensity(double *state) const
-			{
-				return ode_propensity(state, Reaction::s_variables.get(), Reaction::s_constants.get());
-			}
-
-			inline double ode_propensity(double *state, double *parameters, const double *constants) const
-			{
-				return map_ode_propensity(m_id, state, parameters, constants);
-			}
-
-			inline double ssa_propensity(double *state) const
-			{
-				return ssa_propensity(state, Reaction::s_variables.get(), Reaction::s_constants.get());
-			}
-
-			inline double ssa_propensity(double *state, double *parameters, const double *constants) const
-			{
-				return map_ssa_propensity(m_id, state, parameters, constants);
-			}
-
-			inline void set_base_reaction(Reaction *reaction)
-			{
-				m_base_reaction = reaction;
-				m_id = reaction->id;
-			}
-
-			inline Reaction *get_base_reaction() const
-			{
-				return m_base_reaction;
-			}
-
-			HybridReaction() = delete;
-			explicit HybridReaction(Reaction *base_reaction);
-
-		private:
-			Reaction *m_base_reaction;
-			ReactionId m_id;
-		};
-
-		struct HybridSimulation : Simulation<double>
-		{
-			std::vector<HybridSpecies> species_state;
-			std::vector<HybridReaction> reaction_state;
-
-			HybridSimulation();
-
-			HybridSimulation(const Model<double> &model);
-
-			enum SIMULATION_STATUS : uint8_t
-			{
-                UNKNOWN = 1,
-                LOOP_OVER_INTEGRATE = 2,
-                INTEGRATOR_FAILED = 3,
-                INVALID_AFTER_SSA = 4,
-                NEGATIVE_STATE_NO_SSA_REACTION = 5
-			};
-		};
-
-		std::set<int> flag_det_rxns(
-				std::vector<HybridReaction> &reactions,
-				std::vector<HybridSpecies> &species);
-
-		void partition_species(
-				std::vector<HybridReaction> &reactions,
-				std::vector<HybridSpecies> &species,
-				const std::vector<double> &propensity_values,
-				std::vector<double> &curr_state,
-				double tau_step,
-				const TauArgs<double> &TauArgs);
-
-		void update_species_state(
-				std::vector<HybridSpecies> &species,
-				std::vector<double> &current_state);
-
-		void create_differential_equations(
-				std::vector<HybridSpecies> &species,
-				std::vector<HybridReaction> &reactions);
-	}
-=======
     namespace TauHybrid
     {
         class EventExecution;
@@ -593,7 +295,11 @@
 
             enum SIMULATION_STATUS : uint8_t
             {
-                LOOP_OVER_INTEGRATE = 1,
+                UNKNOWN = 1,
+                LOOP_OVER_INTEGRATE = 2,
+                INTEGRATOR_FAILED = 3,
+                INVALID_AFTER_SSA = 4,
+                NEGATIVE_STATE_NO_SSA_REACTION = 5,
             };
         };
 
@@ -617,5 +323,4 @@
                 std::vector<HybridSpecies> &species,
                 std::vector<HybridReaction> &reactions);
     }
->>>>>>> 1a214b2a
 }
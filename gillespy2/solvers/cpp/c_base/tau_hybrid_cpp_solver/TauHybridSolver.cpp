--- conflicted
+++ resolved
@@ -283,15 +283,6 @@
 					{
 						HybridReaction &rxn = simulation->reaction_state[rxn_j];
 						sol.data.propensities[rxn_j] = rxn.ssa_propensity(current_state.data());
-<<<<<<< HEAD
-//                        // if the propensity is zero, we need to ensure the reaction state is negative.
-//                        if(simulation->reaction_state[rxn_j].mode == SimulationState::DISCRETE &&
-//                                current_rxn_values[rxn_j] > 0 &&
-//                                sol.data.propensities[rxn_j] == 0.0 ){
-//                           // This is an edge case, that might happen after a single SSA step.
-//                           result.reactions[rxn_i] = log(urn.next()); 
-//                        }
-=======
                         // if the propensity is zero, we need to ensure the reaction state is negative.
                         double *curr_rxn_state = sol.get_reaction_state();
                         if(simulation->reaction_state[rxn_j].mode == SimulationState::DISCRETE &&
@@ -301,7 +292,6 @@
                            curr_rxn_state[rxn_j] = log(urn.next()); 
                         }
                         sol.refresh_state(); // update solver with updated state
->>>>>>> 4f3b529c
 					}
 					if (interrupted)
 						break;

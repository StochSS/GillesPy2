/*
 * GillesPy2 is a modeling toolkit for biochemical simulation.
 * Copyright (C) 2019-2022 GillesPy2 developers.
 * 
 * This program is free software: you can redistribute it and/or modify
 * it under the terms of the GNU General Public License as published by
 * the Free Software Foundation, either version 3 of the License, or
 * (at your option) any later version.
 * 
 * This program is distributed in the hope that it will be useful,
 * but WITHOUT ANY WARRANTY; without even the implied warranty of
 * MERCHANTABILITY or FITNESS FOR A PARTICULAR PURPOSE.  See the
 * GNU General Public License for more details.
 * 
 * You should have received a copy of the GNU General Public License
 * along with this program.  If not, see <http://www.gnu.org/licenses/>.
 */

#include <iostream>
#include <csignal> //Included for timeout signal handling
#include <random>
#include <queue>
#include <list>
#include "cvode.h" // prototypes for CVODE fcts., consts.
#include "nvector_serial.h"  // access to serial N_Vector
#include "sunlinsol_spgmr.h"  //access to SPGMR SUNLinearSolver
#include "cvode_spils.h" // access to CVSpils interface
#include "sundials_types.h"  // defs. of realtype, sunindextype
#include "sundials_math.h"  // contains the macros ABS, SUNSQR, EXP
#include "TauHybridSolver.h"
#include "HybridModel.h"
#include "integrator.h"
#include "tau.h"

static void silent_error_handler(int error_code, const char *module, const char *function_name,
						  char *message, void *eh_data);

#define INTEGRATION_GUARD_MAX 1

namespace Gillespy
{
	static volatile bool interrupted = false;

	GPY_INTERRUPT_HANDLER(signal_handler, {
		interrupted = true;
	})

	namespace TauHybrid
	{
        bool CalculateSpeciesChangeAfterStep(IntegrationResults&result, int*population_changes,
         std::vector<double> current_state, std::set<unsigned int>&rxn_roots, 
         std::set<int>&event_roots, HybridSimulation*simulation, URNGenerator&urn, 
         int only_reaction_to_fire){
            Model<double> &model = *(simulation->model);
            int num_species = model.number_species;
			int num_reactions = model.number_reactions;
            // 0-initialize our population_changes array.
            for (int p_i = 0; p_i < num_species; ++p_i) {
                population_changes[p_i] = 0;
            }

            // Start with the species concentration as a baseline value.
            // Stochastic reactions will update populations relative to their concentrations.
            for (int spec_i = 0; spec_i < num_species; ++spec_i) {
                current_state[spec_i] = result.concentrations[spec_i]; 
            }

            if (!rxn_roots.empty()) {
                // "Direct" roots found; these are executed manually
//TODO: keep this block
//                    for (unsigned int rxn_i : rxn_roots)
//                    {
//                        std::cerr << "reaction "<< rxn_i<<" found via root\n";
//                        // "Fire" a reaction by recording changes in dependent species.
//                        // If a negative value is detected, break without saving changes.
//                        for (int spec_i = 0; spec_i < num_species; ++spec_i) {
//                            // Unlike the Tau-leaping version of reaction firings,
//                            // it is not possible to have a negative state occur in direct reactions.
//                            population_changes[spec_i] += model.reactions[rxn_i].species_change[spec_i];
//                            result.reactions[rxn_i] = log(urn.next());
//                        }
//                    }
                rxn_roots.clear();
                return false;
            } else {
                // The newly-updated reaction_states vector may need to be reconciled now.
                // A positive reaction_state means reactions have potentially fired.
                // NOTE: it is possible for a population to swing negative, where a smaller Tau is needed.
                for (int rxn_i = 0; rxn_i < num_reactions; rxn_i++) {
                    // Temporary variable for the reaction's state.
                    // Does not get updated unless the changes are deemed valid.
                    double rxn_state = result.reactions[rxn_i];

                    if (simulation->reaction_state[rxn_i].mode == SimulationState::DISCRETE) {
                        unsigned int rxn_count = 0;
                        if(only_reaction_to_fire == rxn_i){
                                rxn_state = log(urn.next());
                                
                        }else if(rxn_state > 0){
                            while (rxn_state >= 0) {
                                // "Fire" a reaction by recording changes in dependent species.
                                // If a negative value is detected, break without saving changes.
                                rxn_state += log(urn.next());
                                rxn_count++;
                            }
                        }
                        if(rxn_count > 0){
                            for (int spec_i = 0; spec_i < num_species; ++spec_i) {
                                population_changes[spec_i] += model.reactions[rxn_i].species_change[spec_i] * rxn_count;
                            }
                            result.reactions[rxn_i] = rxn_state;
                        }
                    }
                }
            }
            ////
            return true;
        }

        bool TakeIntegrationStep(Integrator&sol, IntegrationResults&result, double next_time, int*population_changes,
         std::vector<double> current_state, std::set<unsigned int>&rxn_roots, 
         std::set<int>&event_roots, HybridSimulation*simulation, URNGenerator&urn, 
         int only_reaction_to_fire){
            Model<double> &model = *(simulation->model);
            int num_species = model.number_species;
			int num_reactions = model.number_reactions;
            // Integration Step
            // For deterministic reactions, the concentrations are updated directly.
            // For stochastic reactions, integration updates the rxn_offsets vector.
            //IntegrationResults result = sol.integrate(&next_time, event_roots, rxn_roots);
            result = sol.integrate(&next_time, event_roots, rxn_roots);
            if (sol.status == IntegrationStatus::BAD_STEP_SIZE)
            {
                return false;
            } else {
                // The integrator has, at this point, been validated.
                // Any errors beyond this point is assumed to be a stochastic state failure.
                return CalculateSpeciesChangeAfterStep(result, population_changes, current_state, rxn_roots, event_roots, simulation, urn, only_reaction_to_fire);
            }
            return true;
        }
        
        

        

        bool IsStateNegativeCheck(int num_species, int*population_changes, std::vector<double> current_state){
            // Explicitly check for invalid population state, now that changes have been tallied.
            for (int spec_i = 0; spec_i < num_species; ++spec_i) {
                if (current_state[spec_i] + population_changes[spec_i] < 0) {
                    return true;
                }
            }
            return false;
        }

		void TauHybridCSolver(
				HybridSimulation *simulation,
				std::vector<Event> &events,
				Logger &logger,
				double tau_tol,
				SolverConfiguration config)
		{
			if (simulation == NULL)
			{
				return;
			}
			GPY_INTERRUPT_INSTALL_HANDLER(signal_handler);

			Model<double> &model = *(simulation->model);
			int num_species = model.number_species;
			int num_reactions = model.number_reactions;
			int num_trajectories = simulation->number_trajectories;
			std::unique_ptr<Species<double>[]> &species = model.species;

			URNGenerator urn(simulation->random_seed);
			// The contents of y0 are "stolen" by the integrator.
			// Do not attempt to directly use y0 after being passed to sol!
			N_Vector y0 = init_model_vector(model, urn);
			N_Vector y;
			if (num_trajectories > 0)
			{
				y = init_model_vector(model, urn);
			}
			else
			{
				y = y0;
			}
			Integrator sol(simulation, y, config.rel_tol, config.abs_tol);
			if (logger.get_log_level() == LogLevel::CRIT)
			{
				sol.set_error_handler(silent_error_handler);
			}

			// Configure user-specified solver tolerances.
			if (!sol.configure(config))
			{
				logger.warn() << "Received invalid tolerances: {"
					<< "rtol = " << config.rel_tol
					<< ", atol = " << config.abs_tol
					<< ", max_step = " << config.max_step
					<< "}" << std::endl;
			}

			// Tau selector initialization. Used to select a valid tau step.
			TauArgs<double> tau_args = initialize(model, tau_tol);

			// Simulate for each trajectory
			for (int traj = 0; !interrupted && traj < num_trajectories; traj++)
			{
				if (traj > 0)
				{
					sol.reinitialize(y0);
				}

				// Population/concentration state values for each species.
				EventList event_list;
				std::vector<double> current_state(num_species);

				// Initialize the species population for the trajectory.
				for (int spec_i = 0; spec_i < num_species; ++spec_i)
				{
					current_state[spec_i] = species[spec_i].initial_population;
					simulation->current_state[spec_i] = current_state[spec_i];
				}
				simulation->reset_output_buffer(traj);
				simulation->output_buffer_range(std::cout);

				// Check for initial event triggers at t=0 (based on initial_value of trigger)
				std::set<int> event_roots;
				std::set<unsigned int> rxn_roots;
				if (event_list.evaluate_triggers(current_state.data(), simulation->current_time))
				{
					double *event_state = N_VGetArrayPointer(sol.y);
					event_list.evaluate(current_state.data(), num_species, simulation->current_time, event_roots);
					std::copy(current_state.begin(), current_state.end(), event_state);
					sol.refresh_state();
				}

				// Initialize each species with their respective user modes.
				for (int spec_i = 0; spec_i < num_species; ++spec_i)
				{
					HybridSpecies *spec = &simulation->species_state[spec_i];
					spec->partition_mode = spec->user_mode == SimulationState::DYNAMIC
										   ? SimulationState::DISCRETE
										   : spec->user_mode;
				}

				// SIMULATION STEP LOOP
				unsigned int save_idx = 1;
				double next_time;
				double tau_step = 0.0;
				double save_time = simulation->timeline[save_idx];

				// Temporary array to store changes to dependent species.
				// Should be 0-initialized each time it's used.
				int *population_changes = new int[num_species];
				simulation->current_time = 0;

				// An invalid simulation state indicates that an unrecoverable error has occurred,
				//   and the trajectory should terminate early.
				bool invalid_state = false;


				while (!interrupted && !invalid_state && simulation->current_time < simulation->end_time)
				{
					// Compute current propensity values based on existing state.
					for (int rxn_j = 0; rxn_j < num_reactions; ++rxn_j)
					{
						HybridReaction &rxn = simulation->reaction_state[rxn_j];
						sol.data.propensities[rxn_j] = rxn.ssa_propensity(current_state.data());
					}
					if (interrupted)
						break;

					// Expected tau step is determined.
					tau_step = select<double, double>(
							model,
							tau_args,
							tau_tol,
							simulation->current_time,
							save_time,
							sol.data.propensities,
							current_state
					);
					partition_species(
							simulation->reaction_state,
							simulation->species_state,
							sol.data.propensities,
							current_state,
							tau_step,
							tau_args
					);
					flag_det_rxns(
							simulation->reaction_state,
							simulation->species_state
					);
					update_species_state(simulation->species_state, current_state);
					create_differential_equations(simulation->species_state, simulation->reaction_state);

					// Determine what the next time point is.
					// This will become current_time on the next iteration.
					// If a retry with a smaller tau_step is deemed necessary, this will change.
					next_time = simulation->current_time + tau_step;

					// Ensure that any previous changes to the current state is reflected by the integrator.
					std::copy(current_state.begin(), current_state.end(), N_VGetArrayPointer(sol.y));

					// The integration loop continues until a valid solution is found.
					// Any invalid Tau steps (which cause negative populations) are discarded.
					sol.save_state();

					// This is a temporary fix. Ideally, invalid state should allow for integrator options change.
					// For now, a "guard" is put in place to prevent potentially infinite loops from occurring.
					unsigned int integration_guard = INTEGRATION_GUARD_MAX;

					do
					{
                        IntegrationResults result;

                        bool step_success = TauHybrid::TakeIntegrationStep(sol, result, next_time, population_changes, current_state, rxn_roots, event_roots, simulation, urn, -1);
                        if(! step_success){ 
                           exit(1); //TODO: return code to indicate that the step fails, and why
                        }
                        
                        // Check if we have gone negative
                        invalid_state = TauHybrid::IsStateNegativeCheck(num_species, population_changes, current_state);

                        // If state is invalid, we took too agressive tau step and need to take a single SSA step forward
						if (invalid_state) {
                            // Restore the solver to the intial step state
                            sol.restore_state();

                            // estimate the time to the first stochatic reaction by assuming constant propensities
                            double min_tau = 0.0;
                            int rxn_selected = -1;

                            double *rxn_state = sol.get_reaction_state();

                            for (int rxn_k = 0; rxn_k < num_reactions; ++rxn_k) {
                                HybridReaction &rxn = simulation->reaction_state[rxn_k];
                                //estimate the zero crossing time

                                // Python code:
                                //rxn_times[rname] = -1* curr_state[rname] / propensities[rname]
                                // C++ code:
                                double est_tau = -1*  rxn_state[rxn_k] / rxn.ssa_propensity(current_state.data());

                                if(rxn_selected == -1 || est_tau < min_tau ){
                                    min_tau = est_tau;
                                    rxn_selected = rxn_k;
                                }
                            }
                            if(rxn_selected == -1){
                                std::cerr << "Negative State detected in step, and no reaction found to fire.\n";
                                exit(1); //TODO: set error code correctly
                            }
                            // if min_tau < 1e-10, we can't take an ODE step that small.
                            if( min_tau < 1e-10 ){
                                // instead we will fire the reaction
                                bool rc = CalculateSpeciesChangeAfterStep(result, population_changes, current_state, rxn_roots,  event_roots, simulation, urn, rxn_selected);
                                if(!rc){
                                    std::cerr<<"CalculateSpeciesChangeAfterStep() failed\n";
                                    exit(1); //TODO: set error code correctly
                                }
                                // re-attempt the step at the same time 
                                next_time = simulation->current_time;
                                // Restore the solver to the intial step state
                                sol.restore_state();
                                invalid_state = false;
                                break;
                            
                            }else{
                                // Use the found tau-step for single SSA
					            next_time = simulation->current_time + min_tau;

                                // Integreate the system forward
                                step_success = TauHybrid::TakeIntegrationStep(sol, result, next_time, population_changes, current_state, rxn_roots,  event_roots, simulation, urn, rxn_selected);
                                if(!step_success){
                                    std::cerr << "TakeIntegrationStep() failed!\n";
                                    exit(1); //TODO: set error code correctly
                                }else{
                                    invalid_state = TauHybrid::IsStateNegativeCheck(num_species, population_changes, current_state);
                                }
                             }
                        }

						// Positive reaction state means a negative population was detected.
						// Only update state with the given population changes if valid.
						if (invalid_state) {
                            //Got an invalid state after the SSA step
                            std::cerr << "Invalid state after single SSA step\n";
                            exit(1); //TODO: set error code correclty

						} else {
                            // "Permanently" update the rxn_state and populations.
							for (int p_i = 0; p_i < num_species; ++p_i)
							{
								if (!simulation->species_state[p_i].boundary_condition)
								{
									// Boundary conditions are not modified directly by reactions.
									// As such, population dx in stochastic regime is not considered.
									// For deterministic species, their effective dy/dt should always be 0.
                                    HybridSpecies *spec = &simulation->species_state[p_i];
                                    if( spec->partition_mode == SimulationState::CONTINUOUS ){
<<<<<<< HEAD
                                        current_state[p_i] = result.concentrations[p_i];
=======
                                        std::cerr << " SimulationState::CONTINUOUS ";
                                        current_state[p_i] = result.concentrations[p_i] + population_changes[p_i];
>>>>>>> 22622f77
                                    }else if( spec->partition_mode == SimulationState::DISCRETE ){
                                        current_state[p_i] += population_changes[p_i];
                                    }
<<<<<<< HEAD
=======
                                    result.concentrations[p_i] = current_state[p_i]; 
									std::cerr<<current_state[p_i]<<"\n";
>>>>>>> 22622f77
								}
							}
						}
					} while (invalid_state && !interrupted);

					if (interrupted)
						break;
					else if (invalid_state)
					{
						// Invalid state after the do-while loop implies that an unrecoverable error has occurred.
						// While prior results are considered usable, the current integration results are not.
						// Calling `continue` with an invalid state will discard the results and terminate the trajectory.
						logger.err()
								<< "[Trajectory #" << traj << "] "
								<< "Integration guard triggered; problem space too stiff at t="
								<< simulation->current_time << std::endl;
						simulation->set_status(HybridSimulation::LOOP_OVER_INTEGRATE);
						continue;
					}
					else
					{
						integration_guard = INTEGRATION_GUARD_MAX;
					}

					// ===== <EVENT HANDLING> =====
					if (!event_list.has_active_events())
					{
						if (event_list.evaluate_triggers(N_VGetArrayPointer(sol.y), next_time))
						{
							sol.restore_state();
							sol.use_events(events, simulation->reaction_state);
							sol.enable_root_finder();
							continue;
						}
					}
					else
					{
						double *event_state = N_VGetArrayPointer(sol.y);
						if (!event_list.evaluate(event_state, num_species, next_time, event_roots))
						{
							sol.disable_root_finder();
						}
						std::copy(event_state, event_state + num_species, current_state.begin());
					}
					// ===== </EVENT HANDLING> =====

					// Output the results for this time step.
					sol.refresh_state();
					simulation->current_time = next_time;

					// Seek forward, writing out any values on the timeline which are on current timestep range.
					while (save_idx < simulation->number_timesteps && save_time <= next_time)
					{
						for (int spec_i = 0; spec_i < num_species; ++spec_i)
						{
							simulation->current_state[spec_i] = current_state[spec_i];
						}
						simulation->output_buffer_range(std::cout, save_idx++);
						save_time = simulation->timeline[save_idx];
					}
				}

				// End of trajectory
				delete[] population_changes;
			}

			if (interrupted)
			{
				simulation->set_status(HybridSimulation::OK);
			}
		}
	}
}

void silent_error_handler(int error_code, const char *module, const char *function_name,
						  char *message, void *eh_data)
{
	// Do nothing
}<|MERGE_RESOLUTION|>--- conflicted
+++ resolved
@@ -403,20 +403,11 @@
 									// For deterministic species, their effective dy/dt should always be 0.
                                     HybridSpecies *spec = &simulation->species_state[p_i];
                                     if( spec->partition_mode == SimulationState::CONTINUOUS ){
-<<<<<<< HEAD
-                                        current_state[p_i] = result.concentrations[p_i];
-=======
-                                        std::cerr << " SimulationState::CONTINUOUS ";
                                         current_state[p_i] = result.concentrations[p_i] + population_changes[p_i];
->>>>>>> 22622f77
                                     }else if( spec->partition_mode == SimulationState::DISCRETE ){
                                         current_state[p_i] += population_changes[p_i];
                                     }
-<<<<<<< HEAD
-=======
                                     result.concentrations[p_i] = current_state[p_i]; 
-									std::cerr<<current_state[p_i]<<"\n";
->>>>>>> 22622f77
 								}
 							}
 						}

/*
 * GillesPy2 is a modeling toolkit for biochemical simulation.
 * Copyright (C) 2019-2021 GillesPy2 developers.
 * 
 * This program is free software: you can redistribute it and/or modify
 * it under the terms of the GNU General Public License as published by
 * the Free Software Foundation, either version 3 of the License, or
 * (at your option) any later version.
 * 
 * This program is distributed in the hope that it will be useful,
 * but WITHOUT ANY WARRANTY; without even the implied warranty of
 * MERCHANTABILITY or FITNESS FOR A PARTICULAR PURPOSE.  See the
 * GNU General Public License for more details.
 * 
 * You should have received a copy of the GNU General Public License
 * along with this program.  If not, see <http://www.gnu.org/licenses/>.
 */

#include <iostream>
#include <csignal> //Included for timeout signal handling
#include <random>
#include <queue>
#include <list>
#include "cvode.h" // prototypes for CVODE fcts., consts.
#include "nvector_serial.h"  // access to serial N_Vector
#include "sunlinsol_spgmr.h"  //access to SPGMR SUNLinearSolver
#include "cvode_spils.h" // access to CVSpils interface
#include "sundials_types.h"  // defs. of realtype, sunindextype
#include "sundials_math.h"  // contains the macros ABS, SUNSQR, EXP
#include "TauHybridSolver.h"
#include "HybridModel.h"
#include "integrator.h"
#include "tau.h"

namespace Gillespy
{
	static volatile bool interrupted = false;

	GPY_INTERRUPT_HANDLER(signal_handler, {
		interrupted = true;
	})

	namespace TauHybrid
	{
		void TauHybridCSolver(HybridSimulation *simulation, std::vector<Event> &events, const double tau_tol)
		{
			if (simulation == NULL)
			{
				return;
			}
			GPY_INTERRUPT_INSTALL_HANDLER(signal_handler);

			Model<double> &model = *(simulation->model);
			int num_species = model.number_species;
			int num_reactions = model.number_reactions;
			int num_trajectories = simulation->number_trajectories;
			std::unique_ptr<Species<double>[]> &species = model.species;
			double increment = simulation->timeline[1] - simulation->timeline[0];

			URNGenerator urn(simulation->random_seed);
			// The contents of y0 are "stolen" by the integrator.
			// Do not attempt to directly use y0 after being passed to sol!
			N_Vector y0 = init_model_vector(model, urn);
			N_Vector y;
			if (num_trajectories > 0)
			{
				y = init_model_vector(model, urn);
			}
			else
			{
				y = y0;
			}
			Integrator sol(simulation, y, GPY_HYBRID_RELTOL, GPY_HYBRID_ABSTOL);

			// Tau selector initialization. Used to select a valid tau step.
			TauArgs<double> tau_args = initialize(model, tau_tol);

			// Simulate for each trajectory
			for (int traj = 0; !interrupted && traj < num_trajectories; traj++)
			{
				if (traj > 0)
				{
					sol.reinitialize(y0);
				}

				// Population/concentration state values for each species.
				// TODO: change back double -> hybrid_state, once we figure out how that works
				EventList event_list;
				std::vector<double> current_state(num_species);

				// Initialize the species population for the trajectory.
				for (int spec_i = 0; spec_i < num_species; ++spec_i)
				{
					current_state[spec_i] = species[spec_i].initial_population;
<<<<<<< HEAD
=======
					simulation->current_state[spec_i] = current_state[spec_i];
					current_populations[spec_i] = species[spec_i].initial_population;
>>>>>>> 112f2159
				}
				simulation->reset_output_buffer(traj);
				simulation->output_buffer_range(std::cout);

				// Check for initial event triggers at t=0 (based on initial_value of trigger)
				std::set<int> event_roots;
				std::set<unsigned int> rxn_roots;
				if (event_list.evaluate_triggers(current_state.data(), simulation->current_time))
				{
					double *event_state = N_VGetArrayPointer(sol.y);
					event_list.evaluate(current_state.data(), num_species, simulation->current_time, event_roots);
					std::copy(current_state.begin(), current_state.end(), event_state);
					sol.refresh_state();
				}

				// Initialize each species with their respective user modes.
				for (int spec_i = 0; spec_i < num_species; ++spec_i)
				{
					HybridSpecies *spec = &simulation->species_state[spec_i];
					spec->partition_mode = spec->user_mode == SimulationState::DYNAMIC
										   ? SimulationState::DISCRETE
										   : spec->user_mode;
				}

				// SIMULATION STEP LOOP
				int save_idx = 1;
				double next_time;
				double tau_step = 0.0;
				double save_time = simulation->timeline[save_idx];

				// Temporary array to store changes to dependent species.
				// Should be 0-initialized each time it's used.
				int *population_changes = new int[num_species];
				simulation->current_time = 0;

				// An invalid simulation state indicates that an unrecoverable error has occurred,
				//   and the trajectory should terminate early.
				bool invalid_state = false;
				// This is a temporary fix. Ideally, invalid state should allow for integrator options change.
				// For now, a "guard" is put in place to prevent potentially infinite loops from occurring.
				unsigned int integration_guard = 1000;

				while (!interrupted && integration_guard > 0 && simulation->current_time < simulation->end_time)
				{
					// Compute current propensity values based on existing state.
					for (unsigned int rxn_i = 0; rxn_i < num_reactions; ++rxn_i)
					{
						HybridReaction &rxn = simulation->reaction_state[rxn_i];
						sol.data.propensities[rxn_i] = rxn.propensity(current_state.data());
					}
					if (interrupted)
						break;

					// Expected tau step is determined.
					tau_step = select<double, double>(
							model,
							tau_args,
							tau_tol,
							simulation->current_time,
							save_time,
							sol.data.propensities,
							current_state
					);
					partition_species(
							simulation->reaction_state,
							simulation->species_state,
							sol.data.propensities,
							current_state,
							tau_step,
							tau_args
					);
					flag_det_rxns(
							simulation->reaction_state,
							simulation->species_state
					);
					update_species_state(simulation->species_state, current_state);
					create_differential_equations(simulation->species_state, simulation->reaction_state);

					// Determine what the next time point is.
					// This will become current_time on the next iteration.
					// If a retry with a smaller tau_step is deemed necessary, this will change.
					next_time = simulation->current_time + tau_step;

					// The integration loop continues until a valid solution is found.
					// Any invalid Tau steps (which cause negative populations) are discarded.
					sol.save_state();

					do
					{
						invalid_state = false;

						// Integration Step
						// For deterministic reactions, the concentrations are updated directly.
						// For stochastic reactions, integration updates the rxn_offsets vector.
						IntegrationResults result = sol.integrate(&next_time, event_roots, rxn_roots);
						if (sol.status == IntegrationStatus::BAD_STEP_SIZE)
						{
							invalid_state = true;
							// Breaking early causes `invalid_state` to remain set,
							//   resulting in an early termination of the trajectory.
							break;
						}

						// The integrator has, at this point, been validated.
						// Any errors beyond this point is assumed to be a stochastic state failure.

						// 0-initialize our population_changes array.
						for (int p_i = 0; p_i < num_species; ++p_i)
						{
							population_changes[p_i] = 0;
						}

						// Start with the species concentration as a baseline value.
						// Stochastic reactions will update populations relative to their concentrations.
						for (int spec_i = 0; spec_i < num_species; ++spec_i)
						{
							current_state[spec_i] = result.concentrations[spec_i];
						}

						if (!rxn_roots.empty())
						{
							// "Direct" roots found; these are executed manually
							for (unsigned int rxn_i : rxn_roots)
							{
								// "Fire" a reaction by recording changes in dependent species.
								// If a negative value is detected, break without saving changes.
								for (int spec_i = 0; spec_i < num_species; ++spec_i)
								{
									// Unlike the Tau-leaping version of reaction firings,
									// it is not possible to have a negative state occur in direct reactions.
									population_changes[spec_i] += model.reactions[rxn_i].species_change[spec_i];
									result.reactions[rxn_i] = log(urn.next());
								}
							}
							rxn_roots.clear();
						}
						else
						{
							// The newly-updated reaction_states vector may need to be reconciled now.
							// A positive reaction_state means reactions have potentially fired.
							// NOTE: it is possible for a population to swing negative, where a smaller Tau is needed.
							for (int rxn_i = 0; rxn_i < num_reactions; ++rxn_i)
							{
								// Temporary variable for the reaction's state.
								// Does not get updated unless the changes are deemed valid.
								double rxn_state = result.reactions[rxn_i];

								switch (simulation->reaction_state[rxn_i].mode)
								{
								case SimulationState::DISCRETE:
									while (rxn_state >= 0)
									{
										// "Fire" a reaction by recording changes in dependent species.
										// If a negative value is detected, break without saving changes.
										for (int spec_i = 0; spec_i < num_species; ++spec_i)
										{
											population_changes[spec_i] +=
													model.reactions[rxn_i].species_change[spec_i];
											if (current_state[spec_i] + population_changes[spec_i] < 0)
											{
												invalid_state = true;
											}
										}

										rxn_state += log(urn.next());
									}
									result.reactions[rxn_i] = rxn_state;
									break;

								case SimulationState::CONTINUOUS:
								default:
									break;
								}
							}
						}

						// Positive reaction state means a negative population was detected.
						// Only update state with the given population changes if valid.
						if (invalid_state)
						{
							sol.restore_state();
							tau_step /= 2;
							next_time = simulation->current_time + tau_step;
						}
						else
						{
							// "Permanently" update the rxn_state and populations.
							for (int p_i = 0; p_i < num_species; ++p_i)
							{
								if (!simulation->species_state[p_i].boundary_condition)
								{
									// Boundary conditions are not modified directly by reactions.
									// As such, population dx in stochastic regime is not considered.
									// For deterministic species, their effective dy/dt should always be 0.
									current_state[p_i] += population_changes[p_i];
									result.concentrations[p_i] = current_state[p_i];
								}
							}
						}
					} while (invalid_state && !interrupted);

					if (interrupted)
						break;

					// Invalid state after the do-while loop implies that an unrecoverable error has occurred.
					// While prior results are considered usable, the current integration results are not.
					// Calling `continue` with an invalid state will discard the results and terminate the trajectory.
					integration_guard = invalid_state
										? integration_guard - 1
										: 1000;

					// ===== <EVENT HANDLING> =====
					if (!event_list.has_active_events())
					{
						if (event_list.evaluate_triggers(N_VGetArrayPointer(sol.y), next_time))
						{
							sol.restore_state();
							sol.use_events(events, simulation->reaction_state);
							sol.enable_root_finder();
							continue;
						}
					}
					else
					{
						double *event_state = N_VGetArrayPointer(sol.y);
						if (!event_list.evaluate(event_state, num_species, next_time, event_roots))
						{
							sol.disable_root_finder();
						}
						std::copy(event_state, event_state + num_species, current_state.begin());
					}
					// ===== </EVENT HANDLING> =====

					// Output the results for this time step.
					sol.refresh_state();
					simulation->current_time = next_time;

					// Seek forward, writing out any values on the timeline which are on current timestep range.
					while (save_idx < simulation->number_timesteps && save_time <= next_time)
					{
						for (int spec_i = 0; spec_i < num_species; ++spec_i)
						{
							simulation->current_state[spec_i] = current_state[spec_i];
						}
						simulation->output_buffer_range(std::cout, save_idx++);
						save_time = simulation->timeline[save_idx];
					}
				}

				if (integration_guard == 0)
				{
					std::cerr
							<< "[Trajectory #" << traj << "] "
							<< "Integration guard triggered; problem space too stiff at t="
							<< simulation->current_time << std::endl;
				}

				// End of trajectory
				delete[] population_changes;
			}
		}
	}
}<|MERGE_RESOLUTION|>--- conflicted
+++ resolved
@@ -92,11 +92,7 @@
 				for (int spec_i = 0; spec_i < num_species; ++spec_i)
 				{
 					current_state[spec_i] = species[spec_i].initial_population;
-<<<<<<< HEAD
-=======
 					simulation->current_state[spec_i] = current_state[spec_i];
-					current_populations[spec_i] = species[spec_i].initial_population;
->>>>>>> 112f2159
 				}
 				simulation->reset_output_buffer(traj);
 				simulation->output_buffer_range(std::cout);

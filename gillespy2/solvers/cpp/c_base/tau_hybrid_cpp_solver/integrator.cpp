/*
 * GillesPy2 is a modeling toolkit for biochemical simulation.
 * Copyright (C) 2019-2022 GillesPy2 developers.
 * 
 * This program is free software: you can redistribute it and/or modify
 * it under the terms of the GNU General Public License as published by
 * the Free Software Foundation, either version 3 of the License, or
 * (at your option) any later version.
 * 
 * This program is distributed in the hope that it will be useful,
 * but WITHOUT ANY WARRANTY; without even the implied warranty of
 * MERCHANTABILITY or FITNESS FOR A PARTICULAR PURPOSE.  See the
 * GNU General Public License for more details.
 * 
 * You should have received a copy of the GNU General Public License
 * along with this program.  If not, see <http://www.gnu.org/licenses/>.
 */

#include "integrator.h"

using namespace Gillespy::TauHybrid;

static bool validate(Integrator *integrator, int retcode);

IntegratorData::IntegratorData(
    HybridSimulation *simulation,
    int num_species,
    int num_reactions)
    : simulation(simulation),
      propensities(std::vector<double>(num_reactions)),
      species_state(&simulation->species_state),
      reaction_state(&simulation->reaction_state) {}

IntegratorData::IntegratorData(HybridSimulation *simulation)
    : IntegratorData(
        simulation,
        simulation->model->number_species,
        simulation->model->number_reactions) {}


<<<<<<< HEAD
Integrator::Integrator(HybridSimulation *simulation, Model<double> &model, URNGenerator urn, double reltol, double abstol)
	: t(0.0f),
	  data(simulation),
      urn(urn),
      model(model),
	  num_reactions(simulation->model->number_reactions),
	  num_species(simulation->model->number_species)
{
    y0 = init_model_vector(model, urn);
    reset_model_vector();

    y = N_VClone_Serial(y0);
	y_save = N_VClone_Serial(y0);
	// y0 is the initial state, y is updated during integration.
	// N_VClone_Serial() does not clone *contents*, we have to do that explicitly.
	for (int mem_i = 0; mem_i < num_reactions + num_species; ++mem_i) {
		NV_Ith_S(y, mem_i) = NV_Ith_S(this->y0, mem_i);
	}

	for (int rxn_i = 0; rxn_i < num_reactions; ++rxn_i)
	{
		data.propensities[rxn_i] = 0;
	}

	cvode_mem = CVodeCreate(CV_BDF);
	validate(this, CVodeInit(cvode_mem, rhs, t, y));
	validate(this, CVodeSStolerances(cvode_mem, reltol, abstol));

	solver = SUNLinSol_SPGMR(y, 0, 0);
	validate(this, CVodeSetUserData(cvode_mem, &data));
	validate(this, CVodeSetLinearSolver(cvode_mem, solver, NULL));
=======
Integrator::Integrator(HybridSimulation *simulation, N_Vector y0, double reltol, double abstol)
    : y0(y0),
      t(0.0f),
      t0(0.0f),
      y(N_VClone_Serial(y0)),
      data(simulation),
      num_reactions(simulation->model->number_reactions),
      num_species(simulation->model->number_species)
{
    // y0 is the initial state, y is updated during integration.
    // N_VClone_Serial() does not clone *contents*, we have to do that explicitly.
    for (int mem_i = 0; mem_i < num_reactions + num_species; ++mem_i) {
        NV_Ith_S(y, mem_i) = NV_Ith_S(this->y0, mem_i);
    }

    for (int rxn_i = 0; rxn_i < num_reactions; ++rxn_i)
    {
        data.propensities[rxn_i] = 0;
    }

    cvode_mem = CVodeCreate(CV_BDF);
    validate(this, CVodeInit(cvode_mem, rhs, t, y));
    validate(this, CVodeSStolerances(cvode_mem, reltol, abstol));

    solver = SUNLinSol_SPGMR(y, 0, 0);
    validate(this, CVodeSetUserData(cvode_mem, &data));
    validate(this, CVodeSetLinearSolver(cvode_mem, solver, NULL));
>>>>>>> 1a214b2a
}

double Integrator::save_state()
{
<<<<<<< HEAD
	int max_offset = num_reactions + num_species;
	for (int mem_i = 0; mem_i < max_offset; ++mem_i)
	{
		NV_Ith_S(y_save, mem_i) = NV_Ith_S(y, mem_i);
	}

	t_save = t;
	return t;
=======
    int max_offset = num_reactions + num_species;
    for (int mem_i = 0; mem_i < max_offset; ++mem_i)
    {
        NV_Ith_S(y0, mem_i) = NV_Ith_S(y, mem_i);
    }

    t0 = t;
    return t0;
>>>>>>> 1a214b2a
}

double Integrator::restore_state()
{
<<<<<<< HEAD
	int max_offset = num_reactions + num_species;
	for (int mem_i = 0; mem_i < max_offset; ++mem_i)
	{
		NV_Ith_S(y, mem_i) = NV_Ith_S(y_save, mem_i);
	}
    t = t_save;
	if (!validate(this, CVodeReInit(cvode_mem, t, y)))
	{
		return 0;
	}

	return t;
=======
    int max_offset = num_reactions + num_species;
    for (int mem_i = 0; mem_i < max_offset; ++mem_i)
    {
        NV_Ith_S(y, mem_i) = NV_Ith_S(y0, mem_i);
    }
    if (!validate(this, CVodeReInit(cvode_mem, t0, y0)))
    {
        return 0;
    }

    return t0;
>>>>>>> 1a214b2a
}

void Integrator::refresh_state()
{
    validate(this, CVodeReInit(cvode_mem, t, y));
}

void Integrator::reinitialize()
{
<<<<<<< HEAD
	int max_offset = num_reactions + num_species;
    reset_model_vector();
	for (int mem_i = 0; mem_i < max_offset; ++mem_i)
	{
		NV_Ith_S(y, mem_i) = NV_Ith_S(y0, mem_i);
	}
    t = 0;
    t_save = 0;
	validate(this, CVodeReInit(cvode_mem, t, y));
=======
    int max_offset = num_reactions + num_species;
    for (int mem_i = 0; mem_i < max_offset; ++mem_i)
    {
        NV_Ith_S(y0, mem_i) = NV_Ith_S(y_reset, mem_i);
    }
    validate(this, CVodeReInit(cvode_mem, 0, y0));
>>>>>>> 1a214b2a
}

Integrator::~Integrator()
{
    N_VDestroy_Serial(y);
    CVodeFree(&cvode_mem);
    SUNLinSolFree_SPGMR(solver);
    delete[] m_roots;
}

IntegrationResults Integrator::integrate(double *t)
{
    if (!validate(this, CVode(cvode_mem, *t, y, &this->t, CV_NORMAL)))
    {
        return { nullptr, nullptr };
    }
    *t = this->t;

    return {
        NV_DATA_S(y),
        NV_DATA_S(y) + num_species
    };
}
void Integrator::reset_model_vector()
{
	int rxn_offset_boundary = model.number_reactions + model.number_species;

	// The second half represents the current "randomized state" for each reaction.
	// ... | --- rxn_offsets --- ]
	for (int rxn_i = model.number_species; rxn_i < rxn_offset_boundary; ++rxn_i)
	{
		// Represents the current "randomized state" for each reaction, used as a
		//   helper value to determine if/how many stochastic reactions fire.
		// This gets initialized to a random negative offset, and gets "less negative"
		//   during the integration step.
		// After each integration step, the reaction_state is used to count stochastic reactions.
		NV_Ith_S(y0, rxn_i) = log(urn.next());
	}
}


IntegrationResults Integrator::integrate(double *t, std::set<int> &event_roots, std::set<unsigned int> &reaction_roots)
{
    IntegrationResults results = integrate(t);
    if (status != IntegrationStatus::OK) {
        return results;
    }

    unsigned long long num_triggers = data.active_triggers.size();
    unsigned long long num_rxn_roots = data.active_reaction_ids.size();
    unsigned long long root_size = data.active_triggers.size() + data.active_reaction_ids.size();
    int *root_results = new int[root_size];

    if (validate(this, CVodeGetRootInfo(cvode_mem, root_results)))
    {
        unsigned long long root_id;
        for (root_id = 0; root_id < num_triggers; ++root_id)
        {
            if (root_results[root_id] != 0)
            {
                event_roots.insert((int) root_id);
            }
        }

        for (; root_id < num_rxn_roots; ++root_id)
        {
            if (root_results[root_id] < 0)
            {
                reaction_roots.insert(data.active_reaction_ids[root_id]);
            }
        }
    }

    delete[] root_results;
    return results;
}

void Integrator::use_events(const std::vector<Event> &events)
{
    data.active_triggers.clear();
    for (auto &event : events)
    {
        data.active_triggers.emplace_back([event](double t, const double *state) -> double {
            return event.trigger(t, state) ? 1.0 : -1.0;
        });
    }
}

void Integrator::use_reactions(const std::vector<HybridReaction> &reactions)
{
    data.active_reaction_ids.clear();
    for (auto &reaction : reactions)
    {
        if (reaction.mode == SimulationState::DISCRETE)
        {
            // Reaction root-finder should only be used on discrete-valued reactions.
            // The required IDs are placed into a reference vector and are mapped back out
            // when the caller of integrate() retrieves them.
            data.active_reaction_ids.push_back(reaction.get_base_reaction()->id);
        }
    }
}

void Integrator::use_events(const std::vector<Event> &events, const std::vector<HybridReaction> &reactions)
{
    use_events(events);
    use_reactions(reactions);
}

bool Integrator::enable_root_finder()
{
    unsigned long long root_fn_size = data.active_triggers.size() + data.active_reaction_ids.size();
    return validate(this, CVodeRootInit(cvode_mem, (int) root_fn_size, rootfn));
}

bool Integrator::disable_root_finder()
{
    data.active_triggers.clear();
    data.active_reaction_ids.clear();
    return validate(this, CVodeRootInit(cvode_mem, 0, NULL));
}

void Integrator::set_error_handler(CVErrHandlerFn error_handler)
{
    validate(this, CVodeSetErrHandlerFn(cvode_mem, error_handler, nullptr));
}

bool Integrator::configure(SolverConfiguration config)
{
    return (
        validate(this, CVodeSStolerances(cvode_mem, config.rel_tol, config.abs_tol))
        && validate(this, CVodeSetMaxStep(cvode_mem, config.max_step))
    );
}

URNGenerator::URNGenerator(unsigned long long seed)
    : uniform(0, 1),
      rng(seed)
{
    this->seed = seed;
}


/* Generate a new random floating-point number on the range [0,1).
 * Uses a uniform distribution to generate.
 */
double URNGenerator::next()
{
    return uniform(rng);
}


/* Initialize a SUNDials N_Vector based on information provided in the model.
 * 
 */
N_Vector Gillespy::TauHybrid::init_model_vector(Gillespy::Model<double> &model, URNGenerator urn)
{
<<<<<<< HEAD
	int rxn_offset_boundary = model.number_reactions + model.number_species;

	// INITIAL INTEGRATOR STATE VECTOR
	// Integrator is used to integrate two vector regions separately:
	//   - concentrations for deterministic reactions
	//   - reaction offsets for stochastic reactions
	// [ --- concentrations --- | --- rxn_offsets --- ]
	// concentrations: bounded by [0, num_species)
	// rxn_offsets:    bounded by [num_species, num_species + num_reactions)
	N_Vector y0 = N_VNew_Serial(rxn_offset_boundary);

	// The first half of the integration vector is used for integrating species concentrations.
	// [ --- concentrations --- | ...
	for (int spec_i = 0; spec_i < model.number_species; ++spec_i)
	{
		NV_Ith_S(y0, spec_i) = model.species[spec_i].initial_population;
	}


	return y0;
=======
    int rxn_offset_boundary = model.number_reactions + model.number_species;

    // INITIAL INTEGRATOR STATE VECTOR
    // Integrator is used to integrate two vector regions separately:
    //   - concentrations for deterministic reactions
    //   - reaction offsets for stochastic reactions
    // [ --- concentrations --- | --- rxn_offsets --- ]
    // concentrations: bounded by [0, num_species)
    // rxn_offsets:    bounded by [num_species, num_species + num_reactions)
    N_Vector y0 = N_VNew_Serial(rxn_offset_boundary);

    // The first half of the integration vector is used for integrating species concentrations.
    // [ --- concentrations --- | ...
    for (int spec_i = 0; spec_i < model.number_species; ++spec_i)
    {
        NV_Ith_S(y0, spec_i) = model.species[spec_i].initial_population;
    }

    // The second half represents the current "randomized state" for each reaction.
    // ... | --- rxn_offsets --- ]
    for (int rxn_i = model.number_species; rxn_i < rxn_offset_boundary; ++rxn_i)
    {
        // Represents the current "randomized state" for each reaction, used as a
        //   helper value to determine if/how many stochastic reactions fire.
        // This gets initialized to a random negative offset, and gets "less negative"
        //   during the integration step.
        // After each integration step, the reaction_state is used to count stochastic reactions.
        NV_Ith_S(y0, rxn_i) = log(urn.next());
    }

    return y0;
>>>>>>> 1a214b2a
}
/**
 * Integrator function for ODE linear solver.
 * This gets passed directly to the Sundials ODE solver once initialized.
 */
int Gillespy::TauHybrid::rhs(realtype t, N_Vector y, N_Vector ydot, void *user_data)
{
    // Get y(t) vector and f(t, y) vector
    realtype *Y = N_VGetArrayPointer(y);
    realtype *dydt = N_VGetArrayPointer(ydot);
    realtype propensity;

    // Extract simulation data
    IntegratorData *data = static_cast<IntegratorData*>(user_data);
    HybridSimulation *sim = data->simulation;
    std::vector<HybridSpecies> *species = data->species_state;
    std::vector<HybridReaction> *reactions = data->reaction_state;
    std::vector<double> &propensities = data->propensities;
    unsigned int num_species = sim->model->number_species;
    unsigned int num_reactions = sim->model->number_reactions;

    // Differentiate different regions of the input/output vectors.
    // First half is for concentrations, second half is for reaction offsets.
    realtype *dydt_offsets = &dydt[num_species];

    // Deterministic reactions generally are "evaluated" by generating dy/dt functions
    //   for each of their dependent species.
    // To handle these, we will go ahead and evaluate each species' differential equations.
    unsigned int spec_i;
    for (spec_i = 0; spec_i < num_species; ++spec_i)
    {
        if ((*species)[spec_i].boundary_condition) {
            // The effective dy/dt of a boundary condition is 0.
            dydt[spec_i] = 0.0;
        }
        else
        {
            dydt[spec_i] = (*species)[spec_i].diff_equation.evaluate(t, Y);
        }
    }

    // Process deterministic propensity state
    // These updates get written directly to the integrator's concentration state
    for (unsigned int rxn_i = 0; rxn_i < num_reactions; ++rxn_i)
    {
        HybridReaction rxn = (*reactions)[rxn_i];

        switch (rxn.mode) {
        case SimulationState::DISCRETE:
            // Process stochastic reaction state by updating the root offset for each reaction.
            propensity = rxn.ssa_propensity(Y);
            dydt_offsets[rxn_i] = propensity;
            propensities[rxn_i] = propensity;
            break;

        case SimulationState::CONTINUOUS:
        default:
            dydt_offsets[rxn_i] = 0;
            break;
        }
    }

    return 0;
};

int Gillespy::TauHybrid::rootfn(realtype t, N_Vector y, realtype *gout, void *user_data)
{
    IntegratorData &data = *static_cast<IntegratorData*>(user_data);
    unsigned long long num_triggers = data.active_triggers.size();
    unsigned long long num_reactions = data.active_reaction_ids.size();
    realtype *y_t = N_VGetArrayPointer(y);
    realtype *rxn_t = y_t + data.species_state->size();
    realtype *rxn_out = gout + num_triggers;

    unsigned long long trigger_id;
    for (trigger_id = 0; trigger_id < num_triggers; ++trigger_id)
    {
        gout[trigger_id] = data.active_triggers[trigger_id](t, y_t);
    }

    unsigned long long rxn_id;
    for (rxn_id = 0; rxn_id < num_reactions; ++rxn_id)
    {
        rxn_out[rxn_id] = rxn_t[data.active_reaction_ids[rxn_id]];
    }

    return 0;
}


static bool validate(Integrator *integrator, int retcode)
{
    switch (retcode)
    {
    case CV_MEM_NULL:
        integrator->status = IntegrationStatus::NULL_POINTER;
        return false;
    case CV_NO_MALLOC:
        integrator->status = IntegrationStatus::BAD_MEMORY;
        return false;
    case CV_TOO_CLOSE:
    case CV_TOO_MUCH_WORK:
        integrator->status = IntegrationStatus::BAD_STEP_SIZE;
        return false;
    case CV_SUCCESS:
    default:
        integrator->status = IntegrationStatus::OK;
        return true;
    }
}<|MERGE_RESOLUTION|>--- conflicted
+++ resolved
@@ -38,48 +38,18 @@
         simulation->model->number_reactions) {}
 
 
-<<<<<<< HEAD
 Integrator::Integrator(HybridSimulation *simulation, Model<double> &model, URNGenerator urn, double reltol, double abstol)
-	: t(0.0f),
-	  data(simulation),
+    : t(0.0f),
+      data(simulation),
       urn(urn),
       model(model),
-	  num_reactions(simulation->model->number_reactions),
-	  num_species(simulation->model->number_species)
+      num_reactions(simulation->model->number_reactions),
+      num_species(simulation->model->number_species)
 {
     y0 = init_model_vector(model, urn);
     reset_model_vector();
-
     y = N_VClone_Serial(y0);
-	y_save = N_VClone_Serial(y0);
-	// y0 is the initial state, y is updated during integration.
-	// N_VClone_Serial() does not clone *contents*, we have to do that explicitly.
-	for (int mem_i = 0; mem_i < num_reactions + num_species; ++mem_i) {
-		NV_Ith_S(y, mem_i) = NV_Ith_S(this->y0, mem_i);
-	}
-
-	for (int rxn_i = 0; rxn_i < num_reactions; ++rxn_i)
-	{
-		data.propensities[rxn_i] = 0;
-	}
-
-	cvode_mem = CVodeCreate(CV_BDF);
-	validate(this, CVodeInit(cvode_mem, rhs, t, y));
-	validate(this, CVodeSStolerances(cvode_mem, reltol, abstol));
-
-	solver = SUNLinSol_SPGMR(y, 0, 0);
-	validate(this, CVodeSetUserData(cvode_mem, &data));
-	validate(this, CVodeSetLinearSolver(cvode_mem, solver, NULL));
-=======
-Integrator::Integrator(HybridSimulation *simulation, N_Vector y0, double reltol, double abstol)
-    : y0(y0),
-      t(0.0f),
-      t0(0.0f),
-      y(N_VClone_Serial(y0)),
-      data(simulation),
-      num_reactions(simulation->model->number_reactions),
-      num_species(simulation->model->number_species)
-{
+    y_save = N_VClone_Serial(y0);
     // y0 is the initial state, y is updated during integration.
     // N_VClone_Serial() does not clone *contents*, we have to do that explicitly.
     for (int mem_i = 0; mem_i < num_reactions + num_species; ++mem_i) {
@@ -98,87 +68,51 @@
     solver = SUNLinSol_SPGMR(y, 0, 0);
     validate(this, CVodeSetUserData(cvode_mem, &data));
     validate(this, CVodeSetLinearSolver(cvode_mem, solver, NULL));
->>>>>>> 1a214b2a
 }
 
 double Integrator::save_state()
 {
-<<<<<<< HEAD
-	int max_offset = num_reactions + num_species;
-	for (int mem_i = 0; mem_i < max_offset; ++mem_i)
-	{
-		NV_Ith_S(y_save, mem_i) = NV_Ith_S(y, mem_i);
-	}
-
-	t_save = t;
-	return t;
-=======
     int max_offset = num_reactions + num_species;
     for (int mem_i = 0; mem_i < max_offset; ++mem_i)
     {
-        NV_Ith_S(y0, mem_i) = NV_Ith_S(y, mem_i);
-    }
-
-    t0 = t;
-    return t0;
->>>>>>> 1a214b2a
+        NV_Ith_S(y_save, mem_i) = NV_Ith_S(y, mem_i);
+    }
+
+    t_save = t;
+    return t;
 }
 
 double Integrator::restore_state()
 {
-<<<<<<< HEAD
-	int max_offset = num_reactions + num_species;
-	for (int mem_i = 0; mem_i < max_offset; ++mem_i)
-	{
-		NV_Ith_S(y, mem_i) = NV_Ith_S(y_save, mem_i);
-	}
-    t = t_save;
-	if (!validate(this, CVodeReInit(cvode_mem, t, y)))
-	{
-		return 0;
-	}
-
-	return t;
-=======
     int max_offset = num_reactions + num_species;
     for (int mem_i = 0; mem_i < max_offset; ++mem_i)
     {
+        NV_Ith_S(y, mem_i) = NV_Ith_S(y_save, mem_i);
+    }
+    t = t_save
+    if (!validate(this, CVodeReInit(cvode_mem, t, y)))
+    {
+        return 0;
+    }
+
+    return t;
+}
+
+void Integrator::refresh_state()
+{
+    validate(this, CVodeReInit(cvode_mem, t, y));
+}
+
+void Integrator::reinitialize()
+{
+    int max_offset = num_reactions + num_species;
+    for (int mem_i = 0; mem_i < max_offset; ++mem_i)
+    {
         NV_Ith_S(y, mem_i) = NV_Ith_S(y0, mem_i);
     }
-    if (!validate(this, CVodeReInit(cvode_mem, t0, y0)))
-    {
-        return 0;
-    }
-
-    return t0;
->>>>>>> 1a214b2a
-}
-
-void Integrator::refresh_state()
-{
-    validate(this, CVodeReInit(cvode_mem, t, y));
-}
-
-void Integrator::reinitialize()
-{
-<<<<<<< HEAD
-	int max_offset = num_reactions + num_species;
-    reset_model_vector();
-	for (int mem_i = 0; mem_i < max_offset; ++mem_i)
-	{
-		NV_Ith_S(y, mem_i) = NV_Ith_S(y0, mem_i);
-	}
     t = 0;
     t_save = 0;
-	validate(this, CVodeReInit(cvode_mem, t, y));
-=======
-    int max_offset = num_reactions + num_species;
-    for (int mem_i = 0; mem_i < max_offset; ++mem_i)
-    {
-        NV_Ith_S(y0, mem_i) = NV_Ith_S(y_reset, mem_i);
-    }
-    validate(this, CVodeReInit(cvode_mem, 0, y0));
->>>>>>> 1a214b2a
+    validate(this, CVodeReInit(cvode_mem, t, y));
 }
 
 Integrator::~Integrator()
@@ -202,23 +136,24 @@
         NV_DATA_S(y) + num_species
     };
 }
+
+
 void Integrator::reset_model_vector()
 {
-	int rxn_offset_boundary = model.number_reactions + model.number_species;
-
-	// The second half represents the current "randomized state" for each reaction.
-	// ... | --- rxn_offsets --- ]
-	for (int rxn_i = model.number_species; rxn_i < rxn_offset_boundary; ++rxn_i)
-	{
-		// Represents the current "randomized state" for each reaction, used as a
-		//   helper value to determine if/how many stochastic reactions fire.
-		// This gets initialized to a random negative offset, and gets "less negative"
-		//   during the integration step.
-		// After each integration step, the reaction_state is used to count stochastic reactions.
-		NV_Ith_S(y0, rxn_i) = log(urn.next());
-	}
-}
-
+    int rxn_offset_boundary = model.number_reactions + model.number_species;
+
+    // The second half represents the current "randomized state" for each reaction.
+    // ... | --- rxn_offsets --- ]
+    for (int rxn_i = model.number_species; rxn_i < rxn_offset_boundary; ++rxn_i)
+    {
+        // Represents the current "randomized state" for each reaction, used as a
+        //   helper value to determine if/how many stochastic reactions fire.
+        // This gets initialized to a random negative offset, and gets "less negative"
+        //   during the integration step.
+        // After each integration step, the reaction_state is used to count stochastic reactions.
+        NV_Ith_S(y0, rxn_i) = log(urn.next());
+    }
+}
 
 IntegrationResults Integrator::integrate(double *t, std::set<int> &event_roots, std::set<unsigned int> &reaction_roots)
 {
@@ -336,28 +271,6 @@
  */
 N_Vector Gillespy::TauHybrid::init_model_vector(Gillespy::Model<double> &model, URNGenerator urn)
 {
-<<<<<<< HEAD
-	int rxn_offset_boundary = model.number_reactions + model.number_species;
-
-	// INITIAL INTEGRATOR STATE VECTOR
-	// Integrator is used to integrate two vector regions separately:
-	//   - concentrations for deterministic reactions
-	//   - reaction offsets for stochastic reactions
-	// [ --- concentrations --- | --- rxn_offsets --- ]
-	// concentrations: bounded by [0, num_species)
-	// rxn_offsets:    bounded by [num_species, num_species + num_reactions)
-	N_Vector y0 = N_VNew_Serial(rxn_offset_boundary);
-
-	// The first half of the integration vector is used for integrating species concentrations.
-	// [ --- concentrations --- | ...
-	for (int spec_i = 0; spec_i < model.number_species; ++spec_i)
-	{
-		NV_Ith_S(y0, spec_i) = model.species[spec_i].initial_population;
-	}
-
-
-	return y0;
-=======
     int rxn_offset_boundary = model.number_reactions + model.number_species;
 
     // INITIAL INTEGRATOR STATE VECTOR
@@ -376,21 +289,9 @@
         NV_Ith_S(y0, spec_i) = model.species[spec_i].initial_population;
     }
 
-    // The second half represents the current "randomized state" for each reaction.
-    // ... | --- rxn_offsets --- ]
-    for (int rxn_i = model.number_species; rxn_i < rxn_offset_boundary; ++rxn_i)
-    {
-        // Represents the current "randomized state" for each reaction, used as a
-        //   helper value to determine if/how many stochastic reactions fire.
-        // This gets initialized to a random negative offset, and gets "less negative"
-        //   during the integration step.
-        // After each integration step, the reaction_state is used to count stochastic reactions.
-        NV_Ith_S(y0, rxn_i) = log(urn.next());
-    }
-
     return y0;
->>>>>>> 1a214b2a
-}
+}
+
 /**
  * Integrator function for ODE linear solver.
  * This gets passed directly to the Sundials ODE solver once initialized.

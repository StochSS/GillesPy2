--- conflicted
+++ resolved
@@ -124,18 +124,6 @@
 		);
 	};
 
-<<<<<<< HEAD
-=======
-	class IPropensityFunction {
-	public:
-		virtual double evaluate(unsigned int reaction_number, unsigned int *state) = 0;
-		virtual double TauEvaluate(unsigned int reaction_number, const int *S) = 0;
-		virtual double ODEEvaluate(int reaction_number, const std::vector<double> &S) = 0;
-
-		virtual ~IPropensityFunction() {};
-	};
-
->>>>>>> 8162083c
 	template <typename PType>
 	struct Simulation {
 		int random_seed;

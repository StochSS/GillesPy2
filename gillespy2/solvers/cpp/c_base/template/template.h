/*
 * GillesPy2 is a modeling toolkit for biochemical simulation.
 * Copyright (C) 2019-2021 GillesPy2 developers.
 * 
 * This program is free software: you can redistribute it and/or modify
 * it under the terms of the GNU General Public License as published by
 * the Free Software Foundation, either version 3 of the License, or
 * (at your option) any later version.
 * 
 * This program is distributed in the hope that it will be useful,
 * but WITHOUT ANY WARRANTY; without even the implied warranty of
 * MERCHANTABILITY or FITNESS FOR A PARTICULAR PURPOSE.  See the
 * GNU General Public License for more details.
 * 
 * You should have received a copy of the GNU General Public License
 * along with this program.  If not, see <http://www.gnu.org/licenses/>.
 */

/* TEMPLATE.H
 *
 * This is the header file which defines the interface of the template.
 * Includes functions for loading and defining simulation parameters.
 */

#include <sstream>
#include <vector>

namespace Gillespy
{
	template <typename PType>
	struct Model;

	extern std::vector<double> species_populations;
	extern std::vector<std::string> species_names;
	extern std::vector<std::string> reaction_names;

<<<<<<< HEAD
	double map_propensity(unsigned int reaction_id, int *state, double *parameters, const double *constants);
	double map_propensity(unsigned int reaction_id, unsigned int *S, double *parameters, const double *constants);
	double map_propensity(unsigned int reaction_id, double *S, double *parameters, const double *constants);
=======
	double map_propensity(int reaction_id, const int *state);
	double map_propensity(int reaction_id, unsigned int *S);
	double map_propensity(int reaction_id, int *S);
	double map_ode_propensity(int reaction_id, const std::vector<double> &state);
	double map_ode_propensity(int reaction_id, double *S);
>>>>>>> 8162083c

	template <typename T>
	void add_reactions(Model<T> &model);

	double *get_variables(int *num_variables);
	double *get_constants(int *num_constants);

	void map_variable_parameters(std::stringstream &stream);
	void map_variable_populations(std::stringstream &stream);

	extern template void add_reactions<double>(Model<double> &model);
	extern template void add_reactions<unsigned int>(Model<unsigned int> &model);
	extern template void add_reactions<int>(Model<int> &model);
}<|MERGE_RESOLUTION|>--- conflicted
+++ resolved
@@ -34,17 +34,9 @@
 	extern std::vector<std::string> species_names;
 	extern std::vector<std::string> reaction_names;
 
-<<<<<<< HEAD
 	double map_propensity(unsigned int reaction_id, int *state, double *parameters, const double *constants);
 	double map_propensity(unsigned int reaction_id, unsigned int *S, double *parameters, const double *constants);
 	double map_propensity(unsigned int reaction_id, double *S, double *parameters, const double *constants);
-=======
-	double map_propensity(int reaction_id, const int *state);
-	double map_propensity(int reaction_id, unsigned int *S);
-	double map_propensity(int reaction_id, int *S);
-	double map_ode_propensity(int reaction_id, const std::vector<double> &state);
-	double map_ode_propensity(int reaction_id, double *S);
->>>>>>> 8162083c
 
 	template <typename T>
 	void add_reactions(Model<T> &model);

#pragma once
#include "model.h"

<<<<<<< HEAD
using namespace Gillespy;

void ODESolver(Gillespy::Simulation<double> *simulation, double increment);
=======
namespace Gillespy
{
	void ODESolver(Gillespy::Simulation<double> *simulation, double increment);
}
>>>>>>> 24d0a9eb
<|MERGE_RESOLUTION|>--- conflicted
+++ resolved
@@ -1,13 +1,7 @@
 #pragma once
 #include "model.h"
 
-<<<<<<< HEAD
-using namespace Gillespy;
-
-void ODESolver(Gillespy::Simulation<double> *simulation, double increment);
-=======
 namespace Gillespy
 {
 	void ODESolver(Gillespy::Simulation<double> *simulation, double increment);
-}
->>>>>>> 24d0a9eb
+}
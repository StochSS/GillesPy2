--- conflicted
+++ resolved
@@ -8,10 +8,7 @@
 
 #include "ODESolver.h"
 #include "template.h"
-<<<<<<< HEAD
 #include "arg_parser.h"
-=======
->>>>>>> 24d0a9eb
 
 using namespace Gillespy;
 
@@ -24,19 +21,6 @@
 double end_time = 100.0;
 double increment = 0;
 
-<<<<<<< HEAD
-class PropensityFunction : public IPropensityFunction {
-public:
-	double evaluate(unsigned int reaction_number, unsigned int *S) {
-		return 1.0;
-	}
-
-	double TauEvaluate(unsigned int reaction_number, const std::vector<int> &S) {
-		return 1.0;
-	}
-
-	double ODEEvaluate(int reaction_number, const std::vector<double> &S) {
-=======
 class PropensityFunction : public IPropensityFunction
 {
 public:
@@ -52,12 +36,10 @@
 
 	double ODEEvaluate(int reaction_number, const std::vector<double> &S)
 	{
->>>>>>> 24d0a9eb
 		return map_ode_propensity(reaction_number, S);
 	}
 };
 
-<<<<<<< HEAD
 int main(int argc, char *argv[]) {
     // Parse command line arguments
     ArgParser parser = ArgParser(argc, argv);
@@ -73,64 +55,12 @@
     number_trajectories = parser.trajectories;
     number_timesteps = parser.timesteps;
     increment = parser.increment;
-=======
-int main(int argc, char *argv[])
-{
-	//Parse command line arguments
-	// TODO: NEEDS REPLACEMENT.
-	std::string arg;
-	for (int i = 1; i < argc - 1; i++)	
-	{
-		arg = argv[i];
-		if (argc > i + 1 && arg.size() > 1 && arg[0] == '-')
-		{
-			std::stringstream arg_stream(argv[i + 1]);
-			switch (arg[1])			
-			{
-				case 's':
-					arg_stream >> random_seed;
-					seed_time = false;
-					break;
-				case 'e':
-					arg_stream >> end_time;
-					break;
-				case 'i':
-					if (arg[3] == 'c')
-					{
-						arg_stream >> increment;
-					}
-					else if (arg[3] == 'i')
-					{
-						map_variable_populations(arg_stream);
-					}
-					break;
-				case 'p':
-					map_variable_parameters(arg_stream);
-					break;
-				case 't':
-					if (arg[2] == 'r')				
-					{
-						arg_stream >> number_trajectories;
-					}				
-					else if (arg[2] == 'i')				
-					{
-						arg_stream >> number_timesteps;
-					}
-				break;
-			}
-		}
-	}
->>>>>>> 24d0a9eb
 
 	Model model(species_names, species_populations, reaction_names);
 	add_reactions(model);
 
-<<<<<<< HEAD
-	if (seed_time) {
-=======
 	if (seed_time)
 	{
->>>>>>> 24d0a9eb
 		random_seed = time(NULL);
 	}
 
@@ -152,8 +82,4 @@
 	delete propensity_function;
 
 	return 0;
-<<<<<<< HEAD
- }
-=======
-}
->>>>>>> 24d0a9eb
+}
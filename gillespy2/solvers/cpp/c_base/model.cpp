--- conflicted
+++ resolved
@@ -4,13 +4,8 @@
 	Model::Model(
 		std::vector<std::string> species_names,
 		std::vector<unsigned int> species_populations,
-<<<<<<< HEAD
-		std::vector<std::string> reaction_names): 
-		number_species(species_names.size()), 
-=======
 		std::vector<std::string> reaction_names) :
 		number_species(species_names.size()),
->>>>>>> 24d0a9eb
 		number_reactions(reaction_names.size()) {
 
 		species = std::make_unique<Species[]>(number_species);
@@ -66,17 +61,6 @@
 	void init_simulation(Model *model, Simulation<TNum> &simulation) {
 		init_timeline(model, simulation);
 
-<<<<<<< HEAD
-		unsigned int trajectory_size = simulation.number_timesteps * (model -> number_species);
-		simulation.trajectories_1D = new TNum[simulation.number_trajectories * trajectory_size];
-		simulation.trajectories = new TNum**[simulation.number_trajectories];
-
-		for(unsigned int trajectory = 0; trajectory < simulation.number_trajectories; trajectory++) {
-			simulation.trajectories[trajectory] = new TNum*[simulation.number_timesteps];
-
-			for(unsigned int timestep = 0; timestep < simulation.number_timesteps; timestep++) {
-				simulation.trajectories[trajectory][timestep] = 
-=======
 		unsigned int trajectory_size = simulation.number_timesteps * (model->number_species);
 		simulation.trajectories_1D = new TNum[simulation.number_trajectories * trajectory_size];
 		simulation.trajectories = new TNum * *[simulation.number_trajectories];
@@ -86,7 +70,6 @@
 
 			for (unsigned int timestep = 0; timestep < simulation.number_timesteps; timestep++) {
 				simulation.trajectories[trajectory][timestep] =
->>>>>>> 24d0a9eb
 					&(simulation.trajectories_1D[trajectory * trajectory_size + timestep * (model->number_species)]);
 			}
 		}
@@ -105,11 +88,7 @@
 	}
 
 	template <typename TNum>
-<<<<<<< HEAD
-	std::ostream& operator << (std::ostream& os, const Simulation<TNum> &simulation) {
-=======
 	std::ostream &operator << (std::ostream &os, const Simulation<TNum> &simulation) {
->>>>>>> 24d0a9eb
 		for (unsigned int timestep = 0; timestep < simulation.number_timesteps; timestep++) {
 			os << simulation.timeline[timestep] << ' ';
 
@@ -127,11 +106,7 @@
 	}
 
 	template <typename TNum>
-<<<<<<< HEAD
-	void Simulation<TNum>::output_results_buffer(std::ostream& os) {
-=======
 	void Simulation<TNum>::output_results_buffer(std::ostream &os) {
->>>>>>> 24d0a9eb
 		for (int trajectory = 0; trajectory < number_trajectories; trajectory++) {
 			for (int timestep = 0; timestep < number_timesteps; timestep++) {
 				os << timeline[timestep] << ',';
@@ -145,17 +120,9 @@
 		os << (int)current_time;
 	}
 
-<<<<<<< HEAD
-    template struct Simulation<double>;
-    template struct Simulation<unsigned int>;
-
-    template void init_simulation<double>(Model *model, Simulation<double> &simulation);
-    template void init_simulation<unsigned int>(Model *model, Simulation<unsigned int> &simulation);
-=======
 	template struct Simulation<double>;
 	template struct Simulation<unsigned int>;
 
 	template void init_simulation<double>(Model *model, Simulation<double> &simulation);
 	template void init_simulation<unsigned int>(Model *model, Simulation<unsigned int> &simulation);
->>>>>>> 24d0a9eb
 }
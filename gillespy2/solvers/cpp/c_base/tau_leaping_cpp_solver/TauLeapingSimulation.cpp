--- conflicted
+++ resolved
@@ -40,7 +40,6 @@
 	}
 };
 
-<<<<<<< HEAD
 int main(int argc, char* argv[]){
     //Parse command line arguments
     ArgParser parser = ArgParser(argc, argv);
@@ -82,76 +81,4 @@
     simulation.output_results_buffer(std :: cout);
     delete propFun;
     return 0;
-=======
-int main(int argc, char *argv[])
-{
-	//Parse command line arguments
-	// TODO: NEEDS REPLACEMENT
-	std::string arg;
-	for (int i = 1; i < argc - 1; i++)
-	{
-		arg = argv[i];
-		if (argc > i + 1 && arg.size() > 1 && arg[0] == '-')
-		{
-			std::stringstream arg_stream(argv[i + 1]);
-			switch (arg[1])
-			{
-			case 's':
-				arg_stream >> random_seed;
-				seed_time = false;
-				break;
-			case 'e':
-				arg_stream >> end_time;
-				break;
-			case 'i':
-				map_variable_populations(arg_stream);
-				break;
-			case 'p':
-				map_variable_parameters(arg_stream);
-				break;
-			case 't':
-				if (arg[2] == 'r')
-				{
-					arg_stream >> number_trajectories;
-				}
-				else if (arg[2] == 'i')
-				{
-					arg_stream >> number_timesteps;
-				}
-
-				else if (arg[2] == 'a')
-				{ // '-tau_tol'
-					arg_stream >> tau_tol;
-				}
-				break;
-			}
-		}
-	}
-
-	Model model(species_names, species_populations, reaction_names);
-	add_reactions(model);
-
-	if (seed_time)
-	{
-		random_seed = time(NULL);
-	}
-
-	IPropensityFunction *propensity_function = new PropensityFunction();
-	Simulation<unsigned int> simulation;
-
-	simulation.model = &model;
-	simulation.end_time = end_time;
-	simulation.random_seed = random_seed;
-	simulation.number_timesteps = number_timesteps;
-	simulation.number_trajectories = number_trajectories;
-	simulation.propensity_function = propensity_function;
-
-	init_simulation(&model, simulation);
-
-	tau_leaper(&simulation, tau_tol);
-	simulation.output_results_buffer(std::cout);
-
-	delete propensity_function;
-	return 0;
->>>>>>> 24d0a9eb
 }
--- conflicted
+++ resolved
@@ -148,11 +148,7 @@
 					//calculate propensities for each step
 					for (unsigned int reaction_number = 0; reaction_number < simulation->model->number_reactions; reaction_number++)
 					{
-<<<<<<< HEAD
 						propensity_values[reaction_number] = Reaction::propensity(reaction_number, current_state.data());
-=======
-						propensity_values[reaction_number] = simulation->propensity_function->TauEvaluate(reaction_number, &current_state[0]);
->>>>>>> 8162083c
 					}
 
 					tau_step = select(*(simulation->model), tau_args, tau_tol, simulation->current_time, save_time, propensity_values, current_state);

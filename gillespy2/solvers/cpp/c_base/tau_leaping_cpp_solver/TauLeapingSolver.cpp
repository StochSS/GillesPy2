--- conflicted
+++ resolved
@@ -41,259 +41,8 @@
 		interrupted = true;
 	}
 
-<<<<<<< HEAD
-	struct TauArgs
-	{
-		int critical_threshold = 10;
-
-		std::map<std::string, int> HOR;
-		std::set<Gillespy::Species<int>> reactants;
-
-		std::map<std::string, std::function<double(double)>> g_i_lambdas;
-		std::map<std::string, int> g_i;
-		std::map<std::string, double> epsilon_i;
-		std::map<int, std::vector<int>> reactions_reactants;
-		std::map<int, std::vector<int>> products;
-	};
-
-	TauArgs initialize(Gillespy::Model<int> &model, double tau_tol)
-	{
-		// Initialize TauArgs struct to be returned as a pointer
-		TauArgs tau_args;
-
-		// Initialize highest order rxns to 0
-		for (int i = 0; i < model.number_species; i++)
-		{
-			tau_args.HOR[model.species[i].name] = 0;
-		}
-
-		for (int r = 0; r < model.number_reactions; r++)
-		{
-			int rxn_order = 0;
-
-			for (int spec = 0; spec < model.number_species; spec++)
-			{
-				if (model.reactions[r].species_change[spec] > 0)
-				{
-					tau_args.products[r].push_back(spec);
-				}
-
-				else if (model.reactions[r].species_change[spec] < 0)
-				{
-					rxn_order += 1;
-					tau_args.reactions_reactants[r].push_back(spec);
-					tau_args.reactants.insert(model.species[spec]);
-				}
-			}
-
-			// if this reaction's order is higher than previous, set
-			if (tau_args.reactions_reactants[r].size() > 0)
-			{
-				for (auto const &reactant : tau_args.reactions_reactants[r])
-				{
-					if (rxn_order <= tau_args.HOR[model.species[reactant].name])
-					{
-						continue;
-					}
-
-					tau_args.HOR[model.species[reactant].name] = rxn_order;
-					tau_args.g_i[model.species[reactant].name] = tau_args.HOR[model.species[reactant].name];
-
-					int count = std::abs(model.reactions[r].species_change[reactant]);
-
-					if (count == 2 && rxn_order == 2)
-					{
-						auto lambda = [](double x)
-						{
-							return (2 + (1 / (x - 1)));
-						};
-						tau_args.g_i_lambdas[model.species[reactant].name] = lambda;
-					}
-
-					else if (count == 2 && rxn_order == 3)
-					{
-						auto lambda = [](double x)
-						{
-							return ((3 / 2) * (2 + (1 / (x - 1))));
-						};
-						tau_args.g_i_lambdas[model.species[reactant].name] = lambda;
-					}
-
-					else if (count == 3)
-					{
-						auto lambda = [](double x)
-						{
-							return (3 + (1 / (x - 1)) + (2 / (x - 2)));
-						};
-						tau_args.g_i_lambdas[model.species[reactant].name] = lambda;
-					}
-
-					else
-					{
-						tau_args.g_i[model.species[reactant].name] = tau_args.HOR[model.species[reactant].name];
-						tau_args.epsilon_i[model.species[reactant].name] = tau_tol / tau_args.g_i[model.species[reactant].name];
-					}
-				}
-			}
-		}
-
-		return tau_args;
-	}
-
-	double select(
-		Gillespy::Model<int> &model,
-		TauArgs &tau_args,
-		const double &tau_tol,
-		const double &current_time,
-		const double &save_time,
-		const std::vector<double> &propensity_values,
-		const int *const current_state)
-	{
-
-		bool critical = false;  // system-wide flag, true when any reaction is critical
-
-		int v;//used for number of population reactant consumes
-		double tau; //tau time to step;
-		double non_critical_tau = 0;  // holds the smallest tau time for non-critical reactions
-		double critical_tau = 0;  // holds the smallest tau time for critical reactions
-
-		std::map<std::string, double> critical_taus;    //Mapping of possible critical_taus, to be evaluated
-		std::map<std::string, double> mu_i;
-		std::map<std::string, double> sigma_i;
-
-		// initialize mu_i and sigma_i to 0
-		for (int spec = 0; spec < model.number_species; spec++)
-		{
-			mu_i[model.species[spec].name] = 0;
-			sigma_i[model.species[spec].name] = 0;
-		}
-
-		// Determine if there are any critical reactions, update mu_i and sigma_i
-		for (int reaction = 0; reaction < model.number_reactions; reaction++)
-		{
-			for (auto const &reactant : tau_args.reactions_reactants[reaction])
-			{
-				if (model.reactions[reaction].species_change[reactant] >= 0)
-				{
-					continue;
-				}
-
-				v = abs(model.reactions[reaction].species_change[reactant]);
-
-				if ((double)current_state[reactant] / v < tau_args.critical_threshold && propensity_values[reaction] > 0)
-				{
-					critical = true; // Critical reaction present in simulation
-				}
-
-				int consumed = abs(model.reactions[reaction].species_change[reactant]);
-
-				mu_i[model.species[reactant].name] += consumed * propensity_values[reaction];//Cao, Gillespie, Petzold 32a
-				sigma_i[model.species[reactant].name] += std::pow(consumed, 2) * propensity_values[reaction];//Cao, Gillespie, Petzold 32a
-			}
-		}
-
-		// If a critical reaction is present, estimate tau for a single firing of each
-		// critical reaction with propensity > 0, and take the smallest tau
-		if (critical == true)
-		{
-			for (int reaction = 0; reaction < model.number_reactions; reaction++)
-			{
-				if (propensity_values[reaction] > 0)
-				{
-					critical_taus[model.reactions[reaction].name] = 1 / propensity_values[reaction];
-				}
-			}
-
-			//find min of critical_taus
-			std::pair<std::string, double> min;
-			min = *min_element(critical_taus.begin(), critical_taus.end(), [](const auto &lhs, const auto &rhs)
-				{
-					return lhs.second < rhs.second;
-				});
-
-			critical_tau = min.second;
-		}
-
-		if (tau_args.g_i_lambdas.size() > 0)
-		{
-			for (auto const &x : tau_args.g_i_lambdas)
-			{
-				tau_args.g_i[x.first] = tau_args.g_i_lambdas[x.first](tau_args.g_i[x.first]);
-
-				tau_args.epsilon_i[x.first] = tau_tol / tau_args.g_i[x.first];
-				tau_args.g_i_lambdas.erase(x.first);
-			}
-		}
-
-		std::map<std::string, double> tau_i;    //Mapping of possible non-critical_taus, to be evaluated
-
-		for (const auto &r : tau_args.reactants)
-		{
-			double calculated_max = tau_args.epsilon_i[r.name] * current_state[r.id];
-			double max_pop_change_mean = std::max(calculated_max, 1.0);
-			double max_pop_change_sd = pow(max_pop_change_mean, 2);
-
-			// Cao, Gillespie, Petzold 33.
-			if (mu_i[r.name] > 0)
-			{
-				tau_i[r.name] = std::min(std::abs(max_pop_change_mean / mu_i[r.name]), max_pop_change_sd / sigma_i[r.name]);
-			}
-		}
-
-		if (tau_i.size() > 0)
-		{
-			//find min of tau_i
-			std::pair<std::string, double> min;
-			min = *min_element(tau_i.begin(), tau_i.end(), [](const auto &lhs, const auto &rhs)
-				{
-					return lhs.second < rhs.second;
-				});
-
-			non_critical_tau = min.second;
-		}
-
-		// If all reactions are non-critical, use non-critical tau.
-		if (critical == false)
-		{
-			tau = non_critical_tau;
-		}
-
-		// If all reactions are critical, use critical tau.
-		else if (tau_i.size() == 0)
-		{
-			tau = critical_tau;
-		}
-
-		// If there are both critical, and non critical reactions,
-		// Take the shortest tau between critica and non-critical.
-		else
-		{
-			tau = std::min(non_critical_tau, critical_tau);
-		}
-
-		// If selected tau exceeds save time, integrate to save time
-		if (tau > 0)
-		{
-			tau = std::max(tau, 1e-10);
-
-			if (save_time - current_time > 0)
-			{
-				tau = std::min(tau, save_time - current_time);
-			}
-		}
-
-		else
-		{
-			tau = save_time - current_time;
-		}
-
-		return tau;
-	}
-
-=======
->>>>>>> 6a5eede7
 	std::pair<std::map<std::string, int>, double> get_reactions(
-		const Gillespy::Model<int> *model,
+		const Gillespy::Model<unsigned int> *model,
 		const std::vector<double> &propensity_values,
 		double tau_step,
 		double current_time,
@@ -327,7 +76,7 @@
 		return values;
 	}
 
-	void tau_leaper(Gillespy::Simulation<int> *simulation, const double tau_tol)
+	void tau_leaper(Gillespy::Simulation<unsigned int> *simulation, const double tau_tol)
 	{
 		signal(SIGINT, signalHandler);
 
@@ -345,7 +94,7 @@
 		generator = std::mt19937_64(simulation->random_seed);
 
 		//Initialize current_state variables, propensity_values
-		int *current_state = simulation->current_state;
+		std::vector<int> current_state(simulation->model->number_species);
 		std::vector<double> propensity_values(simulation->model->number_reactions);
 
 		//copy initial state for each trajectory
@@ -399,12 +148,12 @@
 					//calculate propensities for each step
 					for (unsigned int reaction_number = 0; reaction_number < simulation->model->number_reactions; reaction_number++)
 					{
-						propensity_values[reaction_number] = simulation->propensity_function->TauEvaluate(reaction_number, current_state);
+						propensity_values[reaction_number] = simulation->propensity_function->TauEvaluate(reaction_number, &current_state[0]);
 					}
 
 					tau_step = select(*(simulation->model), tau_args, tau_tol, simulation->current_time, save_time, propensity_values, current_state);
 
-					std:memcpy(prev_curr_state, current_state, simulation->model->number_species);
+					std:memcpy(prev_curr_state, &current_state[0], simulation->model->number_species);
 					double prev_curr_time = simulation->current_time;
 					int loop_cnt = 0;
 
@@ -458,7 +207,7 @@
 
 						if (neg_state)
 						{
-							std::memcpy(current_state, prev_curr_state, simulation->model->number_species);
+							std::memcpy(&current_state[0], prev_curr_state, simulation->model->number_species);
 							simulation->current_time = prev_curr_time;
 							tau_step /= 2;
 						}
@@ -469,6 +218,8 @@
 						}
 					}
 				}
+				// Copy internal vector into simulation state array
+				std::memcpy(simulation->current_state, &current_state[0], simulation->model->number_species);
 				simulation->output_buffer_range(std::cout, entry_count);
 
 				save_time += increment;

#pragma once
#include "model.h"

<<<<<<< HEAD
namespace Gillespy{
    void tau_leaper(Simulation* simulation, const double tau_tol);
}

#endif // TAU_LEAPER_H
=======
namespace Gillespy
{
	void tau_leaper(Gillespy::Simulation<unsigned int> *simulation, const double tau_tol);
}
>>>>>>> b9a049a7
<|MERGE_RESOLUTION|>--- conflicted
+++ resolved
@@ -1,15 +1,7 @@
 #pragma once
 #include "model.h"
 
-<<<<<<< HEAD
-namespace Gillespy{
-    void tau_leaper(Simulation* simulation, const double tau_tol);
-}
-
-#endif // TAU_LEAPER_H
-=======
 namespace Gillespy
 {
 	void tau_leaper(Gillespy::Simulation<unsigned int> *simulation, const double tau_tol);
-}
->>>>>>> b9a049a7
+}
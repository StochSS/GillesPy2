--- conflicted
+++ resolved
@@ -46,20 +46,13 @@
             if model is None:
                 raise SimulationError("A model is required to run the simulation.")
             self._set_model(model=model)
-<<<<<<< HEAD
 
-        if model is not None and model.get_json_hash() != self.model.get_json_hash():
-            raise SimulationError("Model must equal ODECSolver.model.")
-        self.model.resolve_parameters()
-        self.validate_sbml_features(model=self.model)
-=======
         self.model.resolve_parameters()
         if model is not None:
             model.resolve_parameters()
             if model.get_json_hash() != self.model.get_json_hash():
                 raise SimulationError("Model must equal ODECSolver.model.")
         self.validate_sbml_features(model=model)
->>>>>>> 73aec6d6
 
         self.validate_tspan(increment=increment, t=t)
         if increment is None:

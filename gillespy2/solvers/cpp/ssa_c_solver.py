from gillespy2.core import gillespyError, GillesPySolver, log
from gillespy2.solvers.utilities import solverutils as cutils
<<<<<<< HEAD
import signal  # for solver timeout implementation
import os  # for getting directories for C++ files
import shutil   # for deleting/copying files
import subprocess  # for calling make and executing c solver
import tempfile  # for temporary directories
=======
import signal
import time #for solver timeout implementation
import os #for getting directories for C++ files
import shutil #for deleting/copying files
import threading # for handling read/write to simulation in the background
import subprocess #For calling make and executing c solver
import inspect #for finding the Gillespy2 module path
import tempfile #for temporary directories
import numpy as np
>>>>>>> b0caa047

GILLESPY_PATH = os.path.dirname(os.path.abspath(__file__))
GILLESPY_CPP_SSA_DIR = os.path.join(GILLESPY_PATH, 'c_base/ssa_cpp_solver')
MAKE_FILE = os.path.dirname(os.path.abspath(__file__)) + '/c_base/ssa_cpp_solver/makefile'
CBASE_DIR = os.path.join(GILLESPY_PATH, 'c_base/')


class SSACSolver(GillesPySolver):
    name = "SSACSolver"

    def __init__(self, model=None, output_directory=None, delete_directory=True, resume=None, variable=True):
        super(SSACSolver, self).__init__()
        self.__compiled = False
        self.delete_directory = False
        self.model = model
        self.resume = resume
        self.variable = variable

        if self.model is not None:
            # Create constant, ordered lists for reactions/species/
            self.species_mappings = self.model.sanitized_species_names()
            self.species = list(self.species_mappings.keys())
            self.parameter_mappings = self.model.sanitized_parameter_names()
            self.parameters = list(self.parameter_mappings.keys())
            self.reactions = list(self.model.listOfReactions.keys())

            if isinstance(output_directory, str):
                output_directory = os.path.abspath(output_directory)
            
                if isinstance(output_directory, str):
                    if not os.path.isfile(output_directory):
                        self.output_directory = output_directory
                        self.delete_directory = delete_directory
                        if not os.path.isdir(output_directory):
                            os.makedirs(self.output_directory)
                    else:
                        raise gillespyError.DirectoryError("File exists with the same path as directory.")
            else:
                self.temporary_directory = tempfile.TemporaryDirectory()
                self.output_directory = self.temporary_directory.name
                
            if not os.path.isdir(self.output_directory):
                raise gillespyError.DirectoryError("Errors encountered while setting up directory for Solver C++ files.")

            self.__write_template()
            self.__compile()
        
    def __del__(self):
        if self.delete_directory and os.path.isdir(self.output_directory):
            shutil.rmtree(self.output_directory)
        
    def __write_template(self):
        # Open up template file for reading.

        if self.variable:
            template_file = "VariableSimulationTemplate.cpp"
        else:
            template_file = 'SimulationTemplate.cpp'

        with open(os.path.join(GILLESPY_CPP_SSA_DIR, template_file), 'r') as template:
            # Write simulation C++ file.
            template_keyword = "__DEFINE_"
            # Use same lists of model's species and reactions to maintain order
            with open(os.path.join(self.output_directory, 'UserSimulation.cpp'), 'w') as outfile:
                for line in template:
                    if line.startswith(template_keyword):
                        line = line[len(template_keyword):]
                        if line.startswith("VARIABLES"):
                            cutils.write_variables(outfile, self.model, self.reactions, self.species,
                                                    self.parameter_mappings, self.resume, variable=self.variable)
                        if line.startswith("PROPENSITY"):
                            cutils.write_propensity(outfile, self.model, self.species_mappings, self.parameter_mappings
                                                    , self.reactions)
                        if line.startswith("REACTIONS"):
                           cutils.write_reactions(outfile, self.model, self.reactions, self.species)
                        if self.variable:
                            if line.startswith("PARAMETER_UPDATES"):
                                cutils.update_parameters(outfile, self.parameters, self.parameter_mappings)
                    else:
                        outfile.write(line)

    def __compile(self):
        # Use makefile.
        if self.resume:
            if self.resume[0].model != self.model:
                raise gillespyError.ModelError('When resuming, one must not alter the model being resumed.')
        try:
            cmd = ["make", "-C", self.output_directory, '-f', MAKE_FILE, 'UserSimulation',
                   'GILLESPY_CPP_SSA_DIR=' + GILLESPY_CPP_SSA_DIR, 'CBASE_DIR=' + CBASE_DIR]
            built = subprocess.run(cmd, stdout=subprocess.PIPE, stderr=subprocess.PIPE)
        except KeyboardInterrupt:
            log.warning(
                "Solver has been interrupted during compile time, unexpected behavior may occur.")

        if built.returncode == 0:
            self.__compiled = True
        else:
            raise gillespyError.BuildError("Error encountered while compiling file:\nReturn code: "
                                           "{0}.\nError:\n{1}\n{2}\n".format(built.returncode,
                                                                             built.stdout.decode('utf-8'),
                                                                             built.stderr.decode('utf-8')))

    def get_solver_settings(self):
        """
        :return: Tuple of strings, denoting all keyword argument for this solvers run() method.
        """
        return ('model', 't', 'number_of_trajectories', 'timeout', 'increment', 'seed', 'debug', 'profile', 'variables')

    def run(self=None, model=None, t=20, number_of_trajectories=1, timeout=0,
            increment=0.05, seed=None, debug=False, profile=False, variables={}, resume=None, **kwargs):

        pause = False

        if resume is not None:
            if t < resume['time'][-1]:
                raise gillespyError.ExecutionError(
                    "'t' must be greater than previous simulations end time, or set in the run() method as the "
                    "simulations next end time")

        if self is None or self.model is None:
            self = SSACSolver(model, resume=resume)

        if len(kwargs) > 0:
            for key in kwargs:
                log.warning('Unsupported keyword argument to {0} solver: {1}'.format(self.name, key))
        
        unsupported_sbml_features = {
                        'Rate Rules': len(model.listOfRateRules),
                        'Assignment Rules': len(model.listOfAssignmentRules), 
                        'Events': len(model.listOfEvents),
                        'Function Definitions': len(model.listOfFunctionDefinitions)
                        }
        detected_features = []
        for feature, count in unsupported_sbml_features.items():
            if count:
                detected_features.append(feature)

        if len(detected_features):
                raise gillespyError.ModelError(
                'Could not run Model.  SBML Feature: {} not supported by SSACSolver.'.format(detected_features))

        if not isinstance(variables, dict):
            raise gillespyError.SimulationError(
                'argument to variables must be a dictionary.')
        for v in variables.keys():
            if v not in self.species+self.parameters:
                raise gillespyError.SimulationError('Argument to variable "{}" \
                is not a valid variable.  Variables must be model species or parameters.'.format(v))

        if self.__compiled:
            self.simulation_data = None
            if resume is not None:
                t = abs(t - int(resume['time'][-1]))

            number_timesteps = int(round(t/increment + 1))

            args = [os.path.join(self.output_directory, 'UserSimulation'),
                    '-trajectories', str(number_of_trajectories),
                    '-timesteps', str(number_timesteps),
                    '-end', str(t)]

            if self.variable:  # Is a variable simulation
                populations = cutils.update_species_init_values(model.listOfSpecies, self.species, variables, resume)
                parameter_values = cutils.change_param_values(model.listOfParameters, self.parameters, model.volume, variables)
                args.extend(['-initial_values', populations, '-parameters', parameter_values])

            if seed is not None:
                if isinstance(seed, int):
                    args.append('-seed')
                    args.append(str(seed))
                else:
                    seed_int = int(seed)
                    if seed_int > 0:
                        args.append('-seed')
                        args.append(str(seed_int))
                    else:
                        raise gillespyError.ModelError("seed must be a positive integer")

<<<<<<< HEAD
            # begin subprocess c simulation with timeout (default timeout=0 will not timeout)
            with subprocess.Popen(args, stdout=subprocess.PIPE, start_new_session=True) as simulation:
=======
            # Handler for reading data from subprocess, in background thread.
            def sim_delegate(sim, sim_buffer):
                def read_next():
                    # Reads the next block from the simulation output.
                    # Returns the length of the string read.
                    line = sim.stdout.read().decode("utf-8")
                    ln = len(line)
                    if ln > 0:
                        sim_buffer.append(line)
                    return ln
                # Read output 1 block at a time, until the program is finished.
                page_size = read_next()
                while page_size > 0 and sim.poll() is None:
                    page_size = read_next()

            # Buffer to store the output of the simulation (retrieved from sim_delegate thread).
            buffer = []
            # Each platform is given their own platform-specific sub_kill() function.
            # Windows event handling
            if os.name == "nt":
                sub_kill = lambda sim: sim.send_signal(signal.CTRL_BREAK_EVENT)
                platform_args = { "creationflags": subprocess.CREATE_NEW_PROCESS_GROUP,
                                  "start_new_session": True }
            # POSIX event handling
            else:
                sub_kill = lambda sim: os.killpg(sim.pid, signal.SIGINT)
                platform_args = { "start_new_session": True }

            thread_events = { "timeout": False }
            with subprocess.Popen(args, stdout=subprocess.PIPE, **platform_args) as simulation:
                # Put a timer on in the background, if a timeout was specified.
                def timeout_kill():
                    thread_events["timeout"] = True
                    sub_kill(simulation)
                timeout_thread = threading.Timer(timeout, timeout_kill)
>>>>>>> b0caa047
                try:
                    return_code = 0
                    output_process = threading.Thread(name="SimulationHandlerThread",
                                                    target=sim_delegate,
                                                    args=(simulation, buffer))
                    output_process.start()
                    if timeout > 0:
                        timeout_thread.start()

                    # Poll for the program's status; keyboard interrupt is ignored if we use .wait()
                    while simulation.poll() is None:
                        time.sleep(0.1)
                except KeyboardInterrupt:
                    sub_kill(simulation)
                    pause = True
                    return_code = 33
<<<<<<< HEAD
                except subprocess.TimeoutExpired:
                    os.killpg(simulation.pid, signal.SIGINT)  # send signal to the process group
                    stdout, stderr = simulation.communicate()
                    pause = True
                    return_code = 33
            # Decode from byte, split by comma into array
            stdout = stdout.decode('utf-8').split(',')
            # Parse/return results
=======
                finally:
                    # Finish off the output reader thread and the timer thread.
                    return_code = simulation.wait()
                    output_process.join()
                    if timeout_thread.is_alive():
                        timeout_thread.cancel()

                    # Decode from byte, split by comma into array
                    stdout = "".join(buffer).split(",")
                    # Check if the simulation had been paused
                    # (Necessary because we can't set pause to True from thread handler)
                    if thread_events["timeout"]:
                        pause = True
                        return_code = 33
>>>>>>> b0caa047

            if return_code in [0, 33]:
                trajectory_base, timeStopped = cutils.parse_binary_output(number_of_trajectories, number_timesteps,
                                                                          len(model.listOfSpecies), stdout, pause=pause)
                if model.tspan[2] - model.tspan[1] == 1:
                    timeStopped = int(timeStopped)

                # Format results
                self.simulation_data = []
                for trajectory in range(number_of_trajectories):
                    data = {'time': trajectory_base[trajectory, :, 0]}
                    for i in range(len(self.species)):
                        data[self.species[i]] = trajectory_base[trajectory, :, i + 1]

                    self.simulation_data.append(data)
            else:
                raise gillespyError.ExecutionError("Error encountered while running simulation C++ file:"
                                                   "\nReturn code: {0}.\nError:\n{1}\n".
                                                   format(simulation.returncode, simulation.stderr))

            if resume is not None or timeStopped != 0:
                self.simulation_data = cutils.c_solver_resume(timeStopped, self.simulation_data, t, resume=resume)

        return self.simulation_data, return_code
<|MERGE_RESOLUTION|>--- conflicted
+++ resolved
@@ -1,13 +1,6 @@
 from gillespy2.core import gillespyError, GillesPySolver, log
 from gillespy2.solvers.utilities import solverutils as cutils
-<<<<<<< HEAD
 import signal  # for solver timeout implementation
-import os  # for getting directories for C++ files
-import shutil   # for deleting/copying files
-import subprocess  # for calling make and executing c solver
-import tempfile  # for temporary directories
-=======
-import signal
 import time #for solver timeout implementation
 import os #for getting directories for C++ files
 import shutil #for deleting/copying files
@@ -15,8 +8,10 @@
 import subprocess #For calling make and executing c solver
 import inspect #for finding the Gillespy2 module path
 import tempfile #for temporary directories
-import numpy as np
->>>>>>> b0caa047
+
+GILLESPY_PATH = os.path.dirname(inspect.getfile(gillespy2))
+GILLESPY_C_DIRECTORY = os.path.join(GILLESPY_PATH, 'solvers/cpp/c_base')
+MAKE_FILE = os.path.dirname(os.path.abspath(__file__))+'/c_base/makefile'
 
 GILLESPY_PATH = os.path.dirname(os.path.abspath(__file__))
 GILLESPY_CPP_SSA_DIR = os.path.join(GILLESPY_PATH, 'c_base/ssa_cpp_solver')
@@ -63,7 +58,7 @@
 
             self.__write_template()
             self.__compile()
-        
+
     def __del__(self):
         if self.delete_directory and os.path.isdir(self.output_directory):
             shutil.rmtree(self.output_directory)
@@ -195,10 +190,6 @@
                     else:
                         raise gillespyError.ModelError("seed must be a positive integer")
 
-<<<<<<< HEAD
-            # begin subprocess c simulation with timeout (default timeout=0 will not timeout)
-            with subprocess.Popen(args, stdout=subprocess.PIPE, start_new_session=True) as simulation:
-=======
             # Handler for reading data from subprocess, in background thread.
             def sim_delegate(sim, sim_buffer):
                 def read_next():
@@ -234,7 +225,6 @@
                     thread_events["timeout"] = True
                     sub_kill(simulation)
                 timeout_thread = threading.Timer(timeout, timeout_kill)
->>>>>>> b0caa047
                 try:
                     return_code = 0
                     output_process = threading.Thread(name="SimulationHandlerThread",
@@ -251,16 +241,6 @@
                     sub_kill(simulation)
                     pause = True
                     return_code = 33
-<<<<<<< HEAD
-                except subprocess.TimeoutExpired:
-                    os.killpg(simulation.pid, signal.SIGINT)  # send signal to the process group
-                    stdout, stderr = simulation.communicate()
-                    pause = True
-                    return_code = 33
-            # Decode from byte, split by comma into array
-            stdout = stdout.decode('utf-8').split(',')
-            # Parse/return results
-=======
                 finally:
                     # Finish off the output reader thread and the timer thread.
                     return_code = simulation.wait()
@@ -275,7 +255,6 @@
                     if thread_events["timeout"]:
                         pause = True
                         return_code = 33
->>>>>>> b0caa047
 
             if return_code in [0, 33]:
                 trajectory_base, timeStopped = cutils.parse_binary_output(number_of_trajectories, number_timesteps,

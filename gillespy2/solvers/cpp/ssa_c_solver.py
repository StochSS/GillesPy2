--- conflicted
+++ resolved
@@ -36,12 +36,8 @@
         return ('model', 't', 'number_of_trajectories', 'timeout', 'increment', 'seed', 'debug', 'profile')
 
     def run(self=None, model: Model = None, t: int = 20, number_of_trajectories: int = 1, timeout: int = 0,
-<<<<<<< HEAD
-            increment: int = 0.05, seed: int = None, debug: bool = False, profile: bool = False, variables={},
+            increment: int = None, seed: int = None, debug: bool = False, profile: bool = False, variables={},
             resume=None, live_output: str = None, live_output_options: dict = {}, **kwargs):
-=======
-            increment: int = None, seed: int = None, debug: bool = False, profile: bool = False, variables={}, resume=None, **kwargs):
->>>>>>> 38559c9b
 
         if self is None or self.model is None:
             self = SSACSolver(model, resume=resume)

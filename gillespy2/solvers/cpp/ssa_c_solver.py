import gillespy2
from gillespy2.core import Model, Reaction, gillespyError, GillesPySolver, log
from gillespy2.solvers.utilities import solverutils as cutils
import signal, time #for solver timeout implementation
import os #for getting directories for C++ files
import shutil #for deleting/copying files
import subprocess #For calling make and executing c solver
import inspect #for finding the Gillespy2 module path
import tempfile #for temporary directories
import numpy as np
import math

GILLESPY_PATH = os.path.dirname(inspect.getfile(gillespy2))
GILLESPY_C_DIRECTORY = os.path.join(GILLESPY_PATH, 'solvers/cpp/c_base')

<<<<<<< HEAD
def _write_constants(outfile, model, reactions, species, parameter_mappings, resume):
    """
    This function writes the models constants to a user simulation file
    :param outfile: CPP file, used for simulating a model
    :param model: The model that is being simulated
    :param reactions: List of names of a models reactions
    :param species: List of sanitized species names
    :param parameter_mappings: List of sanitized parameter names
    :param resume: If resuming a simulation from a previous one, resume is the results object from the prior simulation.
    Else, it is defaulted to None.
    """

=======
#If we have some timeline like (0,0.0000141,0.0002383...) (tiny decimal steps) use this to find nearest index #
#to pause a simulation
def find_time(array,value):
    """
    Finds the index of the closest value in the array parameter, to the value parameter
    :param array: results['time'] array, input to find index of closest 'value' parameter
    :type array: numpy.ndarray
    :param value: Value in which to find the closest values index in the array parameter.
    :type value: float
    :return: Integer index, the index of the closest value to 'value' parameter.
    """
    index = np.searchsorted(array, value, side="left")
    return index

def _copy_files(destination):
    src_files = os.listdir(GILLESPY_C_DIRECTORY)
    for src_file in src_files:
        src_file = os.path.join(GILLESPY_C_DIRECTORY, src_file)
        if os.path.isfile(src_file):
            shutil.copy(src_file, destination)


def _write_constants(outfile, model, reactions, species, parameter_mappings, resume=None):
>>>>>>> ba618ca8
    outfile.write("const double V = {};\n".format(model.volume))
    outfile.write("std :: string s_names[] = {");
    if len(species) > 0:
        #Write model species names.
        for i in range(len(species)-1):
            outfile.write('"{}", '.format(species[i]))
        outfile.write('"{}"'.format(species[-1]))
        outfile.write("};\nunsigned int populations[] = {")
        #Write initial populations.
        for i in range(len(species)-1):
            #If resuming
            if not (resume is None):
                if isinstance(resume,np.ndarray):
                    outfile.write('{}, '.format(int(resume[0][-1][i+1])))
                else:
                    outfile.write('{}, '.format(int(resume[species[i]][-1])))
            else:
                outfile.write('{}, '.format(int(model.listOfSpecies[species[i]].initial_value)))
        if not (resume is None):
            if isinstance(resume,np.ndarray):
                outfile.write('{}'.format(int(resume[0][-1][-1])))
            else:
                outfile.write('{}'.format(int(resume[species[-1]][-1])))
        else:
            outfile.write('{}'.format(int(model.listOfSpecies[species[-1]].initial_value)))
        outfile.write("};\n")
    if len(reactions) > 0:
        #Write reaction names
        outfile.write("std :: string r_names[] = {")
        for i in range(len(reactions)-1):
            outfile.write('"{}", '.format(reactions[i]))
        outfile.write('"{}"'.format(reactions[-1]))
        outfile.write("};\n")
    for param in model.listOfParameters:
        outfile.write("const double {0} = {1};\n".format(parameter_mappings[param], model.listOfParameters[param].value))

<<<<<<< HEAD
=======

def _write_propensity(outfile, model, species_mappings, parameter_mappings, reactions):
    for i in range(len(reactions)):
        # Write switch statement case for reaction
        outfile.write("""
        case {0}:
            return {1};
        """.format(i, model.listOfReactions[reactions[i]].sanitized_propensity_function(species_mappings, parameter_mappings)))


def _write_reactions(outfile, model, reactions, species):
    for i in range(len(reactions)):
        reaction = model.listOfReactions[reactions[i]]
        for j in range(len(species)):
            change = (reaction.products.get(model.listOfSpecies[species[j]], 0)) - (reaction.reactants.get(model.listOfSpecies[species[j]], 0))
            if change != 0:
                outfile.write("model.reactions[{0}].species_change[{1}] = {2};\n".format(i, j, change))

def _parse_binary_output(results_buffer, number_of_trajectories, number_timesteps, number_species,pause=False):
    trajectory_base = np.empty((number_of_trajectories, number_timesteps, number_species+1))
    step_size = number_species * number_of_trajectories + 1 #1 for timestep
    data = np.frombuffer(results_buffer, dtype=np.float64)
    #Timestopped is added to the end of the data, when a simulation completes or is paused
    if pause:
        timeStopped = data[-1]
    else:
        timeStopped = 0
    assert(len(data) == (number_of_trajectories*number_timesteps*number_species + number_timesteps)+1)
    for timestep in range(number_timesteps):
        index = step_size * timestep
        trajectory_base[:, timestep, 0] = data[index]
        index += 1
        for trajectory in range(number_of_trajectories):
            for species in range(number_species):
                trajectory_base[trajectory, timestep, 1 + species] = data[index + species]
            index += number_species

    return trajectory_base, timeStopped


>>>>>>> ba618ca8
class SSACSolver(GillesPySolver):
    name = "SSACSolver"
    """TODO"""

    def __init__(self, model=None, output_directory=None, delete_directory=True, resume=None):
        super(SSACSolver, self).__init__()
        self.__compiled = False
        self.delete_directory = False
        self.model = model
        self.resume = resume
        if self.model is not None:
            # Create constant, ordered lists for reactions/species/
            self.species_mappings = self.model.sanitized_species_names()
            self.species = list(self.species_mappings.keys())
            self.parameter_mappings = self.model.sanitized_parameter_names()
            self.parameters = list(self.parameter_mappings.keys())
            self.reactions = list(self.model.listOfReactions.keys())

            if isinstance(output_directory, str):
                output_directory = os.path.abspath(output_directory)
            
                if isinstance(output_directory, str):
                    if not os.path.isfile(output_directory):
                        self.output_directory = output_directory
                        self.delete_directory = delete_directory
                        if not os.path.isdir(output_directory):
                            os.makedirs(self.output_directory)
                    else:
                        raise gillespyError.DirectoryError("File exists with the same path as directory.")
            else:
                self.temporary_directory = tempfile.TemporaryDirectory()
                self.output_directory = self.temporary_directory.name
                
            if not os.path.isdir(self.output_directory):
                raise gillespyError.DirectoryError("Errors encountered while setting up directory for Solver C++ files.")
            cutils._copy_files(self.output_directory,GILLESPY_C_DIRECTORY)
            self.__write_template()
            self.__compile()
    def __del__(self):
        if self.delete_directory and os.path.isdir(self.output_directory):
            shutil.rmtree(self.output_directory)
        
    def __write_template(self, template_file='SimulationTemplate.cpp'):
        # Open up template file for reading.
        with open(os.path.join(self.output_directory, template_file), 'r') as template:
            # Write simulation C++ file.
            template_keyword = "__DEFINE_"
            # Use same lists of model's species and reactions to maintain order
            with open(os.path.join(self.output_directory, 'UserSimulation.cpp'), 'w') as outfile:
                for line in template:
                    if line.startswith(template_keyword):
                        line = line[len(template_keyword):]
                        if line.startswith("CONSTANTS"):
                            _write_constants(outfile, self.model, self.reactions, self.species, self.parameter_mappings,self.resume)
                        if line.startswith("PROPENSITY"):
                            cutils._write_propensity(outfile, self.model, self.species_mappings, self.parameter_mappings, self.reactions)
                        if line.startswith("REACTIONS"):
                            cutils._write_reactions(outfile, self.model, self.reactions, self.species)
                    else:
                        outfile.write(line)

    def __compile(self):
        # Use makefile.
        if self.resume:
            if self.resume[0].model != self.model:
                raise gillespyError.ModelError('When resuming, one must not alter the model being resumed.')
            else:
                built = subprocess.run(["make", "-C", self.output_directory, 'UserSimulation'], stdout=subprocess.PIPE,
                                       stderr=subprocess.PIPE)
        else:
<<<<<<< HEAD
            cleaned = subprocess.run(["make", "-C", self.output_directory, 'cleanSimulation'],
                                     stdout=subprocess.PIPE, stderr=subprocess.PIPE)
            built = subprocess.run(["make", "-C", self.output_directory, 'UserSimulation'],
                                   stdout=subprocess.PIPE, stderr=subprocess.PIPE)
=======
            try:
                cleaned = subprocess.run(["make", "-C", self.output_directory, 'cleanSimulation'],
                                     stdout=subprocess.PIPE, stderr=subprocess.PIPE)
                built = subprocess.run(["make", "-C", self.output_directory, 'UserSimulation'],
                                    stdout=subprocess.PIPE, stderr=subprocess.PIPE)
            except KeyboardInterrupt:
                log.warning("Solver has been interrupted during compile time, unexpected behavior may occur.")

>>>>>>> ba618ca8
        if built.returncode == 0:
            self.__compiled = True
        else:
            raise gillespyError.BuildError("Error encountered while compiling file:\nReturn code: "
                                           "{0}.\nError:\n{1}\n{2}\n".format(built.returncode,
                                                                             built.stdout.decode('utf-8'),
                                                                             built.stderr.decode('utf-8')))

    def get_solver_settings(self):
        """
        :return: Tuple of strings, denoting all keyword argument for this solvers run() method.
        """
        return ('model', 't', 'number_of_trajectories', 'timeout', 'increment', 'seed', 'debug', 'profile')

    def run(self=None, model=None, t=20, number_of_trajectories=1, timeout=0,
            increment=0.05, seed=None, debug=False, profile=False, resume=None, **kwargs):

        pause = False
        if resume is not None:
            if t < resume['time'][-1]:
                raise gillespyError.ExecutionError(
                    "'t' must be greater than previous simulations end time, or set in the run() method as the "
                    "simulations next end time")

        if resume is not None:
            self = SSACSolver(model, resume=resume)

        else:
            if self is None or self.model is None:
                self = SSACSolver(model)

        if len(kwargs) > 0:
            for key in kwargs:
                log.warning('Unsupported keyword argument to {0} solver: {1}'.format(self.name, key))
        
        unsupported_sbml_features = {
                        'Rate Rules': len(model.listOfRateRules),
                        'Assignment Rules': len(model.listOfAssignmentRules), 
                        'Events': len(model.listOfEvents),
                        'Function Definitions': len(model.listOfFunctionDefinitions)
                        }
        detected_features = []
        for feature, count in unsupported_sbml_features.items():
            if count:
                detected_features.append(feature)

        if len(detected_features):
                raise gillespyError.ModelError(
                'Could not run Model.  SBML Feature: {} not supported by SSACSolver.'.format(detected_features))

        if self.__compiled:
            self.simulation_data = None
            if resume is not None:
                t = abs(t - resume['time'][-1])

            number_timesteps = int(round(t/increment + 1))
            # Execute simulation.
            args = [os.path.join(self.output_directory, 'UserSimulation'), '-trajectories', str(number_of_trajectories), '-timesteps', str(number_timesteps), '-end', str(t)]
            if seed is not None:
                if isinstance(seed, int):
                    args.append('-seed')
                    args.append(str(seed))
                else:
                    seed_int = int(seed)
                    if seed_int > 0:
                        args.append('-seed')
                        args.append(str(seed_int))
                    else:
                        raise gillespyError.ModelError("seed must be a positive integer")

            #begin subprocess c simulation with timeout (default timeout=0 will not timeout)
            with subprocess.Popen(args, stdout=subprocess.PIPE, preexec_fn=os.setsid) as simulation:
                return_code = 0
                try:
                    if timeout > 0:
                        stdout, stderr = simulation.communicate(timeout=timeout)
                    else:
                        stdout, stderr = simulation.communicate()
                    return_code = simulation.wait()
                except KeyboardInterrupt:
                    os.killpg(simulation.pid, signal.SIGINT)  # send signal to the process group
                    stdout, stderr = simulation.communicate()
                    pause = True
                    return_code = 33
                except subprocess.TimeoutExpired:
                        os.killpg(simulation.pid, signal.SIGINT) #send signal to the process group
                        stdout, stderr = simulation.communicate()
                        pause = True
                        return_code = 33

            # Parse/return results.
            if return_code in [0, 33]:
<<<<<<< HEAD
                trajectory_base, timeStopped = cutils._parse_binary_output(stdout, number_of_trajectories,
                                                                    number_timesteps,
                                                                    len(model.listOfSpecies), pause=pause)
                if model.tspan[2] - model.tspan[1] == 1:
=======
                trajectory_base, timeStopped = _parse_binary_output(stdout, number_of_trajectories,
                                                                    number_timesteps,
                                                                    len(self.species), pause=pause)
                if self.model.tspan[2] - self.model.tspan[1] == 1:
>>>>>>> ba618ca8
                    timeStopped = int(timeStopped)

                # Format results
                self.simulation_data = []
                for trajectory in range(number_of_trajectories):
                    data = {'time': trajectory_base[trajectory, :, 0]}
                    for i in range(len(self.species)):
                        data[self.species[i]] = trajectory_base[trajectory, :, i + 1]
<<<<<<< HEAD
=======

>>>>>>> ba618ca8
                    self.simulation_data.append(data)
            else:
                raise gillespyError.ExecutionError("Error encountered while running simulation C++ file:"
                                                   "\nReturn code: {0}.\nError:\n{1}\n".
                                                   format(simulation.returncode, simulation.stderr))
<<<<<<< HEAD
            if resume is not None or timeStopped != 0:
                self.simulation_data = cutils.c_solver_resume(timeStopped, self.simulation_data, t, resume=resume)
=======
                # If simulation was paused/KeyboardInterrupt
            if timeStopped != 0:
                cutoff = find_time(self.simulation_data[0]['time'],timeStopped)
                if cutoff == 0 or cutoff == 1:
                    log.warning('You have paused the simulation too early, and no points have been calculated past'
                                ' initial values. A graphic display will not produce expected results.')
                else:
                    cutoff -= 1
                for i in self.simulation_data[0]:
                    self.simulation_data[0][i] = self.simulation_data[0][i][:cutoff]

            if resume is not None:
                resumeTime = float(resume['time'][-1])
                step = resumeTime - resume['time'][-2]
                if timeStopped == 0:
                    timeSpan = np.arange(resumeTime, t + resumeTime + step, step)
                else:
                    timeSpan = np.arange(resumeTime + step, timeStopped + resumeTime + step, step)
                self.simulation_data[0]['time'] = timeSpan

            if resume is not None:
                # If resuming, combine old pause with new data, and delete any excess null data
                for i in self.simulation_data[0]:
                    oldData = resume[i]
                    newData = self.simulation_data[0][i]
                    self.simulation_data[0][i] = np.concatenate((oldData, newData), axis=None)
                if len(self.simulation_data[0]['time']) != len(self.simulation_data[0][i]):
                    self.simulation_data[0]['time'] = self.simulation_data[0]['time'][:-1]
>>>>>>> ba618ca8

        return self.simulation_data, return_code
<|MERGE_RESOLUTION|>--- conflicted
+++ resolved
@@ -8,12 +8,10 @@
 import inspect #for finding the Gillespy2 module path
 import tempfile #for temporary directories
 import numpy as np
-import math
 
 GILLESPY_PATH = os.path.dirname(inspect.getfile(gillespy2))
 GILLESPY_C_DIRECTORY = os.path.join(GILLESPY_PATH, 'solvers/cpp/c_base')
 
-<<<<<<< HEAD
 def _write_constants(outfile, model, reactions, species, parameter_mappings, resume):
     """
     This function writes the models constants to a user simulation file
@@ -26,31 +24,6 @@
     Else, it is defaulted to None.
     """
 
-=======
-#If we have some timeline like (0,0.0000141,0.0002383...) (tiny decimal steps) use this to find nearest index #
-#to pause a simulation
-def find_time(array,value):
-    """
-    Finds the index of the closest value in the array parameter, to the value parameter
-    :param array: results['time'] array, input to find index of closest 'value' parameter
-    :type array: numpy.ndarray
-    :param value: Value in which to find the closest values index in the array parameter.
-    :type value: float
-    :return: Integer index, the index of the closest value to 'value' parameter.
-    """
-    index = np.searchsorted(array, value, side="left")
-    return index
-
-def _copy_files(destination):
-    src_files = os.listdir(GILLESPY_C_DIRECTORY)
-    for src_file in src_files:
-        src_file = os.path.join(GILLESPY_C_DIRECTORY, src_file)
-        if os.path.isfile(src_file):
-            shutil.copy(src_file, destination)
-
-
-def _write_constants(outfile, model, reactions, species, parameter_mappings, resume=None):
->>>>>>> ba618ca8
     outfile.write("const double V = {};\n".format(model.volume))
     outfile.write("std :: string s_names[] = {");
     if len(species) > 0:
@@ -87,49 +60,6 @@
     for param in model.listOfParameters:
         outfile.write("const double {0} = {1};\n".format(parameter_mappings[param], model.listOfParameters[param].value))
 
-<<<<<<< HEAD
-=======
-
-def _write_propensity(outfile, model, species_mappings, parameter_mappings, reactions):
-    for i in range(len(reactions)):
-        # Write switch statement case for reaction
-        outfile.write("""
-        case {0}:
-            return {1};
-        """.format(i, model.listOfReactions[reactions[i]].sanitized_propensity_function(species_mappings, parameter_mappings)))
-
-
-def _write_reactions(outfile, model, reactions, species):
-    for i in range(len(reactions)):
-        reaction = model.listOfReactions[reactions[i]]
-        for j in range(len(species)):
-            change = (reaction.products.get(model.listOfSpecies[species[j]], 0)) - (reaction.reactants.get(model.listOfSpecies[species[j]], 0))
-            if change != 0:
-                outfile.write("model.reactions[{0}].species_change[{1}] = {2};\n".format(i, j, change))
-
-def _parse_binary_output(results_buffer, number_of_trajectories, number_timesteps, number_species,pause=False):
-    trajectory_base = np.empty((number_of_trajectories, number_timesteps, number_species+1))
-    step_size = number_species * number_of_trajectories + 1 #1 for timestep
-    data = np.frombuffer(results_buffer, dtype=np.float64)
-    #Timestopped is added to the end of the data, when a simulation completes or is paused
-    if pause:
-        timeStopped = data[-1]
-    else:
-        timeStopped = 0
-    assert(len(data) == (number_of_trajectories*number_timesteps*number_species + number_timesteps)+1)
-    for timestep in range(number_timesteps):
-        index = step_size * timestep
-        trajectory_base[:, timestep, 0] = data[index]
-        index += 1
-        for trajectory in range(number_of_trajectories):
-            for species in range(number_species):
-                trajectory_base[trajectory, timestep, 1 + species] = data[index + species]
-            index += number_species
-
-    return trajectory_base, timeStopped
-
-
->>>>>>> ba618ca8
 class SSACSolver(GillesPySolver):
     name = "SSACSolver"
     """TODO"""
@@ -200,12 +130,6 @@
                 built = subprocess.run(["make", "-C", self.output_directory, 'UserSimulation'], stdout=subprocess.PIPE,
                                        stderr=subprocess.PIPE)
         else:
-<<<<<<< HEAD
-            cleaned = subprocess.run(["make", "-C", self.output_directory, 'cleanSimulation'],
-                                     stdout=subprocess.PIPE, stderr=subprocess.PIPE)
-            built = subprocess.run(["make", "-C", self.output_directory, 'UserSimulation'],
-                                   stdout=subprocess.PIPE, stderr=subprocess.PIPE)
-=======
             try:
                 cleaned = subprocess.run(["make", "-C", self.output_directory, 'cleanSimulation'],
                                      stdout=subprocess.PIPE, stderr=subprocess.PIPE)
@@ -214,7 +138,6 @@
             except KeyboardInterrupt:
                 log.warning("Solver has been interrupted during compile time, unexpected behavior may occur.")
 
->>>>>>> ba618ca8
         if built.returncode == 0:
             self.__compiled = True
         else:
@@ -307,17 +230,10 @@
 
             # Parse/return results.
             if return_code in [0, 33]:
-<<<<<<< HEAD
                 trajectory_base, timeStopped = cutils._parse_binary_output(stdout, number_of_trajectories,
                                                                     number_timesteps,
                                                                     len(model.listOfSpecies), pause=pause)
                 if model.tspan[2] - model.tspan[1] == 1:
-=======
-                trajectory_base, timeStopped = _parse_binary_output(stdout, number_of_trajectories,
-                                                                    number_timesteps,
-                                                                    len(self.species), pause=pause)
-                if self.model.tspan[2] - self.model.tspan[1] == 1:
->>>>>>> ba618ca8
                     timeStopped = int(timeStopped)
 
                 # Format results
@@ -326,47 +242,12 @@
                     data = {'time': trajectory_base[trajectory, :, 0]}
                     for i in range(len(self.species)):
                         data[self.species[i]] = trajectory_base[trajectory, :, i + 1]
-<<<<<<< HEAD
-=======
-
->>>>>>> ba618ca8
                     self.simulation_data.append(data)
             else:
                 raise gillespyError.ExecutionError("Error encountered while running simulation C++ file:"
                                                    "\nReturn code: {0}.\nError:\n{1}\n".
                                                    format(simulation.returncode, simulation.stderr))
-<<<<<<< HEAD
             if resume is not None or timeStopped != 0:
                 self.simulation_data = cutils.c_solver_resume(timeStopped, self.simulation_data, t, resume=resume)
-=======
-                # If simulation was paused/KeyboardInterrupt
-            if timeStopped != 0:
-                cutoff = find_time(self.simulation_data[0]['time'],timeStopped)
-                if cutoff == 0 or cutoff == 1:
-                    log.warning('You have paused the simulation too early, and no points have been calculated past'
-                                ' initial values. A graphic display will not produce expected results.')
-                else:
-                    cutoff -= 1
-                for i in self.simulation_data[0]:
-                    self.simulation_data[0][i] = self.simulation_data[0][i][:cutoff]
-
-            if resume is not None:
-                resumeTime = float(resume['time'][-1])
-                step = resumeTime - resume['time'][-2]
-                if timeStopped == 0:
-                    timeSpan = np.arange(resumeTime, t + resumeTime + step, step)
-                else:
-                    timeSpan = np.arange(resumeTime + step, timeStopped + resumeTime + step, step)
-                self.simulation_data[0]['time'] = timeSpan
-
-            if resume is not None:
-                # If resuming, combine old pause with new data, and delete any excess null data
-                for i in self.simulation_data[0]:
-                    oldData = resume[i]
-                    newData = self.simulation_data[0][i]
-                    self.simulation_data[0][i] = np.concatenate((oldData, newData), axis=None)
-                if len(self.simulation_data[0]['time']) != len(self.simulation_data[0][i]):
-                    self.simulation_data[0]['time'] = self.simulation_data[0]['time'][:-1]
->>>>>>> ba618ca8
 
         return self.simulation_data, return_code

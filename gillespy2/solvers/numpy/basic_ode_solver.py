from .ode_solver import ODESolver


<<<<<<< HEAD
class BasicODESolver(ODESolver):
    from gillespy2.core import log
    log.warning("The name 'BasicODESolver' has been deprecated, future versions of GillesPy2 will not allow"
                " this import. Please import 'TauHybridSolver' by: from gillespy2 import ODESolver")
=======

class BasicODESolver(GillesPySolver):
    """
    This Solver produces the deterministic continuous solution via ODE.
    """
    name = "BasicODESolver"
    rc = 0
    stop_event = None
    result = None
    pause_event = None

    def __init__(self):
        name = "BasicODESolver"
        rc = 0
        stop_event = None
        pause_event = None
        result = None

    @staticmethod
    def __f(t, y, curr_state, model, c_prop):
        """
        The right hand side of the differential equation, uses scipy.integrate odeint
        :param t: time as a numpy array
        :param y: species pops as a list
        :param current_state: dictionary of eval variables
        :param model: model being simulated
        :param c_prop: precompiled reaction propensity function
        :return: integration step
        """
        curr_state[0]['t'] = t
        state_change =  OrderedDict()
        for i, species in enumerate(model.listOfSpecies):
            curr_state[0][species] = y[i]
            state_change[species] = 0
        propensity = OrderedDict()
        for r_name, reaction in model.listOfReactions.items():
            propensity[r_name] = eval(c_prop[r_name], curr_state[0])
            for react, stoich in reaction.reactants.items():
                state_change[react.name] -= propensity[r_name] * stoich
            for prod, stoich in reaction.products.items():
                state_change[prod.name] += propensity[r_name] * stoich
        state_change = list(state_change.values())
        return state_change

    @classmethod
    def get_solver_settings(self):
        """
        :return: Tuple of strings, denoting all keyword argument for this solvers run() method.
        """
        return ('model', 't', 'number_of_trajectories', 'increment', 'integrator', 'integrator_options', 'timeout')

    @classmethod
    def run(self, model, t=20, number_of_trajectories=1, increment=0.05,
            show_labels=True, integrator='lsoda', integrator_options={}, live_output = None,live_output_options = {},
            timeout=None, resume=None,**kwargs):
        """

        :param model: gillespy2.model class object
        :param t: end time of simulation
        :param number_of_trajectories: Should be 1.
            This is deterministic and will always have same results
        :param increment: time step increment for plotting
        :param integrator: integrator to be used form scipy.integrate.ode. Options include 'vode', 'zvode', 'lsoda', 'dopri5', and 'dop835'.  For more details, see https://docs.scipy.org/doc/scipy/reference/generated/scipy.integrate.ode.html
        :param integrator_options: a dictionary containing options to the scipy integrator. for a list of options, see https://docs.scipy.org/doc/scipy/reference/generated/scipy.integrate.ode.html.
            Example use: {max_step : 0, rtol : .01}
        :param kwargs:
        :param resume: Result of a previously run simulation, to be resumed
        :param live_output : str The type of output to be displayed by solver. Can be "progress", "text", or "graph".
        :param live_output_options : dictionary contains options for live_output. By default {"interval":1}.
                    "interval" specifies seconds between displaying.
                    "clear_output" specifies if display should be refreshed with each display
        :return:
        """
        if isinstance(self, type):
            self = BasicODESolver()
        self.stop_event = Event()
        self.pause_event = Event()

        if timeout is not None and timeout <=0: timeout = None
        if len(kwargs) > 0:
            for key in kwargs:
                log.warning('Unsupported keyword argument to {0} solver: {1}'.format(self.name, key))
        if number_of_trajectories > 1:
            log.warning("Generating duplicate trajectories for model with ODE Solver. Consider running with only 1 trajectory.")

        if resume is not None:
            # start where we last left off if resuming a simulation
            lastT = resume['time'][-1]
            step = lastT - resume['time'][-2]
            timeline = np.arange(lastT, t+step, step)
        else:
            timeline = np.linspace(0, t, int(round(t / increment + 1)))

        species = list(model._listOfSpecies.keys())
        number_species = len(species)

        # create numpy matrix to mark all state data of time and species
        trajectory_base = np.zeros((number_of_trajectories, timeline.size, number_species + 1))

        # copy time values to all trajectory row starts
        trajectory_base[:, :, 0] = timeline

        # curr_time and curr_state are list of len 1 so that __run receives reference
        curr_time = [0]  # Current Simulation Time
        curr_state = [None]
        live_grapher = [None]

        sim_thread = Thread(target=self.___run, args=(model,curr_state,curr_time, timeline, trajectory_base,live_grapher,), kwargs={'t':t,
                                        'number_of_trajectories':number_of_trajectories,
                                        'increment':increment, 'timeout':timeout, 'resume':resume,
                                        'integrator':integrator, 'integrator_options':integrator_options})
        try:
            sim_thread.start()

            if live_output is not None:

                import gillespy2.core.liveGraphing
                live_output_options['type'] = live_output

                gillespy2.core.liveGraphing.valid_graph_params(live_output_options)

                if live_output_options['type'] == "graph":
                    for i, s in enumerate(list(model._listOfSpecies.keys())):

                        if model.listOfSpecies[s].mode is 'continuous':
                            log.warning(
                                'display "\type\" = \"graph\" not recommended with continuous species. Try display \"type\" = \"text\" or \"progress\".')
                            break

                live_grapher[0] = gillespy2.core.liveGraphing.LiveDisplayer(model,
                                                                            timeline, number_of_trajectories,
                                                                            live_output_options)
                display_timer = gillespy2.core.liveGraphing.RepeatTimer(live_output_options['interval'],
                                                                        live_grapher[0].display,
                                                                        args=(curr_state, curr_time, trajectory_base,))
                display_timer.start()

            sim_thread.join(timeout=timeout)

            if live_grapher[0] is not None:
                display_timer.cancel()

            self.stop_event.set()
            while self.result is None: pass
        except:
            self.pause_event.set()
            while self.result is None: pass
        if hasattr(self, 'has_raised_exception'):
            raise self.has_raised_exception
        return self.result, self.rc

    def ___run(self, model, curr_state,curr_time, timeline, trajectory_base, live_grapher, t=20, number_of_trajectories=1,
               increment=0.05, timeout=None, show_labels=True, integrator='lsoda', integrator_options={}, resume=None, **kwargs):
        try:
            self.__run(model,curr_state,curr_time, timeline, trajectory_base, live_grapher, t, number_of_trajectories, increment, timeout,
                        show_labels, integrator, integrator_options, resume,**kwargs)
        except Exception as e:
            self.has_raised_exception = e
            self.result = []
            return [], -1

    def __run(self, model, curr_state,curr_time, timeline, trajectory_base, live_grapher, t=20, number_of_trajectories=1, increment=0.05, timeout=None,
            show_labels=True, integrator='lsoda', integrator_options={}, resume=None, **kwargs):

        timeStopped = 0
        if resume is not None:
            if resume[0].model != model:
                raise gillespyError.ModelError('When resuming, one must not alter the model being resumed.')
            if t < resume['time'][-1]:
                raise gillespyError.ExecutionError(
                    "'t' must be greater than previous simulations end time, or set in the run() method as the "
                    "simulations next end time")

        start_state = [model.listOfSpecies[species].initial_value for species in model.listOfSpecies]

        # create mapping of species dictionary to array indices
        species_mappings = model.sanitized_species_names()
        species = list(species_mappings.keys())
        parameter_mappings = model.sanitized_parameter_names()
        number_species = len(species)


        # copy initial populations to base
        if resume is not None:
            tmpSpecies = {}
            # Set initial values of species to where last left off
            for i in species:
                tmpSpecies[i] = resume[i][-1]
            for i, s in enumerate(species):
                trajectory_base[:, 0, i + 1] = tmpSpecies[s]
        else:
            for i, s in enumerate(species):
                trajectory_base[:, 0, i + 1] = model.listOfSpecies[s].initial_value

        # compile reaction propensity functions for eval
        c_prop = OrderedDict()
        for r_name, reaction in model.listOfReactions.items():
            c_prop[r_name] = compile(reaction.ode_propensity_function, '<string>', 'eval')

        result = trajectory_base[0]
        curr_time[0] = 0
        entry_count = 0

        y0 = [0] * len(model.listOfSpecies)

        curr_state[0] = OrderedDict()

        if resume is not None:
            for i,s in enumerate(tmpSpecies):
                curr_state[0][s] = tmpSpecies[s]
                y0[i] = tmpSpecies[s]
        else:
            for i, s in enumerate(model.listOfSpecies.values()):
                curr_state[0][s.name] = s.initial_value
                y0[i] = s.initial_value



        for p_name, param in model.listOfParameters.items():
            curr_state[0][p_name] = param.value
        rhs = ode(BasicODESolver.__f).set_integrator(integrator, **integrator_options)
        rhs.set_initial_value(y0, curr_time[0]).set_f_params(curr_state, model, c_prop)

        while entry_count < timeline.size - 1:
            if self.stop_event.is_set():
                self.rc = 33
                break
            if self.pause_event.is_set():
                timeStopped = timeline[entry_count]
                break

            int_time = curr_time[0] + increment
            entry_count += 1
            y0 = rhs.integrate(int_time)
            curr_time[0] += increment
            for i, spec in enumerate(model.listOfSpecies):
                curr_state[0][spec] = y0[i]
                result[entry_count][i+1] = curr_state[0][spec]

        results_as_dict = {
            'time': timeline
        }
        for i, species in enumerate(model.listOfSpecies):
            results_as_dict[species] = result[:, i+1]
        results = [results_as_dict] * number_of_trajectories

        if timeStopped != 0:
            if timeStopped != results[0]['time'][-1]:
                tester = np.where(results[0]['time'] > timeStopped)[0].size
                index = np.where(results[0]['time'] == timeStopped)[0][0]
            if tester > 0:
                for i in results[0]:
                    results[0][i] = results[0][i][:index]

        if resume is not None:
            # If resuming, combine old pause with new data, and delete any excess null data
            for i in results[0]:
                oldData = resume[i][:-1]
                newData = results[0][i]
                results[0][i] = np.concatenate((oldData, newData), axis=None)

        self.result = results
        return results, self.rc
>>>>>>> e3115ea5
<|MERGE_RESOLUTION|>--- conflicted
+++ resolved
@@ -1,12 +1,12 @@
-from .ode_solver import ODESolver
-
-
-<<<<<<< HEAD
-class BasicODESolver(ODESolver):
-    from gillespy2.core import log
-    log.warning("The name 'BasicODESolver' has been deprecated, future versions of GillesPy2 will not allow"
-                " this import. Please import 'TauHybridSolver' by: from gillespy2 import ODESolver")
-=======
+"""GillesPy2 Solver for ODE solutions."""
+
+from threading import Thread, Event
+from scipy.integrate import ode
+from scipy.integrate import odeint
+from collections import OrderedDict
+import numpy as np
+from gillespy2.core import GillesPySolver, log, gillespyError
+
 
 class BasicODESolver(GillesPySolver):
     """
@@ -269,5 +269,4 @@
                 results[0][i] = np.concatenate((oldData, newData), axis=None)
 
         self.result = results
-        return results, self.rc
->>>>>>> e3115ea5
+        return results, self.rc
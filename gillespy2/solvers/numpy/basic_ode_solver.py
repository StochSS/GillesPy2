--- conflicted
+++ resolved
@@ -17,7 +17,7 @@
     stop_event = None
     result = None
     pause_event = None
-    
+
     def __init__(self):
         name = "BasicODESolver"
         rc = 0
@@ -52,21 +52,16 @@
         return state_change
 
     @classmethod
-<<<<<<< HEAD
+    def get_solver_settings(self):
+        """
+        :return: Tuple of strings, denoting all keyword argument for this solvers run() method.
+        """
+        return ('model', 't', 'number_of_trajectories', 'increment', 'integrator', 'integrator_options', 'timeout')
+
+    @classmethod
     def run(self, model, t=20, number_of_trajectories=1, increment=0.05,
             show_labels=True, integrator='lsoda', integrator_options={}, display_interval = 0, display_type =None,
-            timeout=None, **kwargs):
-=======
-    def get_solver_settings(self):
-        """
-        :return: Tuple of strings, denoting all keyword argument for this solvers run() method.
-        """
-        return ('model', 't', 'number_of_trajectories', 'increment','integrator', 'integrator_options', 'timeout')
-
-    @classmethod
-    def run(self, model, t=20, number_of_trajectories=1, increment=0.05, integrator='lsoda', integrator_options={},
-            timeout=None, resume=None, **kwargs):
->>>>>>> 0955f1a0
+            timeout=None, resume=None,**kwargs):
         """
 
         :param model: gillespy2.model class object
@@ -93,8 +88,13 @@
         if number_of_trajectories > 1:
             log.warning("Generating duplicate trajectories for model with ODE Solver. Consider running with only 1 trajectory.")
 
-        # create numpy array for timeline
-        timeline = np.linspace(0, t, int(round(t / increment + 1)))
+        if resume is not None:
+            # start where we last left off if resuming a simulation
+            lastT = resume['time'][-1]
+            step = lastT - resume['time'][-2]
+            timeline = np.arange(lastT, t+step, step)
+        else:
+            timeline = np.linspace(0, t, int(round(t / increment + 1)))
 
         species = list(model._listOfSpecies.keys())
         number_species = len(species)
@@ -140,31 +140,18 @@
             raise self.has_raised_exception
         return self.result, self.rc
 
-<<<<<<< HEAD
-    def ___run(self, model, curr_state,curr_time, timeline, trajectory_base, live_grapher, t=20, number_of_trajectories=1, increment=0.05, timeout=None,
-            show_labels=True, integrator='lsoda', integrator_options={}, **kwargs):
+    def ___run(self, model, curr_state,curr_time, timeline, trajectory_base, live_grapher, t=20, number_of_trajectories=1,
+               increment=0.05, timeout=None, show_labels=True, integrator='lsoda', integrator_options={}, resume=None, **kwargs):
         try:
             self.__run(model,curr_state,curr_time, timeline, trajectory_base, live_grapher, t, number_of_trajectories, increment, timeout,
-                        show_labels, integrator, integrator_options, **kwargs)
-=======
-    def ___run(self, model, t=20, number_of_trajectories=1, increment=0.05, timeout=None,
-               integrator='lsoda', integrator_options={}, resume=None, **kwargs):
-
-        try:
-            self.__run(model, t, number_of_trajectories, increment, timeout,
-                       integrator, integrator_options, resume, **kwargs)
->>>>>>> 0955f1a0
+                        show_labels, integrator, integrator_options, resume,**kwargs)
         except Exception as e:
             self.has_raised_exception = e
             self.result = []
             return [], -1
 
-<<<<<<< HEAD
     def __run(self, model, curr_state,curr_time, timeline, trajectory_base, live_grapher, t=20, number_of_trajectories=1, increment=0.05, timeout=None,
-            show_labels=True, integrator='lsoda', integrator_options={}, **kwargs):
-=======
-    def __run(self, model, t=20, number_of_trajectories=1, increment=0.05, timeout=None, integrator='lsoda',
-              integrator_options={}, resume=None, **kwargs):
+            show_labels=True, integrator='lsoda', integrator_options={}, resume=None, **kwargs):
 
         timeStopped = 0
         if resume is not None:
@@ -174,7 +161,6 @@
                 raise gillespyError.ExecutionError(
                     "'t' must be greater than previous simulations end time, or set in the run() method as the "
                     "simulations next end time")
->>>>>>> 0955f1a0
 
         start_state = [model.listOfSpecies[species].initial_value for species in model.listOfSpecies]
 
@@ -184,23 +170,7 @@
         parameter_mappings = model.sanitized_parameter_names()
         number_species = len(species)
 
-<<<<<<< HEAD
-=======
-        if resume is not None:
-            # start where we last left off if resuming a simulation
-            lastT = resume['time'][-1]
-            step = lastT - resume['time'][-2]
-            timeline = np.arange(lastT, t+step, step)
-        else:
-            timeline = np.linspace(0, t, int(round(t / increment + 1)))
-
-        # create numpy matrix to mark all state data of time and species
-        trajectory_base = np.zeros((number_of_trajectories, timeline.size, number_species + 1))
-
-        # copy time values to all trajectory row starts
-        trajectory_base[:, :, 0] = timeline
-
->>>>>>> 0955f1a0
+
         # copy initial populations to base
         if resume is not None:
             tmpSpecies = {}
@@ -223,24 +193,20 @@
         entry_count = 0
 
         y0 = [0] * len(model.listOfSpecies)
-<<<<<<< HEAD
+
         curr_state[0] = OrderedDict()
-        for i, s in enumerate(model.listOfSpecies.values()):
-            curr_state[0][s.name] = s.initial_value
-            y0[i] = s.initial_value
-=======
-        curr_state = OrderedDict()
 
         if resume is not None:
             for i,s in enumerate(tmpSpecies):
-                curr_state[s] = tmpSpecies[s]
+                curr_state[0][s] = tmpSpecies[s]
                 y0[i] = tmpSpecies[s]
         else:
             for i, s in enumerate(model.listOfSpecies.values()):
-                curr_state[s.name] = s.initial_value
+                curr_state[0][s.name] = s.initial_value
                 y0[i] = s.initial_value
 
->>>>>>> 0955f1a0
+
+
         for p_name, param in model.listOfParameters.items():
             curr_state[0][p_name] = param.value
         rhs = ode(BasicODESolver.__f).set_integrator(integrator, **integrator_options)
@@ -250,15 +216,11 @@
             if self.stop_event.is_set():
                 self.rc = 33
                 break
-<<<<<<< HEAD
-            int_time = curr_time[0] + increment
-=======
             if self.pause_event.is_set():
                 timeStopped = timeline[entry_count]
                 break
 
-            int_time = curr_time + increment
->>>>>>> 0955f1a0
+            int_time = curr_time[0] + increment
             entry_count += 1
             y0 = rhs.integrate(int_time)
             curr_time[0] += increment

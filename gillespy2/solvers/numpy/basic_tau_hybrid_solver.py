--- conflicted
+++ resolved
@@ -1,11 +1,14 @@
-from .tau_hybrid_solver import TauHybridSolver
-
-<<<<<<< HEAD
-class BasicTauHybridSolver(TauHybridSolver):
-    from gillespy2.core import log
-    log.warning("The name 'BasicTauHybridSolver' has been deprecated, future versions of GillesPy2 will not allow"
-                " this import. Please import 'TauHybridSolver")
-=======
+import random, math, sys, warnings
+from collections import OrderedDict
+from scipy.integrate import ode, solve_ivp
+import heapq
+import numpy as np
+import threading
+import gillespy2
+from gillespy2.solvers.numpy import Tau
+from gillespy2.core import GillesPySolver, log
+from gillespy2.core.gillespyError import *
+
 eval_globals = math.__dict__
 
 def __piecewise(*args):
@@ -1063,4 +1066,3 @@
 
         self.result = simulation_data
         return simulation_data, self.rc
->>>>>>> e3115ea5

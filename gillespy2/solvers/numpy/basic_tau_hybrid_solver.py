--- conflicted
+++ resolved
@@ -11,7 +11,6 @@
 
 eval_globals = math.__dict__
 
-
 def __piecewise(*args):
     '''
     Eval entry for piecewise functions
@@ -22,11 +21,9 @@
     for i, arg in enumerate(args):
         if not i % 2: continue
         if arg:
-            sol = args[i - 1]
+            sol = args[i-1]
             break
     return sol
-
-
 def __xor(*args):
     '''
     Eval entry for MathML xor function
@@ -35,7 +32,6 @@
     from functools import reduce
     args = list(args)
     return reduce(ixor, args)
-
 
 eval_globals['false'] = False
 eval_globals['true'] = True
@@ -56,21 +52,21 @@
 
     def __init__(self):
         name = 'BasicTauHybridSolver'
-        rc = 0
-
+        rc = 0  
+        
     def __toggle_reactions(self, model, all_compiled, deterministic_reactions, dependencies, curr_state, det_spec):
         '''
         Helper method which is used to convert reaction channels into
         rate rules, and rate rules into reaction channels, as they are switched
         dynamically throughout the simulation based on user-supplied tolerance.
         '''
-
-        # initialize variables
+        
+        #initialize variables
         inactive_reactions = all_compiled['inactive_rxns']
         rate_rules = all_compiled['rules']
         rxns = all_compiled['rxns']
-
-        # If the set has changed, reactivate non-determinsitic reactions
+        
+        #If the set has changed, reactivate non-determinsitic reactions
         reactivate = []
         for r in inactive_reactions:
             if not r in deterministic_reactions:
@@ -82,20 +78,20 @@
         for s, d in det_spec.items():
             if not d and isinstance(curr_state[s], float):
                 curr_state[s] = math.floor(curr_state[s])
-
-        # Deactivate Determinsitic Reactions
+            
+        #Deactivate Determinsitic Reactions
         for r in deterministic_reactions:
             if not r in inactive_reactions:
                 inactive_reactions[r] = rxns.pop(r, None)
 
-        # Check if this reaction set is already compiled and in use:
+        #Check if this reaction set is already compiled and in use:
         if deterministic_reactions in rate_rules.keys():
             return
 
-        # Otherwise, this is a new determinstic reaction set that must be compiled
+        #Otherwise, this is a new determinstic reaction set that must be compiled
         if not deterministic_reactions in rate_rules:
             rate_rules[deterministic_reactions] = self.__create_diff_eqs(deterministic_reactions, model, dependencies)
-
+                
     def __create_diff_eqs(self, comb, model, dependencies):
 
         '''
@@ -105,7 +101,7 @@
         diff_eqs = OrderedDict()
         rate_rules = OrderedDict()
 
-        # Initialize sample dict
+        #Initialize sample dict
         for spec in model.listOfSpecies:
             if spec in model.listOfRateRules:
                 diff_eqs[spec] = model.listOfRateRules[spec].formula
@@ -114,7 +110,7 @@
 
         # loop through each det reaction and concatenate it's diff eq for each species
         for reaction in comb:
-            factor = {dep: 0 for dep in dependencies[reaction]}
+            factor = {dep:0 for dep in dependencies[reaction]}
 
             for key, value in model.listOfReactions[reaction].reactants.items():
                 if not key.constant and not key.boundary_condition:
@@ -126,17 +122,15 @@
             for dep in dependencies[reaction]:
                 if factor[dep] != 0:
                     if model.listOfSpecies[dep].mode == 'continuous':
-                        diff_eqs[dep] += ' + {0}*({1})'.format(factor[dep],
-                                                               model.listOfReactions[reaction].ode_propensity_function)
+                        diff_eqs[dep] += ' + {0}*({1})'.format(factor[dep], model.listOfReactions[reaction].ode_propensity_function)
                     else:
-                        diff_eqs[dep] += ' + {0}*({1})'.format(factor[dep],
-                                                               model.listOfReactions[reaction].propensity_function)
+                        diff_eqs[dep] += ' + {0}*({1})'.format(factor[dep], model.listOfReactions[reaction].propensity_function)
 
         for spec in model.listOfSpecies:
             if diff_eqs[spec] == '0':
                 del diff_eqs[spec]
-
-        # create a dictionary of compiled gillespy2 rate rules
+        
+        #create a dictionary of compiled gillespy2 rate rules
         for spec, rate in diff_eqs.items():
             rate_rules[spec] = compile(gillespy2.RateRule(model.listOfSpecies[spec], rate).formula, '<string>', 'eval')
 
@@ -147,18 +141,18 @@
         Helper method used to flag reactions that can be processed
         deterministically without exceeding the user-supplied tolerance.
         '''
-        # Determine if each rxn would be deterministic apart from other reactions
+        #Determine if each rxn would be deterministic apart from other reactions
         prev_state = det_rxn.copy()
         for rxn in model.listOfReactions:
             det_rxn[rxn] = True
             for species in dependencies[rxn]:
-                if model.listOfSpecies[species].mode == 'discrete':
+                if model.listOfSpecies[species].mode == 'discrete': 
                     det_rxn[rxn] = False
                     break
                 if model.listOfSpecies[species].mode == 'dynamic' and det_spec[species] == False:
                     det_rxn[rxn] = False
                     break
-
+                    
         # Create a hashable frozenset of all determinstic reactions
         deterministic_reactions = set()
         for rxn in det_rxn:
@@ -166,7 +160,7 @@
                 deterministic_reactions.add(rxn)
         deterministic_reactions = frozenset(deterministic_reactions)
         return deterministic_reactions
-
+                            
     def __calculate_statistics(self, *switch_args):
         """
         Calculates Mean, Standard Deviation, and Coefficient of Variance for each
@@ -175,38 +169,38 @@
         model, propensities, curr_state, tau_step, det_spec = switch_args
 
         CV = OrderedDict()
-        mn = {species: curr_state[species] for species, value in
+        mn = {species:curr_state[species] for species, value in 
               model.listOfSpecies.items() if value.mode == 'dynamic'}
-        sd = {species: 0 for species, value in
+        sd = {species:0 for species, value in 
               model.listOfSpecies.items() if value.mode == 'dynamic'}
 
         for r, rxn in model.listOfReactions.items():
             for reactant in rxn.reactants:
                 if reactant.mode == 'dynamic':
                     mn[reactant.name] -= (tau_step * propensities[r] * rxn.reactants[reactant])
-                    sd[reactant.name] += (tau_step * propensities[r] * rxn.reactants[reactant] ** 2)
+                    sd[reactant.name] += (tau_step * propensities[r] * rxn.reactants[reactant]**2)
             for product in rxn.products:
                 if product.mode == 'dynamic':
                     mn[product.name] += (tau_step * propensities[r] * rxn.products[product])
-                    sd[product.name] += (tau_step * propensities[r] * rxn.products[product] ** 2)
-
+                    sd[product.name] += (tau_step * propensities[r] * rxn.products[product]**2)
+                
         # Get coefficient of variance for each dynamic species
         for species in mn:
             sref = model.listOfSpecies[species]
-            if sref.switch_min == 0:
+            if sref.switch_min==0:
                 if mn[species] > 0:
                     CV[species] = sd[species] / mn[species]
                 else:
-                    CV[species] = 1  # value chosen to guarantee discrete
-                # Set species to deterministic if CV is less than threshhold
+                    CV[species] = 1    # value chosen to guarantee discrete
+                #Set species to deterministic if CV is less than threshhold
                 det_spec[species] = CV[species] < sref.switch_tol
             else:
                 det_spec[species] = mn[species] > sref.switch_min
         return sd, CV
-
+    
     @staticmethod
     def __f(t, y, curr_state, species, reactions, rate_rules, propensities,
-            y_map, compiled_reactions, compiled_rate_rules, events, assignment_rules):
+    y_map, compiled_reactions, compiled_rate_rules, events, assignment_rules):
         """
         Evaluate the propensities for the reactions and the RHS of the Reactions and RateRules.
         Also evaluates boolean value of event triggers.
@@ -225,26 +219,28 @@
             except ValueError:
                 pass
         for i, r in enumerate(compiled_reactions):
-            propensities[r] = eval(compiled_reactions[r], {**eval_globals, **curr_state})
+            propensities[r] = eval(compiled_reactions[r],{**eval_globals, **curr_state})
             state_change[y_map[r]] += propensities[r]
         for event in events:
             triggered = eval(event.trigger.expression, {**eval_globals, **curr_state})
             if triggered: state_change[y_map[event]] = 1
 
+
         return state_change
 
     @staticmethod
     def __event(curr_state, species, reactions, rate_rules, propensities,
-                y_map, compiled_reactions, compiled_rate_rules, event_queue,
-                assignment_rules, tau,
-                t, y):
+    y_map, compiled_reactions, compiled_rate_rules, event_queue,
+    assignment_rules, tau,
+    t, y):
         '''
         Base "Event" method used in scipy.integrate.solve_ivp.  This method
         utilizes the brentq method to determine root crossings, and is used in
         conjunction with model stochastic reactions to discover reaction
         firings.
         '''
-        return tau - t
+        return tau-t
+     
 
     def __find_event_time(self, sol, model, start, end, index, depth):
         '''
@@ -254,17 +250,18 @@
         dense_range = np.linspace(start, end, 3)
         mid = dense_range[1]
         if start >= mid or mid >= end or depth == 20: return end
-        solutions = np.diff(sol.sol(dense_range)[-len(model.listOfEvents) + index])
-        bool_res = [x > 0 for x in solutions]
-
-        if bool_res[0]:  # event before mid
+        solutions = np.diff(sol.sol(dense_range)[-len(model.listOfEvents)+index])
+        bool_res = [x>0 for x in solutions]
+
+        if bool_res[0]: # event before mid
             depth += 1
             return self.__find_event_time(sol, model, dense_range[0],
-                                          dense_range[1], index, depth)
-        else:  # event after mid
+                dense_range[1], index, depth)
+        else: # event after mid
             depth += 1
             return self.__find_event_time(sol, model, dense_range[1],
-                                          dense_range[2], index, depth)
+                dense_range[2], index, depth)
+
 
     def __detect_events(self, event_sensitivity, sol, model, delayed_events,
                         trigger_states, curr_time, curr_state):
@@ -275,36 +272,36 @@
         binary search is then used to locate the precise time of that event.
         '''
         event_times = {}
-        dense_range = np.linspace(sol.t[0], sol.t[-1], len(sol.t) * event_sensitivity)
+        dense_range = np.linspace(sol.t[0], sol.t[-1], len(sol.t)*event_sensitivity)
         solutions = np.diff(sol.sol(dense_range))
         for i, e in enumerate(model.listOfEvents.values()):
-            bool_res = [x > 0 for x in solutions[i - len(model.listOfEvents)]]
+            bool_res = [x>0 for x in solutions[i-len(model.listOfEvents)]]
             curr_state[e.name] = bool_res[-1]
             # Search for changes from False to True in event, record first time
-            for y in range(1, len(dense_range) - 1):
+            for y in range(1, len(dense_range)-1):
                 # Check Persistent Delays.  If an event is not designated as
                 # persistent, and the trigger expression fails to evaluate as
                 # true before assignment is carried out, remove the event from
                 # the queue.
                 if e.name in trigger_states and not e.trigger.persistent:
                     if not bool_res[y]:
-                        delayed_events[i] = delayed_events[-1]  # move to end
+                        delayed_events[i] = delayed_events[-1] # move to end
                         heapq.heappop(delayed_events)
                         del trigger_states[e.name]
                         curr_state[e.name] = False
                 # IF triggered from false to true, refine search
-                elif bool_res[y] and dense_range[y] != curr_time and bool_res[y - 1] == 0:
-                    event_time = self.__find_event_time(sol, model, dense_range[y - 1],
-                                                        dense_range[y + 1], i, 0)
+                elif bool_res[y] and dense_range[y] != curr_time and bool_res[y-1] == 0:
+                    event_time = self.__find_event_time(sol, model, dense_range[y-1],
+                        dense_range[y+1], i, 0)
                     if event_time in event_times:
                         event_times[event_time].append(e)
                     else:
                         event_times[event_time] = [e]
                     break
         return event_times
-
+ 
     def __get_next_step(self, event_times, reaction_times, delayed_events,
-                        sim_end, next_tau):
+                            sim_end, next_tau):
         '''
         Helper method to determine the next action to take during simulation,
         and returns that action along with the time that it occurs.
@@ -331,7 +328,7 @@
         return next_step[curr_time], curr_time
 
     def __process_queued_events(self, model, event_queue, trigger_states,
-                                curr_state):
+                                                            curr_state):
         '''
         Helper method which processes the events queue. Method is primarily for
         evaluating assignments at the designated state (trigger time or event
@@ -357,8 +354,8 @@
 
         return events_processed
 
-    def __handle_event(self, event, curr_state, curr_time, event_queue,
-                       trigger_states, delayed_events):
+    def __handle_event(self, event, curr_state, curr_time, event_queue, 
+                                        trigger_states, delayed_events):
         '''
         Helper method providing logic for updating states based on assignments.
         '''
@@ -369,14 +366,14 @@
         else:
             curr_state['t'] = curr_time
             curr_state['time'] = curr_time
-            execution_time = curr_time + eval(event.delay, {**eval_globals, **curr_state})
+            execution_time = curr_time + eval(event.delay, {**eval_globals,**curr_state})
             curr_state[event.name] = True
             heapq.heappush(delayed_events, (execution_time, event.name))
             if event.use_values_from_trigger_time:
                 trigger_states[event.name] = curr_state.copy()
             else:
                 trigger_states[event.name] = curr_state
-
+                        
     def __check_t0_events(self, model, initial_state):
         '''
         Helper method for firing events who reach a trigger condition at start
@@ -387,14 +384,14 @@
         t0_delayed_events = {}
         for e in model.listOfEvents.values():
             if not e.trigger.value:
-                t0_firing = eval(e.trigger.expression, {**eval_globals, **initial_state})
+                t0_firing = eval(e.trigger.expression, {**eval_globals,**initial_state})
                 if t0_firing:
                     if e.delay is None:
                         for a in e.assignments:
-                            initial_state[a.variable.name] = eval(a.expression, {**eval_globals, **initial_state})
+                            initial_state[a.variable.name] = eval(a.expression,{**eval_globals, **initial_state})
                             species_modified_by_events.append(a.variable.name)
                     else:
-                        execution_time = eval(e.delay, {**eval_globals, **initial_state})
+                        execution_time = eval(e.delay,{**eval_globals,**initial_state})
                         t0_delayed_events[e.name] = execution_time
         return t0_delayed_events, species_modified_by_events
 
@@ -409,7 +406,7 @@
             rxn_count[rxn] = 0
             while curr_state[rxn] > 0:
                 rxn_count[rxn] += 1
-                curr_state[rxn] += math.log(random.uniform(0, 1))
+                curr_state[rxn] += math.log(random.uniform(0,1))
             if rxn_count[rxn]:
                 for reactant in model.listOfReactions[rxn].reactants:
                     species_modified[reactant.name] = True
@@ -419,27 +416,27 @@
                     curr_state[product.name] += model.listOfReactions[rxn].products[product] * rxn_count[rxn]
         return species_modified
 
-    def __integrate(self, integrator, integrator_options, curr_state, y0, model, curr_time,
-                    propensities, y_map, compiled_reactions,
-                    compiled_rate_rules, event_queue,
-                    delayed_events, trigger_states,
-                    event_sensitivity, tau_step, pure_ode):
-        """
+    def __integrate(self, integrator, integrator_options, curr_state, y0, model, curr_time, 
+                                 propensities, y_map, compiled_reactions,
+                                 compiled_rate_rules, event_queue,
+                                 delayed_events, trigger_states,
+                                 event_sensitivity, tau_step, pure_ode):
+        """ 
         Helper function to perform the ODE integration of one step.  This
         method uses scipy.integrate.solve_ivp to get simulation data, and
         determines the next stopping point of the simulation. The state is
         updated and returned to __simulate along with curr_time and the
-        solution object.
+        solution object. 
         """
         from functools import partial
         events = model.listOfEvents.values()
         int_args = [curr_state, model.listOfSpecies, model.listOfReactions,
-                    model.listOfRateRules,
-                    propensities, y_map,
-                    compiled_reactions,
-                    compiled_rate_rules,
-                    events,
-                    model.listOfAssignmentRules]
+                                                          model.listOfRateRules,
+                                                          propensities, y_map, 
+                                                          compiled_reactions,
+                                                          compiled_rate_rules,
+                                                          events,
+                                                          model.listOfAssignmentRules]
 
         rhs = lambda t, y: BasicTauHybridSolver.__f(t, y, *int_args)
 
@@ -447,7 +444,7 @@
             tau_event = None
             next_tau = model.tspan[-1]
         else:
-            next_tau = curr_time + tau_step
+            next_tau = curr_time+tau_step
             tau_event = partial(BasicTauHybridSolver.__event, *int_args, next_tau)
             tau_event.terminal = True
 
@@ -456,14 +453,15 @@
 
         # Integrate until end or tau is reached
         # TODO: Need a way to exit solve_ivp when timeout is triggered
-        sol = solve_ivp(rhs, [curr_time, model.tspan[-1]], y0,
-                        method=integrator, dense_output=True,
-                        events=tau_event, **integrator_options)
+        sol = solve_ivp(rhs, [curr_time, model.tspan[-1]], y0, 
+            method=integrator, dense_output=True, 
+            events=tau_event, **integrator_options)
+
 
         # Search for precise event times
         if len(model.listOfEvents):
             event_times = self.__detect_events(event_sensitivity, sol, model, delayed_events,
-                                               trigger_states, curr_time, curr_state)
+                                    trigger_states, curr_time, curr_state)
         else:
             event_times = {}
 
@@ -477,8 +475,9 @@
         # and set the curr_time of simulation to restart simulation after
         # making the appropriate state changes.
         next_step, curr_time = self.__get_next_step(event_times, reaction_times,
-                                                    delayed_events,
-                                                    model.tspan[-1], next_tau)
+                                                delayed_events,
+                                                model.tspan[-1], next_tau)
+
 
         # Update states of all species based on changes made to species through
         # ODE processes.  This will update all species whose mode is set to
@@ -502,6 +501,7 @@
         for rxn in compiled_reactions:
             curr_state[rxn] = sol.sol(curr_time)[y_map[rxn]]
 
+
         # In the case that a major change occurs to the system (outside of the
         # standard ODE process) is caused by an event trigger, we then examine
         # the event which was triggered.  if Event assignments are carried out
@@ -511,8 +511,8 @@
         # in the current state.
         if next_step == 'trigger':
             for event in event_times[curr_time]:
-                self.__handle_event(event, curr_state, curr_time,
-                                    event_queue, trigger_states, delayed_events)
+                self.__handle_event(event, curr_state, curr_time, 
+                                event_queue, trigger_states, delayed_events)
         # In the case that a major change occurs to the system (outside of the
         # standard ODE process) is caused by a delayed event which has now
         # reached the designated time of execution, we add all currently
@@ -522,13 +522,16 @@
             event = heapq.heappop(delayed_events)
             heapq.heappush(event_queue, (eval(model.listOfEvents[event[1]].priority), event[1]))
 
+                
+
         return sol, curr_time
 
-    def __simulate(self, integrator, integrator_options, curr_state, y0, model, curr_time,
-                   propensities, species, parameters, compiled_reactions,
-                   compiled_rate_rules, y_map, trajectory, save_times,
-                   delayed_events, trigger_states, event_sensitivity,
-                   tau_step, pure_ode, debug):
+
+    def __simulate(self, integrator, integrator_options, curr_state, y0, model, curr_time, 
+                        propensities, species, parameters, compiled_reactions,
+                        compiled_rate_rules, y_map, trajectory, save_times,
+                        delayed_events, trigger_states, event_sensitivity,
+                        tau_step, pure_ode, debug):
         """
         Function to process simulation until next step, which can be a
         stochastic reaction firing, an event trigger or assignment, or end of
@@ -550,19 +553,20 @@
             loop_count += 1
             if loop_count > 100:
                 raise Exception("Loop over __integrate() exceeded loop count")
-            sol, curr_time = self.__integrate(integrator, integrator_options, curr_state,
-                                              y0, model, curr_time, propensities, y_map,
-                                              compiled_reactions,
-                                              compiled_rate_rules,
-                                              event_queue,
-                                              delayed_events,
-                                              trigger_states,
-                                              event_sensitivity,
-                                              tau_step,
-                                              pure_ode)
+            sol, curr_time = self.__integrate(integrator, integrator_options, curr_state, 
+                                                               y0, model, curr_time, propensities, y_map, 
+                                                               compiled_reactions,
+                                                               compiled_rate_rules,
+                                                               event_queue,
+                                                               delayed_events,
+                                                               trigger_states,
+                                                               event_sensitivity,
+                                                               tau_step,
+                                                               pure_ode)
+
 
             species_modified = self.__update_stochastic_rxn_states(model,
-                                                                   compiled_reactions, curr_state)
+                                                compiled_reactions, curr_state)
 
             # Occasionally, a tau step can result in an overly-aggressive
             # forward step and cause a species population to fall below 0,
@@ -578,10 +582,9 @@
                 curr_state = prev_curr_state.copy()
                 curr_time = prev_curr_time
                 tau_step = tau_step / 2
-            else:
-                break
-
-            # Now update the step and trajectories for this step of the simulation.
+            else: break 
+
+        # Now update the step and trajectories for this step of the simulation.
         # Here we make our final assignments for this step, and begin
         # populating our results trajectory.
         num_saves = 0
@@ -592,43 +595,36 @@
             assignment_state = curr_state.copy()
             for s in range(len(species)):
                 # Get ODE Solutions
-                trajectory[trajectory_index][s + 1] = sol.sol(time)[s]
+                trajectory[trajectory_index][s+1] = sol.sol(time)[s]
                 # Update Assignment Rules for all processed time points
                 if len(model.listOfAssignmentRules):
                     # Copy ODE state for assignments
                     assignment_state[species[s]] = sol.sol(time)[s]
             assignment_state['t'] = time
-<<<<<<< HEAD
-            for spec, ar in model.listOfAssignmentRules.items():
-                assignment_value = eval(ar.formula, {**eval_globals, **assignment_state})
-                assignment_state[spec] = assignment_value
-                trajectory[trajectory_index][species.index(spec) + 1] = assignment_value
-=======
             for ar in model.listOfAssignmentRules.values():
                 assignment_value = eval(ar.formula, {**eval_globals,**assignment_state})
                 assignment_state[ar.variable] = assignment_value
                 trajectory[trajectory_index][species.index(ar.variable)+1] = assignment_value
->>>>>>> 2cc04a48
             num_saves += 1
-        save_times = save_times[num_saves:]  # remove completed save times
+        save_times = save_times[num_saves:] # remove completed save times
 
         events_processed = self.__process_queued_events(model, event_queue, trigger_states, curr_state)
-
+        
         # Finally, perform a final check on events after all non-ODE assignment
         # changes have been carried out on model.
         event_cycle = True
         while event_cycle:
             event_cycle = False
             for i, e in enumerate(model.listOfEvents.values()):
-                triggered = eval(e.trigger.expression, {**eval_globals, **curr_state})
+                triggered = eval(e.trigger.expression, {**eval_globals,**curr_state})
                 if triggered and not curr_state[e.name]:
                     curr_state[e.name] = True
-                    self.__handle_event(e, curr_state, curr_time,
-                                        event_queue, trigger_states, delayed_events)
+                    self.__handle_event(e, curr_state, curr_time, 
+                                    event_queue, trigger_states, delayed_events)
                     event_cycle = True
 
         return sol, curr_state, curr_time, save_times
-
+    
     def __set_seed(self, seed):
         # Set seed if supplied
         if seed is not None:
@@ -659,15 +655,9 @@
             compiled_reactions[r] = compile(model.listOfReactions[r].propensity_function, '<string>',
                                             'eval')
         compiled_rate_rules = OrderedDict()
-<<<<<<< HEAD
-        for i, rr in enumerate(model.listOfRateRules):
-            compiled_rate_rules[rr] = compile(model.listOfRateRules[rr].formula, '<string>', 'eval')
-
-=======
         for i, rr in enumerate(model.listOfRateRules.values()):
             compiled_rate_rules[rr.variable] = compile(rr.formula, '<string>', 'eval')
             
->>>>>>> 2cc04a48
         compiled_inactive_reactions = OrderedDict()
 
         compiled_propensities = compiled_reactions.copy()
@@ -719,26 +709,28 @@
                 y0[i] = curr_state[spec]
             y_map[spec] = i
         for i, param in enumerate(parameters):
-            y0[i + len(species)] = curr_state[param]
-            y_map[param] = i + len(species)
+            y0[i+len(species)] = curr_state[param]
+            y_map[param] = i+len(species)
         for i, rxn in enumerate(compiled_reactions):
-            y0[i + len(species) + len(parameters)] = curr_state[rxn]
-            y_map[rxn] = i + len(species) + len(parameters)
+            y0[i+len(species)+len(parameters)] = curr_state[rxn]
+            y_map[rxn] = i+len(species)+len(parameters)
         for i, event in enumerate(events.values()):
-            y0[i + len(species) + len(parameters) + len(compiled_reactions)] = curr_state[event.name]
-            y_map[event] = i + len(species) + len(parameters) + len(compiled_reactions)
+            y0[i+len(species)+len(parameters)+len(compiled_reactions)] = curr_state[event.name]
+            y_map[event] = i+len(species)+len(parameters)+len(compiled_reactions)
         return y0, y_map
 
     @classmethod
-    def run(self, model, t=20, number_of_trajectories=1, increment=0.05, seed=None,
+    def run(self, model, t=20, number_of_trajectories=1, increment=0.05, seed=None, 
             debug=False, profile=False, show_labels=True,
             tau_tol=0.03, event_sensitivity=100, integrator='LSODA',
             integrator_options={}, timeout=None, **kwargs):
         """
         Function calling simulation of the model. This is typically called by the run function in GillesPy2 model
         objects and will inherit those parameters which are passed with the model as the arguments this run function.
+
         Attributes
         ----------
+
         model : GillesPy2.Model
             GillesPy2 model object to simulate
         t : int
@@ -766,7 +758,7 @@
             steps/save points for event detection
         integrator: String
             integrator method to be used form scipy.integrate.solve_ivp. Options
-            include 'RK45', 'RK23', 'Radau', 'BDF', and 'LSODA'.
+            include 'RK45', 'RK23', 'Radau', 'BDF', and 'LSODA'.  
             For more details, see https://docs.scipy.org/doc/scipy/reference/generated/scipy.integrate.solve_ivp.html
         integrator_options: dictionary
             contains options to the scipy integrator. by default, this includes
@@ -786,15 +778,14 @@
 
         if timeout is not None and timeout <= 0: timeout = None
 
-        sim_thread = threading.Thread(target=self.___run, args=(model,), kwargs={'t': t,
-                                                                                 'number_of_trajectories': number_of_trajectories,
-                                                                                 'increment': increment, 'seed': seed,
-                                                                                 'debug': debug, 'profile': profile,
-                                                                                 'show_labels': show_labels,
-                                                                                 'timeout': timeout, 'tau_tol': tau_tol,
-                                                                                 'event_sensitivity': event_sensitivity,
-                                                                                 'integrator': integrator,
-                                                                                 'integrator_options': integrator_options})
+        sim_thread = threading.Thread(target=self.___run, args=(model,), kwargs={'t':t,
+                                        'number_of_trajectories':number_of_trajectories,
+                                        'increment':increment, 'seed':seed,
+                                        'debug':debug, 'profile':profile,'show_labels':show_labels,
+                                        'timeout':timeout, 'tau_tol':tau_tol,
+                                        'event_sensitivity':event_sensitivity,
+                                        'integrator':integrator,
+                                        'integrator_options':integrator_options})
         try:
             sim_thread.start()
             sim_thread.join(timeout=timeout)
@@ -802,27 +793,29 @@
             while self.result is None: pass
         except:
             pass
-        if hasattr(self, 'has_raised_exception'):
+        if hasattr(self,'has_raised_exception'):
             raise self.has_raised_exception
         return self.result, self.rc
 
-    def ___run(self, model, t=20, number_of_trajectories=1, increment=0.05, seed=None,
-               debug=False, profile=False, show_labels=True,
-               tau_tol=0.03, event_sensitivity=100, integrator='LSODA',
-               integrator_options={}, **kwargs):
-        try:
-            self.__run(model, t, number_of_trajectories, increment, seed, debug,
-                       profile, show_labels, tau_tol, event_sensitivity, integrator,
-                       integrator_options, **kwargs)
-        except Exception as e:
-            self.has_raised_exception = e
-            self.result = []
-            return [], -1
-
-    def __run(self, model, t=20, number_of_trajectories=1, increment=0.05, seed=None,
-              debug=False, profile=False, show_labels=True,
-              tau_tol=0.03, event_sensitivity=100, integrator='LSODA',
-              integrator_options={}, **kwargs):
+
+
+    def ___run(self, model, t=20, number_of_trajectories=1, increment=0.05, seed=None, 
+            debug=False, profile=False, show_labels=True,
+            tau_tol=0.03, event_sensitivity=100, integrator='LSODA',
+            integrator_options={}, **kwargs):
+            try:
+                self.__run(model,t,number_of_trajectories, increment, seed, debug,
+                           profile,show_labels, tau_tol, event_sensitivity, integrator,
+                           integrator_options, **kwargs)
+            except Exception as e:
+                self.has_raised_exception = e
+                self.result = []
+                return [], -1
+                
+    def __run(self, model, t=20, number_of_trajectories=1, increment=0.05, seed=None, 
+            debug=False, profile=False, show_labels=True,
+            tau_tol=0.03, event_sensitivity=100, integrator='LSODA',
+            integrator_options={}, **kwargs):
 
         if debug:
             print("t = ", t)
@@ -860,11 +853,11 @@
         for i, s in enumerate(species):
             if model.listOfSpecies[s].mode not in spec_modes:
                 raise SpeciesError('Species mode can only be \'continuous\', \'dynamic\', or \'discrete\'.')
-            trajectory_base[:, 0, i + 1] = initial_state[s]
+            trajectory_base[:, 0, i+1] = initial_state[s]
 
         # Create deterministic tracking data structures
-        det_spec = {species: True for (species, value) in model.listOfSpecies.items() if value.mode == 'dynamic'}
-        det_rxn = {rxn: False for (rxn, value) in model.listOfReactions.items()}
+        det_spec = {species:True for (species, value) in model.listOfSpecies.items() if value.mode == 'dynamic'}
+        det_rxn = {rxn:False for (rxn, value) in model.listOfReactions.items()}
 
         # Determine if entire simulation is ODE or Stochastic, in order to
         # avoid unnecessary calculations during simulation
@@ -892,6 +885,7 @@
                 [dependencies[reaction].add(reactant.name) for reactant in model.listOfReactions[reaction].reactants]
                 [dependencies[reaction].add(product.name) for product in model.listOfReactions[reaction].products]
 
+
         # Main trajectory loop
         for trajectory_num in range(number_of_trajectories):
 
@@ -900,23 +894,23 @@
                 self.rc = 33
                 break
 
-            trajectory = trajectory_base[trajectory_num]  # NumPy array containing this simulation's results
-            propensities = OrderedDict()  # Propensities evaluated at current state
-            curr_state = initial_state.copy()  # Current state of the system
-            curr_time = 0  # Current Simulation Time
-            end_time = model.tspan[-1]  # End of Simulation time
+            trajectory = trajectory_base[trajectory_num] # NumPy array containing this simulation's results
+            propensities = OrderedDict() # Propensities evaluated at current state
+            curr_state = initial_state.copy() # Current state of the system
+            curr_time = 0 # Current Simulation Time
+            end_time = model.tspan[-1] # End of Simulation time
             entry_pos = 1
-            data = OrderedDict()  # Dictionary for show_labels results
-            data['time'] = timeline  # All time entries for show_labels results
+            data = OrderedDict() # Dictionary for show_labels results
+            data['time'] = timeline # All time entries for show_labels results
             save_times = timeline
+            
 
             # Record Highest Order reactant for each reaction and set error tolerance
             if not pure_ode:
                 HOR, reactants, mu_i, sigma_i, g_i, epsilon_i, critical_threshold = Tau.initialize(model, tau_tol)
 
             # One-time compilations to reduce time spent with eval
-            compiled_reactions, compiled_rate_rules, compiled_inactive_reactions, compiled_propensities = self.__compile_all(
-                model)
+            compiled_reactions, compiled_rate_rules, compiled_inactive_reactions, compiled_propensities = self.__compile_all(model)
             all_compiled = OrderedDict()
             all_compiled['rxns'] = compiled_reactions
             all_compiled['inactive_rxns'] = compiled_inactive_reactions
@@ -925,6 +919,7 @@
             save_times = np.copy(model.tspan)
             delayed_events = []
             trigger_states = {}
+
 
             # Handle delayed t0 events
             for state in trigger_states.values():
@@ -940,22 +935,22 @@
             # Each save step
             while curr_time < model.tspan[-1]:
 
-                if self.stop_event.is_set():
+                if self.stop_event.is_set(): 
                     self.rc = 33
                     break
                 # Get current propensities
                 if not pure_ode:
                     for i, r in enumerate(model.listOfReactions):
                         try:
-                            propensities[r] = eval(compiled_propensities[r], {**eval_globals, **curr_state})
+                            propensities[r] = eval(compiled_propensities[r],{**eval_globals, **curr_state})
                         except Exception as e:
                             raise SimulationError('Error calculation propensity for {0}.\nReason: {1}'.format(r, e))
 
                 # Calculate Tau statistics and select a good tau step
                 if not pure_ode:
                     tau_args = [HOR, reactants, mu_i, sigma_i, g_i, epsilon_i, tau_tol, critical_threshold,
-                                model, propensities, curr_state, curr_time, save_times[0]]
-                tau_step = save_times[-1] - curr_time if pure_ode else Tau.select(*tau_args)
+                            model, propensities, curr_state, curr_time, save_times[0]]
+                tau_step = save_times[-1]-curr_time if pure_ode else Tau.select(*tau_args)
 
                 # Process switching if used
                 if not pure_stochastic and not pure_ode:
@@ -964,44 +959,40 @@
 
                 # Calculate sd and CV for hybrid switching and flag deterministic reactions
                 if pure_stochastic:
-                    deterministic_reactions = frozenset()  # Empty if non-det
+                    deterministic_reactions = frozenset() # Empty if non-det
                 else:
                     deterministic_reactions = self.__flag_det_reactions(model, det_spec, det_rxn, dependencies)
-
+                
                 if debug:
                     print('mean: {0}'.format(mu_i))
                     print('standard deviation: {0}'.format(sd))
                     print('CV: {0}'.format(CV))
                     print('det_spec: {0}'.format(det_spec))
                     print('det_rxn: {0}'.format(det_rxn))
-
+                
                 # Set active reactions and rate rules for this integration step
                 if pure_stochastic:
-                    active_rr = compiled_rate_rules
+                    active_rr = compiled_rate_rules 
                 else:
-                    self.__toggle_reactions(model, all_compiled, deterministic_reactions, dependencies, curr_state,
-                                            det_spec)
+                    self.__toggle_reactions(model, all_compiled, deterministic_reactions, dependencies, curr_state, det_spec)
                     active_rr = compiled_rate_rules[deterministic_reactions]
-
+                    
                 # Create integration initial state vector
                 y0, y_map = self.__map_state(species, parameters,
-                                             compiled_reactions, model.listOfEvents, curr_state)
-
+                                        compiled_reactions, model.listOfEvents, curr_state)
+    
                 # Run simulation to next step
                 sol, curr_state, curr_time, save_times = self.__simulate(integrator, integrator_options,
-                                                                         curr_state, y0, model, curr_time, propensities,
-                                                                         species,
-                                                                         parameters, compiled_reactions, active_rr,
-                                                                         y_map,
-                                                                         trajectory, save_times, delayed_events,
-                                                                         trigger_states,
-                                                                         event_sensitivity, tau_step, pure_ode, debug)
+                    curr_state, y0, model, curr_time, propensities, species, 
+                    parameters, compiled_reactions, active_rr, y_map,
+                    trajectory, save_times, delayed_events, trigger_states,
+                    event_sensitivity, tau_step, pure_ode, debug)
 
             # End of trajectory, format results
             if show_labels:
-                data = {'time': timeline}
+                data = {'time':timeline}
                 for i in range(number_species):
-                    data[species[i]] = trajectory[:, i + 1]
+                    data[species[i]] = trajectory[:, i+1]
                 simulation_data.append(data)
             else:
                 simulation_data = trajectory_base
@@ -1012,4 +1003,4 @@
                 print("Total Steps Rejected: ", steps_rejected)
 
         self.result = simulation_data
-        return simulation_data, self.rc+        return simulation_data, self.rc

--- conflicted
+++ resolved
@@ -436,13 +436,8 @@
                         if loop_cnt > 100:
                             raise Exception("Loop over __get_reactions() exceeded loop count")
 
-<<<<<<< HEAD
                         reactions, y0, curr_state, curr_time = self.__get_reactions(integrator, integrator_options,
                             tau_step, curr_state, y0, model, curr_time, save_time, propensities, compiled_reactions,
-=======
-                        reactions, y0, curr_state, curr_time = self.__get_reactions(tau_step, 
-                            curr_state, y0, model, curr_time, save_time, propensities, compiled_reactions,
->>>>>>> e8bef7c0
                             active_rr, rxn_offset, debug)
 
 

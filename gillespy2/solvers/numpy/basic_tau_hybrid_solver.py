--- conflicted
+++ resolved
@@ -1,1017 +1,6 @@
 from .tau_hybrid_solver import TauHybridSolver
 
-
-<<<<<<< HEAD
-def __piecewise(*args):
-    '''
-    Eval entry for piecewise functions
-    '''
-    args = list(args)
-    sol = None
-    if len(args) % 2: args.append(True)
-    for i, arg in enumerate(args):
-        if not i % 2: continue
-        if arg:
-            sol = args[i-1]
-            break
-    return sol
-def __xor(*args):
-    '''
-    Eval entry for MathML xor function
-    '''
-    from operator import ixor
-    from functools import reduce
-    args = list(args)
-    return reduce(ixor, args)
-
-eval_globals['false'] = False
-eval_globals['true'] = True
-eval_globals['piecewise'] = __piecewise
-eval_globals['xor'] = __xor
-
-
-class BasicTauHybridSolver(GillesPySolver):
-    """
-    This Solver uses a root-finding interpretation of the direct SSA method,
-    along with ODE solvers to simulate ODE and Stochastic systems
-    interchangeably or simultaneously.
-    """
-    name = "BasicTauHybridSolver"
-    rc = 0
-    result = None
-    stop_event = None
-
-    def __init__(self):
-        name = 'BasicTauHybridSolver'
-        rc = 0  
-        
-    def __toggle_reactions(self, model, all_compiled, deterministic_reactions, dependencies, curr_state, det_spec):
-        '''
-        Helper method which is used to convert reaction channels into
-        rate rules, and rate rules into reaction channels, as they are switched
-        dynamically throughout the simulation based on user-supplied tolerance.
-        '''
-        
-        #initialize variables
-        inactive_reactions = all_compiled['inactive_rxns']
-        rate_rules = all_compiled['rules']
-        rxns = all_compiled['rxns']
-        
-        #If the set has changed, reactivate non-determinsitic reactions
-        reactivate = []
-        for r in inactive_reactions:
-            if not r in deterministic_reactions:
-                reactivate.append(r)
-        for r in reactivate:
-            rxns[r] = inactive_reactions.pop(r, None)
-
-        # floor non-det species
-        for s, d in det_spec.items():
-            if not d and isinstance(curr_state[s], float):
-                curr_state[s] = math.floor(curr_state[s])
-            
-        #Deactivate Determinsitic Reactions
-        for r in deterministic_reactions:
-            if not r in inactive_reactions:
-                inactive_reactions[r] = rxns.pop(r, None)
-
-        #Check if this reaction set is already compiled and in use:
-        if deterministic_reactions in rate_rules.keys():
-            return
-
-        #Otherwise, this is a new determinstic reaction set that must be compiled
-        if not deterministic_reactions in rate_rules:
-            rate_rules[deterministic_reactions] = self.__create_diff_eqs(deterministic_reactions, model, dependencies)
-                
-    def __create_diff_eqs(self, comb, model, dependencies):
-
-        '''
-        Helper method used to convert stochastic reaction descriptions into
-        differential equations, used dynamically throught the simulation.
-        '''
-        diff_eqs = OrderedDict()
-        rate_rules = OrderedDict()
-
-        #Initialize sample dict
-        for spec in model.listOfSpecies:
-            if spec in model.listOfRateRules:
-                diff_eqs[spec] = model.listOfRateRules[spec].formula
-            else:
-                diff_eqs[spec] = '0'
-
-        # loop through each det reaction and concatenate it's diff eq for each species
-        for reaction in comb:
-            factor = {dep:0 for dep in dependencies[reaction]}
-
-            for key, value in model.listOfReactions[reaction].reactants.items():
-                if not key.constant and not key.boundary_condition:
-                    factor[key.name] -= value
-            for key, value in model.listOfReactions[reaction].products.items():
-                if not key.constant and not key.boundary_condition:
-                    factor[key.name] += value
-
-            for dep in dependencies[reaction]:
-                if factor[dep] != 0:
-                    if model.listOfSpecies[dep].mode == 'continuous':
-                        diff_eqs[dep] += ' + {0}*({1})'.format(factor[dep], model.listOfReactions[reaction].ode_propensity_function)
-                    else:
-                        diff_eqs[dep] += ' + {0}*({1})'.format(factor[dep], model.listOfReactions[reaction].propensity_function)
-
-        for spec in model.listOfSpecies:
-            if diff_eqs[spec] == '0':
-                del diff_eqs[spec]
-        
-        #create a dictionary of compiled gillespy2 rate rules
-        for spec, rate in diff_eqs.items():
-            rate_rules[spec] = compile(gillespy2.RateRule(model.listOfSpecies[spec], rate).formula, '<string>', 'eval')
-
-        return rate_rules
-
-    def __flag_det_reactions(self, model, det_spec, det_rxn, dependencies):
-        '''
-        Helper method used to flag reactions that can be processed
-        deterministically without exceeding the user-supplied tolerance.
-        '''
-        #Determine if each rxn would be deterministic apart from other reactions
-        prev_state = det_rxn.copy()
-        for rxn in model.listOfReactions:
-            det_rxn[rxn] = True
-            for species in dependencies[rxn]:
-                if model.listOfSpecies[species].mode == 'discrete': 
-                    det_rxn[rxn] = False
-                    break
-                if model.listOfSpecies[species].mode == 'dynamic' and det_spec[species] == False:
-                    det_rxn[rxn] = False
-                    break
-                    
-        # Create a hashable frozenset of all determinstic reactions
-        deterministic_reactions = set()
-        for rxn in det_rxn:
-            if det_rxn[rxn]:
-                deterministic_reactions.add(rxn)
-        deterministic_reactions = frozenset(deterministic_reactions)
-        return deterministic_reactions
-                            
-    def __calculate_statistics(self, *switch_args):
-        """
-        Calculates Mean, Standard Deviation, and Coefficient of Variance for each
-        dynamic species, then set if species can be represented determistically
-        """
-        model, propensities, curr_state, tau_step, det_spec = switch_args
-
-        CV = OrderedDict()
-        mn = {species:curr_state[species] for species, value in 
-              model.listOfSpecies.items() if value.mode == 'dynamic'}
-        sd = {species:0 for species, value in 
-              model.listOfSpecies.items() if value.mode == 'dynamic'}
-
-        for r, rxn in model.listOfReactions.items():
-            for reactant in rxn.reactants:
-                if reactant.mode == 'dynamic':
-                    mn[reactant.name] -= (tau_step * propensities[r] * rxn.reactants[reactant])
-                    sd[reactant.name] += (tau_step * propensities[r] * rxn.reactants[reactant]**2)
-            for product in rxn.products:
-                if product.mode == 'dynamic':
-                    mn[product.name] += (tau_step * propensities[r] * rxn.products[product])
-                    sd[product.name] += (tau_step * propensities[r] * rxn.products[product]**2)
-                
-        # Get coefficient of variance for each dynamic species
-        for species in mn:
-            sref = model.listOfSpecies[species]
-            if sref.switch_min==0:
-                if mn[species] > 0:
-                    CV[species] = sd[species] / mn[species]
-                else:
-                    CV[species] = 1    # value chosen to guarantee discrete
-                #Set species to deterministic if CV is less than threshhold
-                det_spec[species] = CV[species] < sref.switch_tol
-            else:
-                det_spec[species] = mn[species] > sref.switch_min
-        return sd, CV
-    
-    @staticmethod
-    def __f(t, y, curr_state, species, reactions, rate_rules, propensities,
-    y_map, compiled_reactions, compiled_rate_rules, events, assignment_rules):
-        """
-        Evaluate the propensities for the reactions and the RHS of the Reactions and RateRules.
-        Also evaluates boolean value of event triggers.
-        """
-        state_change = [0] * len(y_map)
-        curr_state['t'] = t
-        curr_state['time'] = t
-        for item, index in y_map.items():
-            if item in assignment_rules:
-                curr_state[assignment_rules[item].variable] = eval(assignment_rules[item].formula, {**eval_globals, **curr_state})
-            else:
-                curr_state[item] = y[index]
-        for rr in compiled_rate_rules:
-            try:
-                state_change[y_map[rr]] += eval(compiled_rate_rules[rr], {**eval_globals, **curr_state})
-            except ValueError:
-                pass
-        for i, r in enumerate(compiled_reactions):
-            propensities[r] = eval(compiled_reactions[r],{**eval_globals, **curr_state})
-            state_change[y_map[r]] += propensities[r]
-        for event in events:
-            triggered = eval(event.trigger.expression, {**eval_globals, **curr_state})
-            if triggered: state_change[y_map[event]] = 1
-
-
-        return state_change
-
-    @staticmethod
-    def __event(curr_state, species, reactions, rate_rules, propensities,
-    y_map, compiled_reactions, compiled_rate_rules, event_queue,
-    assignment_rules, tau,
-    t, y):
-        '''
-        Base "Event" method used in scipy.integrate.solve_ivp.  This method
-        utilizes the brentq method to determine root crossings, and is used in
-        conjunction with model stochastic reactions to discover reaction
-        firings.
-        '''
-        return tau-t
-     
-
-    def __find_event_time(self, sol, model, start, end, index, depth):
-        '''
-        Helper method providing binary search implementation for locating
-        precise event times.
-        '''
-        dense_range = np.linspace(start, end, 3)
-        mid = dense_range[1]
-        if start >= mid or mid >= end or depth == 20: return end
-        solutions = np.diff(sol.sol(dense_range)[-len(model.listOfEvents)+index])
-        bool_res = [x>0 for x in solutions]
-
-        if bool_res[0]: # event before mid
-            depth += 1
-            return self.__find_event_time(sol, model, dense_range[0],
-                dense_range[1], index, depth)
-        else: # event after mid
-            depth += 1
-            return self.__find_event_time(sol, model, dense_range[1],
-                dense_range[2], index, depth)
-
-
-    def __detect_events(self, event_sensitivity, sol, model, delayed_events,
-                        trigger_states, curr_time, curr_state):
-        '''
-        Helper method to locate precise time of event firing.  This method
-        first searches for any instance of an event using event_sensitivity to
-        determine the granularity of the search.  If an event is detected, a
-        binary search is then used to locate the precise time of that event.
-        '''
-        event_times = {}
-        dense_range = np.linspace(sol.t[0], sol.t[-1], len(sol.t)*event_sensitivity)
-        solutions = np.diff(sol.sol(dense_range))
-        for i, e in enumerate(model.listOfEvents.values()):
-            bool_res = [x>0 for x in solutions[i-len(model.listOfEvents)]]
-            curr_state[e.name] = bool_res[-1]
-            # Search for changes from False to True in event, record first time
-            for y in range(1, len(dense_range)-1):
-                # Check Persistent Delays.  If an event is not designated as
-                # persistent, and the trigger expression fails to evaluate as
-                # true before assignment is carried out, remove the event from
-                # the queue.
-                if e.name in trigger_states and not e.trigger.persistent:
-                    if not bool_res[y]:
-                        delayed_events[i] = delayed_events[-1] # move to end
-                        heapq.heappop(delayed_events)
-                        del trigger_states[e.name]
-                        curr_state[e.name] = False
-                # IF triggered from false to true, refine search
-                elif bool_res[y] and dense_range[y] != curr_time and bool_res[y-1] == 0:
-                    event_time = self.__find_event_time(sol, model, dense_range[y-1],
-                        dense_range[y+1], i, 0)
-                    if event_time in event_times:
-                        event_times[event_time].append(e)
-                    else:
-                        event_times[event_time] = [e]
-                    break
-        return event_times
- 
-    def __get_next_step(self, event_times, reaction_times, delayed_events,
-                            sim_end, next_tau):
-        '''
-        Helper method to determine the next action to take during simulation,
-        and returns that action along with the time that it occurs.
-        '''
-
-        next_event_trigger = sim_end + 2
-        next_delayed_event = sim_end + 3
-        curr_time = sim_end
-
-        # event triggers
-        if (len(event_times)):
-            next_event_trigger = min(event_times)
-
-        # delayed events
-        if len(delayed_events):
-            next_delayed_event = delayed_events[0][0]
-
-        # Execute rxns/events
-        next_step = {sim_end: 'end', next_tau: 'tau', next_event_trigger: 'trigger', next_delayed_event: 'delay'}
-
-        # Set time to next action
-        curr_time = min(sim_end, next_tau, next_event_trigger,
-                        next_delayed_event)
-        return next_step[curr_time], curr_time
-
-    def __process_queued_events(self, model, event_queue, trigger_states,
-                                                            curr_state):
-        '''
-        Helper method which processes the events queue. Method is primarily for
-        evaluating assignments at the designated state (trigger time or event
-        time).
-        '''
-        # Process all queued events
-        events_processed = []
-        pre_assignment_state = curr_state.copy()
-        while event_queue:
-            # Get events in priority order
-            fired_event = model.listOfEvents[heapq.heappop(event_queue)[1]]
-            events_processed.append(fired_event)
-            if fired_event.name in trigger_states:
-                assignment_state = trigger_states[fired_event.name]
-                del trigger_states[fired_event.name]
-            else:
-                assignment_state = pre_assignment_state
-            for a in fired_event.assignments:
-                # Get assignment value
-                assign_value = eval(a.expression, eval_globals, assignment_state)
-                # Update state of assignment variable
-                curr_state[a.variable.name] = assign_value
-
-        return events_processed
-
-    def __handle_event(self, event, curr_state, curr_time, event_queue, 
-                                        trigger_states, delayed_events):
-        '''
-        Helper method providing logic for updating states based on assignments.
-        '''
-        # Fire trigger time events immediately
-        if event.delay is None:
-            heapq.heappush(event_queue, (eval(event.priority), event.name))
-        # Queue delayed events
-        else:
-            curr_state['t'] = curr_time
-            curr_state['time'] = curr_time
-            execution_time = curr_time + eval(event.delay, {**eval_globals,**curr_state})
-            curr_state[event.name] = True
-            heapq.heappush(delayed_events, (execution_time, event.name))
-            if event.use_values_from_trigger_time:
-                trigger_states[event.name] = curr_state.copy()
-            else:
-                trigger_states[event.name] = curr_state
-                        
-    def __check_t0_events(self, model, initial_state):
-        '''
-        Helper method for firing events who reach a trigger condition at start
-        of simulation, time == 0.
-        '''
-        # Check Event State at t==0
-        species_modified_by_events = []
-        t0_delayed_events = {}
-        for e in model.listOfEvents.values():
-            if not e.trigger.value:
-                t0_firing = eval(e.trigger.expression, {**eval_globals,**initial_state})
-                if t0_firing:
-                    if e.delay is None:
-                        for a in e.assignments:
-                            initial_state[a.variable.name] = eval(a.expression,{**eval_globals, **initial_state})
-                            species_modified_by_events.append(a.variable.name)
-                    else:
-                        execution_time = eval(e.delay,{**eval_globals,**initial_state})
-                        t0_delayed_events[e.name] = execution_time
-        return t0_delayed_events, species_modified_by_events
-
-    def __update_stochastic_rxn_states(self, model, compiled_reactions, curr_state):
-        '''
-        Helper method for updating the state of stochastic reactions.
-        '''
-        rxn_count = OrderedDict()
-        species_modified = OrderedDict()
-        # Update stochastic reactions
-        for rxn in compiled_reactions:
-            rxn_count[rxn] = 0
-            while curr_state[rxn] > 0:
-                rxn_count[rxn] += 1
-                curr_state[rxn] += math.log(random.uniform(0,1))
-            if rxn_count[rxn]:
-                for reactant in model.listOfReactions[rxn].reactants:
-                    species_modified[reactant.name] = True
-                    curr_state[reactant.name] -= model.listOfReactions[rxn].reactants[reactant] * rxn_count[rxn]
-                for product in model.listOfReactions[rxn].products:
-                    species_modified[product.name] = True
-                    curr_state[product.name] += model.listOfReactions[rxn].products[product] * rxn_count[rxn]
-        return species_modified
-
-    def __integrate(self, integrator, integrator_options, curr_state, y0, model, curr_time, 
-                                 propensities, y_map, compiled_reactions,
-                                 compiled_rate_rules, event_queue,
-                                 delayed_events, trigger_states,
-                                 event_sensitivity, tau_step, pure_ode):
-        """ 
-        Helper function to perform the ODE integration of one step.  This
-        method uses scipy.integrate.solve_ivp to get simulation data, and
-        determines the next stopping point of the simulation. The state is
-        updated and returned to __simulate along with curr_time and the
-        solution object. 
-        """
-        from functools import partial
-        events = model.listOfEvents.values()
-        int_args = [curr_state, model.listOfSpecies, model.listOfReactions,
-                                                          model.listOfRateRules,
-                                                          propensities, y_map, 
-                                                          compiled_reactions,
-                                                          compiled_rate_rules,
-                                                          events,
-                                                          model.listOfAssignmentRules]
-
-        rhs = lambda t, y: BasicTauHybridSolver.__f(t, y, *int_args)
-
-        if pure_ode:
-            tau_event = None
-            next_tau = model.tspan[-1]
-        else:
-            next_tau = curr_time+tau_step
-            tau_event = partial(BasicTauHybridSolver.__event, *int_args, next_tau)
-            tau_event.terminal = True
-
-        curr_state['t'] = curr_time
-        curr_state['time'] = curr_time
-
-        # Integrate until end or tau is reached
-        # TODO: Need a way to exit solve_ivp when timeout is triggered
-        sol = solve_ivp(rhs, [curr_time, model.tspan[-1]], y0, 
-            method=integrator, dense_output=True, 
-            events=tau_event, **integrator_options)
-
-
-        # Search for precise event times
-        if len(model.listOfEvents):
-            event_times = self.__detect_events(event_sensitivity, sol, model, delayed_events,
-                                    trigger_states, curr_time, curr_state)
-        else:
-            event_times = {}
-
-        # Get next tau time
-        reaction_times = []
-        if tau_event is not None:
-            reaction_times.append(min(sol.t_events))
-
-        # Set curr time to next time a change occurs in the system outside of
-        # the standard ODE process.  Determine what kind of change this is,
-        # and set the curr_time of simulation to restart simulation after
-        # making the appropriate state changes.
-        next_step, curr_time = self.__get_next_step(event_times, reaction_times,
-                                                delayed_events,
-                                                model.tspan[-1], next_tau)
-        curr_state['t'] = curr_time
-
-
-        # Update states of all species based on changes made to species through
-        # ODE processes.  This will update all species whose mode is set to
-        # 'continuous', as well as 'dynamic' mode species which have been
-        # flagged as deterministic.
-        for spec_name, species in model.listOfSpecies.items():
-            if not species.constant:
-                curr_state[spec_name] = sol.sol(curr_time)[y_map[spec_name]]
-
-        # Stochastic Reactions are also fired through a root-finding method
-        # which mirrors the standard SSA probability.  Since we are using
-        # Tau-Leaping, rather than firing reactions based on a direct poisson
-        # distribution from the propensity, we use that same poisson
-        # distribution to select a random negative offset for the reaction
-        # state, then integrate forward along with any deterministic
-        # reactions/species for a designated time (tau).  Root crossings
-        # satisfy the SSA firing process, and because multiple reactions can be
-        # fired in a single Tau step, a new random number will be generated and
-        # added (representing a single-firing each time) until the state value
-        # of the reaction is once again negative.
-        for rxn in compiled_reactions:
-            curr_state[rxn] = sol.sol(curr_time)[y_map[rxn]]
-
-
-        # In the case that a major change occurs to the system (outside of the
-        # standard ODE process) is caused by an event trigger, we then examine
-        # the event which was triggered.  if Event assignments are carried out
-        # immediately, we add them to a heap in Event Priority order to be
-        # immediately dealt with.  If an Event contains a delay, we can now set
-        # the time of event assignment execution by evaluating the event delay
-        # in the current state.
-        if next_step == 'trigger':
-            for event in event_times[curr_time]:
-                self.__handle_event(event, curr_state, curr_time, 
-                                event_queue, trigger_states, delayed_events)
-        # In the case that a major change occurs to the system (outside of the
-        # standard ODE process) is caused by a delayed event which has now
-        # reached the designated time of execution, we add all currently
-        # designated event assignments to a heap to be processed in Event
-        # Priority order.
-        elif next_step == 'delay':
-            event = heapq.heappop(delayed_events)
-            heapq.heappush(event_queue, (eval(model.listOfEvents[event[1]].priority), event[1]))
-
-                
-
-        return sol, curr_time
-
-
-    def __simulate(self, integrator, integrator_options, curr_state, y0, model, curr_time, 
-                        propensities, species, parameters, compiled_reactions,
-                        compiled_rate_rules, y_map, trajectory, save_times,
-                        delayed_events, trigger_states, event_sensitivity,
-                        tau_step, pure_ode, debug):
-        """
-        Function to process simulation until next step, which can be a
-        stochastic reaction firing, an event trigger or assignment, or end of
-        simulation.  Returns three values:
-        sol - Python object returned from solve_ivp which contains all solution
-        data.
-        curr_state - dict containing all state variables for system at current time
-        curr_time - float representing current time
-        save_times - list of currently unreached save points.
-        """
-
-        event_queue = []
-        prev_y0 = y0.copy()
-        prev_curr_state = curr_state.copy()
-        prev_curr_time = curr_time
-        loop_count = 0
-
-        while True:
-            loop_count += 1
-            if loop_count > 100:
-                raise Exception("Loop over __integrate() exceeded loop count")
-            sol, curr_time = self.__integrate(integrator, integrator_options, curr_state, 
-                                                               y0, model, curr_time, propensities, y_map, 
-                                                               compiled_reactions,
-                                                               compiled_rate_rules,
-                                                               event_queue,
-                                                               delayed_events,
-                                                               trigger_states,
-                                                               event_sensitivity,
-                                                               tau_step,
-                                                               pure_ode)
-
-
-            species_modified = self.__update_stochastic_rxn_states(model,
-                                                compiled_reactions, curr_state)
-
-            # Occasionally, a tau step can result in an overly-aggressive
-            # forward step and cause a species population to fall below 0,
-            # which would result in an erroneous simulation.  If this occurs,
-            # back simulation up one step and attempt forward simulation using
-            # a smaller tau step.
-            neg_state = False
-            for s in species_modified.keys():
-                if curr_state[s] < 0:
-                    neg_state = True
-            if neg_state:
-                y0 = prev_y0.copy()
-                curr_state = prev_curr_state.copy()
-                curr_time = prev_curr_time
-                tau_step = tau_step / 2
-            else: break 
-
-        # Now update the step and trajectories for this step of the simulation.
-        # Here we make our final assignments for this step, and begin
-        # populating our results trajectory.
-        num_saves = 0
-        for time in save_times:
-            if time > curr_time: break
-            # if a solution is given for it
-            trajectory_index = np.where(model.tspan == time)[0][0]
-            assignment_state = curr_state.copy()
-            for s in range(len(species)):
-                # Get ODE Solutions
-                trajectory[trajectory_index][s+1] = sol.sol(time)[s]
-                # Update Assignment Rules for all processed time points
-                if len(model.listOfAssignmentRules):
-                    # Copy ODE state for assignments
-                    assignment_state[species[s]] = sol.sol(time)[s]
-            assignment_state['t'] = time
-            for ar in model.listOfAssignmentRules.values():
-                assignment_value = eval(ar.formula, {**eval_globals,**assignment_state})
-                assignment_state[ar.variable] = assignment_value
-                trajectory[trajectory_index][species.index(ar.variable)+1] = assignment_value
-            num_saves += 1
-        save_times = save_times[num_saves:] # remove completed save times
-
-        
-        # Finally, perform a final check on events after all non-ODE assignment
-        # changes have been carried out on model.
-        event_cycle = True
-        while event_cycle:
-            event_cycle = False
-            for i, e in enumerate(model.listOfEvents.values()):
-                triggered = eval(e.trigger.expression, {**eval_globals,**curr_state})
-                if triggered and not curr_state[e.name]:
-                    curr_state[e.name] = True
-                    self.__handle_event(e, curr_state, curr_time, 
-                                    event_queue, trigger_states, delayed_events)
-                    event_cycle = True
-
-        events_processed = self.__process_queued_events(model, event_queue, trigger_states, curr_state)
-
-        return sol, curr_state, curr_time, save_times
-    
-    def __set_seed(self, seed):
-        # Set seed if supplied
-        if seed is not None:
-            if not isinstance(seed, int):
-                seed = int(seed)
-            if seed > 0:
-                random.seed(seed)
-            else:
-                raise ModelError('seed must be a positive integer')
-
-    def __set_recommended_ode_defaults(self, integrator_options):
-        '''Set some ODE solver defaults.  These values are chosen based on the
-        precision required to successfully complete the SBML Test suite. '''
-
-        if 'rtol' not in integrator_options:
-            integrator_options['rtol'] = 1e-9
-        if 'atol' not in integrator_options:
-            integrator_options['atol'] = 1e-12
-        if 'max_step' not in integrator_options:
-            integrator_options['max_step'] = 0.25
-
-    def __compile_all(self, model):
-        '''
-        Compile all run-time evaluables to enhance performance.
-        '''
-        compiled_reactions = OrderedDict()
-        for i, r in enumerate(model.listOfReactions):
-            compiled_reactions[r] = compile(model.listOfReactions[r].propensity_function, '<string>',
-                                            'eval')
-        compiled_rate_rules = OrderedDict()
-        for i, rr in enumerate(model.listOfRateRules.values()):
-            compiled_rate_rules[rr.variable] = compile(rr.formula, '<string>', 'eval')
-            
-        compiled_inactive_reactions = OrderedDict()
-
-        compiled_propensities = compiled_reactions.copy()
-
-        return compiled_reactions, compiled_rate_rules, compiled_inactive_reactions, compiled_propensities
-
-    def __initialize_state(self, model, curr_state, debug):
-        '''
-        Initialize curr_state for each trajectory.
-        '''
-
-        # intialize parameters to current state
-        for p in model.listOfParameters:
-            curr_state[p] = model.listOfParameters[p].value
-
-        # initialize species population state
-        for s in model.listOfSpecies:
-            curr_state[s] = model.listOfSpecies[s].initial_value
-
-        # Set reactions to uniform random number
-        for i, r in enumerate(model.listOfReactions):
-            curr_state[r] = math.log(random.uniform(0, 1))
-            if debug:
-                print("Setting Random number ", curr_state[r], " for ", model.listOfReactions[r].name)
-
-        # Initialize event last-fired times to 0
-        for e_name in model.listOfEvents:
-            curr_state[e_name] = 0
-
-        for fd in model.listOfFunctionDefinitions.values():
-            curr_state[fd.name] = fd.function
-
-        for ar in model.listOfAssignmentRules.values():
-            if ar.variable in model.listOfSpecies: continue
-            curr_state[ar.variable] = ar.formula
-
-    def __map_state(self, species, parameters, compiled_reactions, events, curr_state):
-        '''
-        Creates the start state vector for integration and provides a
-        dictionary map to it's elements.
-        '''
-        y_map = OrderedDict()
-        # Build integration start state
-        y0 = [0] * (len(species) + len(parameters) + len(compiled_reactions) + len(events))
-        for i, spec in enumerate(species):
-            if isinstance(curr_state[spec], str):
-                y0[i] = eval(curr_state[spec], {**eval_globals, **curr_state})
-            else:
-                y0[i] = curr_state[spec]
-            y_map[spec] = i
-        for i, param in enumerate(parameters):
-            y0[i+len(species)] = curr_state[param]
-            y_map[param] = i+len(species)
-        for i, rxn in enumerate(compiled_reactions):
-            y0[i+len(species)+len(parameters)] = curr_state[rxn]
-            y_map[rxn] = i+len(species)+len(parameters)
-        for i, event in enumerate(events.values()):
-            y0[i+len(species)+len(parameters)+len(compiled_reactions)] = curr_state[event.name]
-            y_map[event] = i+len(species)+len(parameters)+len(compiled_reactions)
-        return y0, y_map
-
-    @classmethod
-    def get_solver_settings(self):
-        """
-        :return: Tuple of strings, denoting all keyword argument for this solvers run() method.
-        """
-        return ('model', 't', 'number_of_trajectories', 'increment', 'seed', 'debug', 'profile', 'tau_tol',
-                'event_sensitivity', 'integrator', 'integrator_options', 'timeout')
-    @classmethod
-    def run(self, model, t=20, number_of_trajectories=1, increment=0.05, seed=None, 
-            debug=False, profile=False, tau_tol=0.03, event_sensitivity=100, integrator='LSODA',
-            integrator_options={}, timeout=None, **kwargs):
-        """
-        Function calling simulation of the model. This is typically called by the run function in GillesPy2 model
-        objects and will inherit those parameters which are passed with the model as the arguments this run function.
-
-        Attributes
-        ----------
-
-        model : GillesPy2.Model
-            GillesPy2 model object to simulate
-        t : int
-            Simulation run time
-        number_of_trajectories : int
-            The number of times to sample the chemical master equation. Each
-            trajectory will be returned at the end of the simulation.
-            Optional, defaults to 1.
-        increment : float
-            Save point increment for recording data
-        seed : int
-            The random seed for the simulation. Optional, defaults to None.
-        debug : bool (False)
-            Set to True to provide additional debug information about the
-            simulation.
-        profile : bool (Fasle)
-            Set to True to provide information about step size (tau) taken at each step.
-        tau_tol: float
-            Tolerance level for Tau leaping algorithm.  Larger tolerance values will
-            result in larger tau steps. Default value is 0.03.
-        event_sensitivity: int
-            Number of data points to be inspected between integration
-            steps/save points for event detection
-        integrator: String
-            integrator method to be used form scipy.integrate.solve_ivp. Options
-            include 'RK45', 'RK23', 'Radau', 'BDF', and 'LSODA'.  
-            For more details, see https://docs.scipy.org/doc/scipy/reference/generated/scipy.integrate.solve_ivp.html
-        integrator_options: dictionary
-            contains options to the scipy integrator. by default, this includes
-            rtol=1e-9 and atol=1e-12.  for a list of options,
-            see https://docs.scipy.org/doc/scipy/reference/generated/scipy.integrate.solve_ivp.html.
-            Example use: {max_step : 0, rtol : .01}
-        """
-
-        if isinstance(self, type):
-            self = BasicTauHybridSolver()
-
-        if timeout > 0:
-            for i, s in enumerate(list(model._listOfSpecies.keys())):
-                # Solve_ivp doesn't return any results until it's finished solving so timing out early only slows the solver.
-                 if model.listOfSpecies[s].mode == 'continuous':
-                    timeout = 0
-                    log.warning('timeouts not supported by continuous species.')
-                    break
-                 elif model.listOfSpecies[s].mode == 'dynamic':
-                    log.warning('timeouts not fully supported by dynamic species. If timeout is triggered during'
-                                ' integration, total solve time could be longer than expected.')
-                    break
-
-
-
-        self.stop_event = threading.Event()
-
-        if len(kwargs) > 0:
-            for key in kwargs:
-                log.warning('Unsupported keyword argument to {0} solver: {1}'.format(self.name, key))
-
-        if timeout is not None and timeout <= 0: timeout = None
-
-        sim_thread = threading.Thread(target=self.___run, args=(model,), kwargs={'t':t,
-                                        'number_of_trajectories':number_of_trajectories,
-                                        'increment':increment, 'seed':seed,
-                                        'debug':debug, 'profile':profile,
-                                        'timeout':timeout, 'tau_tol':tau_tol,
-                                        'event_sensitivity':event_sensitivity,
-                                        'integrator':integrator,
-                                        'integrator_options':integrator_options})
-        try:
-            sim_thread.start()
-            sim_thread.join(timeout=timeout)
-            self.stop_event.set()
-            while self.result is None: pass
-        except:
-            pass
-        if hasattr(self,'has_raised_exception'):
-            raise self.has_raised_exception
-        return self.result, self.rc
-
-
-
-    def ___run(self, model, t=20, number_of_trajectories=1, increment=0.05, seed=None, 
-            debug=False, profile=False, tau_tol=0.03, event_sensitivity=100, integrator='LSODA', integrator_options={},
-               **kwargs):
-            try:
-                self.__run(model, t, number_of_trajectories, increment, seed, debug,
-                           profile, tau_tol, event_sensitivity, integrator, integrator_options, **kwargs)
-            except Exception as e:
-                self.has_raised_exception = e
-                self.result = []
-                return [], -1
-                
-    def __run(self, model, t=20, number_of_trajectories=1, increment=0.05, seed=None, 
-            debug=False, profile=False,
-            tau_tol=0.03, event_sensitivity=100, integrator='LSODA',
-            integrator_options={}, **kwargs):
-
-        if debug:
-            print("t = ", t)
-            print("increment = ", increment)
-
-        if len(model.listOfEvents):
-            self.__set_recommended_ode_defaults(integrator_options)
-        self.__set_seed(seed)
-
-        # create mapping of species dictionary to array indices
-        species_mappings = model._listOfSpecies
-        species = list(species_mappings.keys())
-        parameter_mappings = model._listOfParameters
-        parameters = list(parameter_mappings.keys())
-        number_species = len(species)
-
-        initial_state = OrderedDict()
-        self.__initialize_state(model, initial_state, debug)
-        initial_state['vol'] = model.volume
-        initial_state['t'] = 0
-
-        # create numpy array for timeline
-        timeline = np.linspace(0, t, int(round(t / increment + 1)))
-
-        # create numpy matrix to mark all state data of time and species
-        trajectory_base = np.zeros((number_of_trajectories, timeline.size, number_species + 1))
-
-        # copy time values to all trajectory row starts
-        trajectory_base[:, :, 0] = timeline
-
-        t0_delayed_events, species_modified_by_events = self.__check_t0_events(model, initial_state)
-
-        # copy initial populations to base
-        spec_modes = ['continuous', 'dynamic', 'discrete', None]
-        for i, s in enumerate(species):
-            if model.listOfSpecies[s].mode is None:
-                model.listOfSpecies[s].mode = 'dynamic'
-
-            if model.listOfSpecies[s].mode not in spec_modes:
-                raise SpeciesError('Species mode can only be \'continuous\', \'dynamic\',\'discrete\', or '
-                                   '\'unspecified(default to dynamic)\'.')
-            trajectory_base[:, 0, i+1] = initial_state[s]
-
-        # Create deterministic tracking data structures
-        det_spec = {species:True for (species, value) in model.listOfSpecies.items() if value.mode == 'dynamic'}
-        det_rxn = {rxn:False for (rxn, value) in model.listOfReactions.items()}
-
-        # Determine if entire simulation is ODE or Stochastic, in order to
-        # avoid unnecessary calculations during simulation
-        pure_ode = True
-        pure_stochastic = True
-        for spec in model.listOfSpecies.values():
-            if spec.mode != 'discrete':
-                pure_stochastic = False
-            if spec.mode != 'continuous':
-                pure_ode = False
-
-        if debug:
-            print('dependencies')
-            print(dependencies)
-
-        simulation_data = []
-
-        dependencies = OrderedDict()
-
-        # If considering deterministic changes, create dependency data
-        # structure for creating diff eqs later
-        if not pure_stochastic:
-            for reaction in model.listOfReactions:
-                dependencies[reaction] = set()
-                [dependencies[reaction].add(reactant.name) for reactant in model.listOfReactions[reaction].reactants]
-                [dependencies[reaction].add(product.name) for product in model.listOfReactions[reaction].products]
-
-
-        # Main trajectory loop
-        for trajectory_num in range(number_of_trajectories):
-
-            if self.stop_event.is_set():
-                print('exiting')
-                self.rc = 33
-                break
-
-            trajectory = trajectory_base[trajectory_num] # NumPy array containing this simulation's results
-            propensities = OrderedDict() # Propensities evaluated at current state
-            curr_state = initial_state.copy() # Current state of the system
-            curr_time = 0 # Current Simulation Time
-            end_time = model.tspan[-1] # End of Simulation time
-            entry_pos = 1
-            data = OrderedDict() # Dictionary for results
-            data['time'] = timeline # All time entries
-            save_times = timeline
-            
-
-            # Record Highest Order reactant for each reaction and set error tolerance
-            if not pure_ode:
-                HOR, reactants, mu_i, sigma_i, g_i, epsilon_i, critical_threshold = Tau.initialize(model, tau_tol)
-
-            # One-time compilations to reduce time spent with eval
-            compiled_reactions, compiled_rate_rules, compiled_inactive_reactions, compiled_propensities = self.__compile_all(model)
-            all_compiled = OrderedDict()
-            all_compiled['rxns'] = compiled_reactions
-            all_compiled['inactive_rxns'] = compiled_inactive_reactions
-            all_compiled['rules'] = compiled_rate_rules
-
-            save_times = np.copy(model.tspan)
-            delayed_events = []
-            trigger_states = {}
-
-
-            # Handle delayed t0 events
-            for state in trigger_states.values():
-                if state is None: state = curr_state
-            for ename, etime in t0_delayed_events.items():
-                curr_state[ename] = True
-                heapq.heappush(delayed_events, (etime, ename))
-                if model.listOfEvents[ename].use_values_from_trigger_time:
-                    trigger_states[ename] = curr_state.copy()
-                else:
-                    trigger_states[ename] = curr_state
-
-            # Each save step
-            while curr_time < model.tspan[-1]:
-
-                if self.stop_event.is_set(): 
-                    self.rc = 33
-                    break
-                # Get current propensities
-                if not pure_ode:
-                    for i, r in enumerate(model.listOfReactions):
-                        try:
-                            propensities[r] = eval(compiled_propensities[r],{**eval_globals, **curr_state})
-                        except Exception as e:
-                            raise SimulationError('Error calculation propensity for {0}.\nReason: {1}'.format(r, e))
-
-                # Calculate Tau statistics and select a good tau step
-                if not pure_ode:
-                    tau_args = [HOR, reactants, mu_i, sigma_i, g_i, epsilon_i, tau_tol, critical_threshold,
-                            model, propensities, curr_state, curr_time, save_times[0]]
-                tau_step = save_times[-1]-curr_time if pure_ode else Tau.select(*tau_args)
-
-                # Process switching if used
-                if not pure_stochastic and not pure_ode:
-                    switch_args = [model, propensities, curr_state, tau_step, det_spec]
-                    sd, CV = self.__calculate_statistics(*switch_args)
-
-                # Calculate sd and CV for hybrid switching and flag deterministic reactions
-                if pure_stochastic:
-                    deterministic_reactions = frozenset() # Empty if non-det
-                else:
-                    deterministic_reactions = self.__flag_det_reactions(model, det_spec, det_rxn, dependencies)
-                
-                if debug:
-                    print('mean: {0}'.format(mu_i))
-                    print('standard deviation: {0}'.format(sd))
-                    print('CV: {0}'.format(CV))
-                    print('det_spec: {0}'.format(det_spec))
-                    print('det_rxn: {0}'.format(det_rxn))
-                
-                # Set active reactions and rate rules for this integration step
-                if pure_stochastic:
-                    active_rr = compiled_rate_rules 
-                else:
-                    self.__toggle_reactions(model, all_compiled, deterministic_reactions, dependencies, curr_state, det_spec)
-                    active_rr = compiled_rate_rules[deterministic_reactions]
-                    
-                # Create integration initial state vector
-                y0, y_map = self.__map_state(species, parameters,
-                                        compiled_reactions, model.listOfEvents, curr_state)
-    
-                # Run simulation to next step
-                sol, curr_state, curr_time, save_times = self.__simulate(integrator, integrator_options,
-                    curr_state, y0, model, curr_time, propensities, species, 
-                    parameters, compiled_reactions, active_rr, y_map,
-                    trajectory, save_times, delayed_events, trigger_states,
-                    event_sensitivity, tau_step, pure_ode, debug)
-
-            # End of trajectory, format results
-            data = {'time':timeline}
-            for i in range(number_species):
-                data[species[i]] = trajectory[:, i+1]
-            simulation_data.append(data)
-
-        self.result = simulation_data
-        return simulation_data, self.rc
-=======
 class BasicTauHybridSolver(TauHybridSolver):
     from gillespy2.core import log
     log.warning("The name 'BasicTauHybridSolver' has been deprecated, future versions of GillesPy2 will not allow"
-                " this import. Please import 'TauHybridSolver'")
->>>>>>> 1c11099a
+                " this import. Please import 'TauHybridSolver'")
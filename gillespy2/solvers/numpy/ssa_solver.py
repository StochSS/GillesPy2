from threading import Thread, Event
from gillespy2.core import GillesPySolver, Model, Reaction, log, gillespyError
import random
import math
import numpy as np
np.set_printoptions(suppress=True)

class NumPySSASolver(GillesPySolver):
    name = "NumPySSASolver"
    rc = 0
    stop_event = None
    result = None
    pause_event = None

    def __init__(self):
        name = 'NumPySSASolver'
        rc = 0
        stop_event = None
        result = None
        pause_event = None

    def get_solver_settings(self):
        """
        :return: Tuple of strings, denoting all keyword argument for this solvers run() method.
        """
        return ('model', 't', 'number_of_trajectories', 'increment', 'seed', 'debug', 'timeout')

    @classmethod
    def run(self, model, t=20, number_of_trajectories=1, increment=0.05,
<<<<<<< HEAD
                        seed=None, debug=False, timeout=None, resume = None, **kwargs):
=======
                        seed=None, debug=False, timeout=None, **kwargs):
>>>>>>> 7312f8a3
        """
        Run the SSA algorithm using a NumPy for storing the data in arrays and generating the timeline.
        :param model: The model on which the solver will operate.
        :param t: The end time of the solver.
        :param number_of_trajectories: The number of times to sample the chemical master equation. Each
        trajectory will be returned at the end of the simulation.
        :param increment: The time step of the solution.
        :param seed: The random seed for the simulation. Defaults to None.
        :param debug: Set to True to provide additional debug information about the
        simulation.
<<<<<<< HEAD
        :param resume: Result of a previously run simulation, to be resumed
=======
>>>>>>> 7312f8a3
        :return: a list of each trajectory simulated.
        """


        if isinstance(self, type):
            self = NumPySSASolver()

        self.stop_event = Event()
        self.pause_event = Event()
        if timeout is not None and timeout <= 0: timeout = None

        if len(kwargs) > 0:
            for key in kwargs:
                log.warning('Unsupported keyword argument to {0} solver: {1}'.format(self.name, key))
        sim_thread = Thread(target=self.___run, args=(model,), kwargs={'t':t,
<<<<<<< HEAD
                                                                       'number_of_trajectories':number_of_trajectories,
                                                                       'increment':increment, 'seed':seed,
                                                                       'debug':debug, 'resume':resume,
                                                                       'timeout':timeout})


=======
                                        'number_of_trajectories':number_of_trajectories,
                                        'increment':increment, 'seed':seed,
                                        'debug':debug, 'timeout':timeout})
>>>>>>> 7312f8a3
        try:
            sim_thread.start()
            sim_thread.join(timeout=timeout)
            self.stop_event.set()
            while self.result is None: pass
        except KeyboardInterrupt:
            self.pause_event.set()
            while self.result is None: pass
        if hasattr(self, 'has_raised_exception'):
            raise self.has_raised_exception

        return self.result, self.rc



    def ___run(self, model, t=20, number_of_trajectories=1, increment=0.05,
<<<<<<< HEAD
                    seed=None, debug=False, resume = None, timeout=None):

        try:
            self.__run(model, t, number_of_trajectories, increment, seed, debug, resume,timeout)
=======
                    seed=None, debug=False, timeout=None):
        try:
            self.__run(model, t, number_of_trajectories, increment, seed, debug, timeout)
>>>>>>> 7312f8a3
        except Exception as e:
            self.has_raised_exception = e
            self.result = []
            return [], -1

<<<<<<< HEAD
    def __run(self, model, t=20, number_of_trajectories=1, increment=0.05, seed=None, debug=False,
              resume=None, timeout=None):

        #for use with resume, determines how much excess data to cut off due to
        #how species and time are initialized to 0
        timeStopped = 0

        if resume is not None:
            print(resume[0].model == model)
            if resume[0].model != model:
                raise gillespyError.ModelError('When resuming, one must not alter the model being resumed.')
            if t < resume['time'][-1]:
                raise gillespyError.ExecutionError(
                    "'t' must be greater than previous simulations end time, or set in the run() method as the "
                    "simulations next end time")
=======
    def __run(self, model, t=20, number_of_trajectories=1, increment=0.05,
                    seed=None, debug=False, timeout=None):
>>>>>>> 7312f8a3

        random.seed(seed)
        # create mapping of species dictionary to array indices
        species_mappings = model.sanitized_species_names()
        species = list(species_mappings.keys())
        parameter_mappings = model.sanitized_parameter_names()
        number_species = len(species)
        # create numpy array for timeline
        if resume is not None:
            #start where we last left off if resuming a simulation
            lastT = resume['time'][-1]
            step = lastT-resume['time'][-2]
            timeline = np.arange(lastT, t+step, step)
        else:
            timeline = np.linspace(0, t, int(round(t / increment + 1)))

        # create numpy matrix to mark all state data of time and species
        trajectory_base = np.zeros((number_of_trajectories, timeline.size, number_species + 1))
        # copy time values to all trajectory row starts
        trajectory_base[:, :, 0] = timeline
        # copy initial populations to base
        if resume is not None:
            tmpSpecies = {}
            #Set initial values of species to where last left off
            for i in species:
                tmpSpecies[i] = resume[i][-1]
            for i, s in enumerate(species):
                trajectory_base[:, 0, i + 1] = tmpSpecies[s]
        else:
            for i, s in enumerate(species):
                trajectory_base[:, 0, i + 1] = model.listOfSpecies[s].initial_value
            # create dictionary of all constant parameters for propensity evaluation
        parameters = {'V': model.volume}
        for paramName, param in model.listOfParameters.items():
            parameters[parameter_mappings[paramName]] = param.value

        # create mapping of reaction dictionary to array indices
        reactions = list(model.listOfReactions.keys())
        number_reactions = len(reactions)
        propensity_functions = []
        # create an array mapping reactions to species modified
        species_changes = np.zeros((number_reactions, number_species))
        # pre-evaluate propensity equations from strings:
        for i, reaction in enumerate(reactions):
            # replace all references to species with array indices
            for j, spec in enumerate(species):
                species_changes[i][j] = model.listOfReactions[reaction].products.get(model.listOfSpecies[spec], 0) \
                                        - model.listOfReactions[reaction].reactants.get(model.listOfSpecies[spec], 0)
                if debug:
                    print('species_changes: {0},i={1}, j={2}... {3}'.format(species, i, j, species_changes[i][j]))
            propensity_functions.append(eval('lambda S:' +
                                             model.listOfReactions[reaction].sanitized_propensity_function(
                                                 species_mappings, parameter_mappings), parameters))
        if debug:
            print('propensity_functions', propensity_functions)
        # begin simulating each trajectory
        simulation_data = []
        for trajectory_num in range(number_of_trajectories):
            if self.stop_event.is_set():
                self.rc = 33
                break
            elif self.pause_event.is_set():
                timeStopped = timeline[entry_count]
                break
            # copy initial state data
            trajectory = trajectory_base[trajectory_num]
            entry_count = 1
            current_time = 0
            current_state = np.copy(trajectory[0, 1:])
            propensity_sums = np.zeros(number_reactions)
            # calculate initial propensity sums
            while entry_count < timeline.size:
                if self.stop_event.is_set():
                    self.rc = 33
                    break
                elif self.pause_event.is_set():
                    timeStopped = timeline[entry_count]
                    break
                # determine next reaction
                for i in range(number_reactions):
                    propensity_sums[i] = propensity_functions[i](current_state)
                    if debug:
                        print('propensity: ', propensity_sums[i])
                propensity_sum = np.sum(propensity_sums)
                if debug:
                    print('propensity_sum: ', propensity_sum)
                # if no more reactions, quit
                if propensity_sum <= 0:
                    trajectory[entry_count:, 1:] = current_state
                    break
                cumulative_sum = random.uniform(0, propensity_sum)
                current_time += -math.log(random.random()) / propensity_sum
                if debug:
                    print('cumulative sum: ', cumulative_sum)
                    print('entry count: ', entry_count)
                    print('timeline.size: ', timeline.size)
                    print('current_time: ', current_time)
                # determine time passed in this reaction
                while entry_count < timeline.size and timeline[entry_count] <= current_time:
                    if self.stop_event.is_set():
                        self.rc = 33
                        break
                    elif self.pause_event.is_set():
                        timeStopped = timeline[entry_count]
                        break
                    trajectory[entry_count, 1:] = current_state
                    entry_count += 1
                for potential_reaction in range(number_reactions):
                    cumulative_sum -= propensity_sums[potential_reaction]
                    if debug:
                        print('if <=0, fire: ', cumulative_sum)
                    if cumulative_sum <= 0:
                        current_state += species_changes[potential_reaction]
                        if debug:
                            print('current state: ', current_state)
                            print('species_changes: ', species_changes)
                            print('updating: ', potential_reaction)
                        # recompute propensities as needed
                        for i in range(number_reactions):
                            propensity_sums[i] = propensity_functions[i](current_state)
                            if debug:
                                print('new propensity sum: ', propensity_sums[i])
                        break
<<<<<<< HEAD
=======
            #Append labels to trajectory base
>>>>>>> 7312f8a3
            data = {
                'time': timeline
            }
            for i in range(number_species):
                data[species[i]] = trajectory[:, i+1]
            simulation_data.append(data)

<<<<<<< HEAD
        #If simulation has been paused, or tstopped !=0
        if timeStopped != 0:
            if timeStopped != simulation_data[0]['time'][-1]:
                tester = np.where(simulation_data[0]['time'] > timeStopped)[0].size
                index = np.where(simulation_data[0]['time'] == timeStopped)[0][0]
            if tester > 0:
                for i in simulation_data[0]:
                    simulation_data[0][i] = simulation_data[0][i][:index]

        if resume is not None:
        #If resuming, combine old pause with new data, and delete any excess null data
            for i in simulation_data[0]:
                oldData = resume[i][:-1]
                newData = simulation_data[0][i]
                simulation_data[0][i] = np.concatenate((oldData, newData), axis=None)

=======
>>>>>>> 7312f8a3
        self.result = simulation_data
        return self.result, self.rc<|MERGE_RESOLUTION|>--- conflicted
+++ resolved
@@ -27,11 +27,7 @@
 
     @classmethod
     def run(self, model, t=20, number_of_trajectories=1, increment=0.05,
-<<<<<<< HEAD
                         seed=None, debug=False, timeout=None, resume = None, **kwargs):
-=======
-                        seed=None, debug=False, timeout=None, **kwargs):
->>>>>>> 7312f8a3
         """
         Run the SSA algorithm using a NumPy for storing the data in arrays and generating the timeline.
         :param model: The model on which the solver will operate.
@@ -42,10 +38,7 @@
         :param seed: The random seed for the simulation. Defaults to None.
         :param debug: Set to True to provide additional debug information about the
         simulation.
-<<<<<<< HEAD
         :param resume: Result of a previously run simulation, to be resumed
-=======
->>>>>>> 7312f8a3
         :return: a list of each trajectory simulated.
         """
 
@@ -61,18 +54,11 @@
             for key in kwargs:
                 log.warning('Unsupported keyword argument to {0} solver: {1}'.format(self.name, key))
         sim_thread = Thread(target=self.___run, args=(model,), kwargs={'t':t,
-<<<<<<< HEAD
                                                                        'number_of_trajectories':number_of_trajectories,
                                                                        'increment':increment, 'seed':seed,
                                                                        'debug':debug, 'resume':resume,
                                                                        'timeout':timeout})
 
-
-=======
-                                        'number_of_trajectories':number_of_trajectories,
-                                        'increment':increment, 'seed':seed,
-                                        'debug':debug, 'timeout':timeout})
->>>>>>> 7312f8a3
         try:
             sim_thread.start()
             sim_thread.join(timeout=timeout)
@@ -89,22 +75,15 @@
 
 
     def ___run(self, model, t=20, number_of_trajectories=1, increment=0.05,
-<<<<<<< HEAD
                     seed=None, debug=False, resume = None, timeout=None):
 
         try:
             self.__run(model, t, number_of_trajectories, increment, seed, debug, resume,timeout)
-=======
-                    seed=None, debug=False, timeout=None):
-        try:
-            self.__run(model, t, number_of_trajectories, increment, seed, debug, timeout)
->>>>>>> 7312f8a3
         except Exception as e:
             self.has_raised_exception = e
             self.result = []
             return [], -1
 
-<<<<<<< HEAD
     def __run(self, model, t=20, number_of_trajectories=1, increment=0.05, seed=None, debug=False,
               resume=None, timeout=None):
 
@@ -120,10 +99,6 @@
                 raise gillespyError.ExecutionError(
                     "'t' must be greater than previous simulations end time, or set in the run() method as the "
                     "simulations next end time")
-=======
-    def __run(self, model, t=20, number_of_trajectories=1, increment=0.05,
-                    seed=None, debug=False, timeout=None):
->>>>>>> 7312f8a3
 
         random.seed(seed)
         # create mapping of species dictionary to array indices
@@ -247,10 +222,6 @@
                             if debug:
                                 print('new propensity sum: ', propensity_sums[i])
                         break
-<<<<<<< HEAD
-=======
-            #Append labels to trajectory base
->>>>>>> 7312f8a3
             data = {
                 'time': timeline
             }
@@ -258,7 +229,6 @@
                 data[species[i]] = trajectory[:, i+1]
             simulation_data.append(data)
 
-<<<<<<< HEAD
         #If simulation has been paused, or tstopped !=0
         if timeStopped != 0:
             if timeStopped != simulation_data[0]['time'][-1]:
@@ -275,7 +245,5 @@
                 newData = simulation_data[0][i]
                 simulation_data[0][i] = np.concatenate((oldData, newData), axis=None)
 
-=======
->>>>>>> 7312f8a3
         self.result = simulation_data
         return self.result, self.rc
--- conflicted
+++ resolved
@@ -1,10 +1,6 @@
 from threading import Thread, Event
-<<<<<<< HEAD
-from gillespy2.core import GillesPySolver, Model, Reaction, log
+from gillespy2.core import GillesPySolver, Model, Reaction, log, gillespyError
 from gillespy2.solvers.utilities import solverutils as nputils
-=======
-from gillespy2.core import GillesPySolver, Model, Reaction, log, gillespyError
->>>>>>> ced08126
 import random
 import math
 import numpy as np
@@ -242,17 +238,16 @@
                             if debug:
                                 print('new propensity sum: ', propensity_sums[i])
                         break
-
             if show_labels:
                 data = {
                     'time': timeline
                 }
-                simulation_data = nputils.numpyresults(data, species, number_species, trajectory,simulation_data)
+                for i in range(number_species):
+                    data[species[i]] = trajectory[:, i+1]
+                simulation_data.append(data)
             else:
                 simulation_data = trajectory_base
 
-<<<<<<< HEAD
-=======
         #If simulation has been paused, or tstopped !=0
         if show_labels == False and timeStopped != 0:
             cutoff = np.where(simulation_data[0][:, 0] == timeStopped)
@@ -277,7 +272,6 @@
                     oldData = resume[i][:-1]
                     newData = simulation_data[0][i]
                     simulation_data[0][i] = np.concatenate((oldData, newData), axis=None)
->>>>>>> ced08126
 
         self.result = simulation_data
         return self.result, self.rc
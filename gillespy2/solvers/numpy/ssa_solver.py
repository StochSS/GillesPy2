from threading import Thread, Event
from gillespy2.core import GillesPySolver, log, gillespyError
from gillespy2.solvers.utilities import solverutils as nputils
import random
import math
import numpy as np
np.set_printoptions(suppress=True)


class NumPySSASolver(GillesPySolver):
    name = "NumPySSASolver"
    rc = 0
    stop_event = None
    result = None
    pause_event = None

    def __init__(self):
        name = 'NumPySSASolver'
        rc = 0
        stop_event = None
        result = None
        pause_event = None

    def get_solver_settings(self):
        """
        :return: Tuple of strings, denoting all keyword argument for this solvers run() method.
        """
        return ('model', 't', 'number_of_trajectories', 'increment', 'seed', 'debug', 'timeout')

    @classmethod
    def run(self, model, t=20, number_of_trajectories=1, increment=0.05, seed=None, debug=False, show_labels=True,
            live_output=None, live_output_options={}, timeout=None, resume=None, **kwargs):

        """
        Run the SSA algorithm using a NumPy for storing the data in arrays and generating the timeline.
        :param model: The model on which the solver will operate.
        :param t: The end time of the solver.
        :param number_of_trajectories: The number of times to sample the chemical master equation. Each
        trajectory will be returned at the end of the simulation.
        :param increment: The time step of the solution.
        :param seed: The random seed for the simulation. Defaults to None.
        :param debug: Set to True to provide additional debug information about the
        simulation.
        :param resume: Result of a previously run simulation, to be resumed
        :param live_output : str The type of output to be displayed by solver. Can be "progress", "text", or "graph".
        :param live_output_options : dictionary contains options for live_output. By default {"interval":1}.
                    "interval" specifies seconds between displaying.
                    "clear_output" specifies if display should be refreshed with each display
        :return: a list of each trajectory simulated.
        """

        if isinstance(self, type):
            self = NumPySSASolver()

        self.stop_event = Event()
        self.pause_event = Event()

        if timeout is not None and timeout <= 0:
            timeout = None
        if len(kwargs) > 0:
            for key in kwargs:
                log.warning('Unsupported keyword argument to {0} solver: {1}'.format(self.name, key))

        # create numpy array for timeline
        if resume is not None:
            # start where we last left off if resuming a simulation
            lastT = resume['time'][-1]
            step = lastT - resume['time'][-2]
            timeline = np.arange(lastT, t + step, step)
        else:
            timeline = np.linspace(0, t, int(round(t / increment + 1)))

        species = list(model._listOfSpecies.keys())

        trajectory_base, tmpSpecies = nputils.numpy_trajectory_base_initialization(model, number_of_trajectories,
                                                                                   timeline, species, resume=resume)

        # curr_time and curr_state are list of len 1 so that __run receives reference
        if resume is not None:
            total_time = [resume['time'][-1]]
        else:
            total_time = [0]

        curr_state = [None]
        live_grapher = [None]

        sim_thread = Thread(target=self.___run, args=(model, curr_state, total_time, timeline, trajectory_base,
                                                      live_grapher,), kwargs={'t': t, 'number_of_trajectories':
                                                                              number_of_trajectories,
                                                                              'increment': increment,
                                                                              'seed': seed, 'debug': debug,
                                                                              'show_labels': show_labels,
                                                                              'timeout': timeout,
                                                                              'resume': resume, })
        try:
            time = 0
            sim_thread.start()
            if live_output is not None:
                import gillespy2.core.liveGraphing
                live_output_options['type'] = live_output
                gillespy2.core.liveGraphing.valid_graph_params(live_output_options)
                if resume is not None:
                    resumeTest = True  # If resuming, relay this information to live_grapher
                else:
                    resumeTest = False
<<<<<<< HEAD

                live_grapher[0] = gillespy2.core.liveGraphing.LiveDisplayer(
                    model, timeline, number_of_trajectories, live_output_options,resume=resumeTest)
                display_timer = gillespy2.core.liveGraphing.RepeatTimer(live_output_options['interval'],
                                                                        live_grapher[0].display, args=(curr_state,
                                                                                                       total_time,
                                                                                                       trajectory_base,)
                                                                                                        )
=======
                live_grapher[0] = gillespy2.core.liveGraphing.LiveDisplayer(model, timeline, number_of_trajectories,
                                                                             live_output_options,resume = resumeTest)
                display_timer = gillespy2.core.liveGraphing.RepeatTimer(live_output_options['interval'],
                                                                        live_grapher[0].display, args=(curr_state,
                                                                                                       total_time,
                                                                                                       trajectory_base,
                                                                                                       live_output
                                                                                                       )
                                                                        )
>>>>>>> bc55cbbb
                display_timer.start()

            if timeout is not None:
                while sim_thread.is_alive():
                    sim_thread.join(.1)
                    time += .1
                    if time >= timeout:
                        break
            else:
                while sim_thread.is_alive():
                    sim_thread.join(.1)

            if live_grapher[0] is not None:
                display_timer.cancel()
            self.stop_event.set()
            while self.result is None:
                pass
        except KeyboardInterrupt:
            if live_output:
                display_timer.pause = True
                display_timer.cancel()
            self.pause_event.set()
            while self.result is None:
                pass
        if hasattr(self, 'has_raised_exception'):
            raise self.has_raised_exception

        return self.result, self.rc

    def ___run(self, model, curr_state, total_time, timeline, trajectory_base, live_grapher, t=20,
               number_of_trajectories=1, increment=0.05, seed=None, debug=False, show_labels=True, resume=None,
               timeout=None):

        try:
            self.__run(model, curr_state, total_time, timeline, trajectory_base, live_grapher, t, number_of_trajectories,
                       increment, seed, debug, show_labels, resume, timeout)
        except Exception as e:
            self.has_raised_exception = e
            self.result = []
            return [], -1

    def __run(self, model, curr_state, total_time, timeline, trajectory_base, live_grapher, t=20,
              number_of_trajectories=1, increment=0.05, seed=None, debug=False, show_labels=True,
              resume=None,  timeout=None):

        # for use with resume, determines how much excess data to cut off due to
        # how species and time are initialized to 0
        timeStopped = 0

        if resume is not None:
            if resume[0].model != model:
                raise gillespyError.ModelError('When resuming, one must not alter the model being resumed.')
            if t < resume['time'][-1]:
                raise gillespyError.ExecutionError(
                    "'t' must be greater than previous simulations end time, or set in the run() method as the "
                    "simulations next end time")

        random.seed(seed)

        species_mappings, species, parameter_mappings, number_species = nputils.numpy_initialization(model)

        # create dictionary of all constant parameters for propensity evaluation
        parameters = {'V': model.volume}
        for paramName, param in model.listOfParameters.items():
            parameters[parameter_mappings[paramName]] = param.value

        # create mapping of reaction dictionary to array indices
        reactions = list(model.listOfReactions.keys())

        # create mapping of reactions, and which reactions depend on their reactants/products
        dependent_rxns = nputils.dependency_grapher(model, reactions)
        number_reactions = len(reactions)
        propensity_functions = {}

        # create an array mapping reactions to species modified
        species_changes = np.zeros((number_reactions, number_species))

        # pre-evaluate propensity equations from strings:
        for i, reaction in enumerate(reactions):
            # replace all references to species with array indices
            for j, spec in enumerate(species):
                species_changes[i][j] = model.listOfReactions[reaction].products.get(model.listOfSpecies[spec], 0) \
                                        - model.listOfReactions[reaction].reactants.get(model.listOfSpecies[spec], 0)
                if debug:
                    print('species_changes: {0},i={1}, j={2}... {3}'.format(species, i, j, species_changes[i][j]))
            propensity_functions[reaction] = [eval('lambda S:' + model.listOfReactions[reaction].
                                                   sanitized_propensity_function(species_mappings, parameter_mappings),
                                                   parameters), i]
        if debug:
            print('propensity_functions', propensity_functions)

        # begin simulating each trajectory
        simulation_data = []
        for trajectory_num in range(number_of_trajectories):
            if self.stop_event.is_set():
                self.rc = 33
                break
            elif self.pause_event.is_set():
                timeStopped = timeline[entry_count]
                break

            # For multi trajectories, live_grapher needs to be informed of trajectory increment
            if live_grapher[0] is not None:
                live_grapher[0].increment_trajectory(trajectory_num)

            # copy initial state data
            trajectory = trajectory_base[trajectory_num]
            entry_count = 1
            curr_state[0] = {}
            # curr_time and curr_state are list of len 1 so that __run receives reference
            if resume is not None:
                curr_time = [resume['time'][-1]]
            else:
                curr_time = [0]

            for spec in model.listOfSpecies:
                if resume is not None:
                    curr_state[0][spec] = resume[spec][-1]
                else:
                    curr_state[0][spec] = model.listOfSpecies[spec].initial_value

            propensity_sums = np.zeros(number_reactions)
            # calculate initial propensity sums
            while entry_count < timeline.size:
                if self.stop_event.is_set():
                    self.rc = 33
                    break
                elif self.pause_event.is_set():
                    timeStopped = timeline[entry_count]
                    break
                # determine next reaction

                species_states = list(curr_state[0].values())

                for i in range(number_reactions):
                    propensity_sums[i] = propensity_functions[reactions[i]][0](species_states)

                    if debug:
                        print('propensity: ', propensity_sums[i])

                propensity_sum = np.sum(propensity_sums)
                if debug:
                    print('propensity_sum: ', propensity_sum)
                # if no more reactions, quit
                if propensity_sum <= 0:
                    trajectory[entry_count:, 1:] = list(species_states)
                    break

                cumulative_sum = random.uniform(0, propensity_sum)
                curr_time[0] += -math.log(random.random()) / propensity_sum
                total_time[0] += -math.log(random.random()) / propensity_sum
                if debug:
                    print('cumulative sum: ', cumulative_sum)
                    print('entry count: ', entry_count)
                    print('timeline.size: ', timeline.size)
                    print('curr_time: ', curr_time[0])
                # determine time passed in this reaction

                while entry_count < timeline.size and timeline[entry_count] <= curr_time[0]:
                    if self.stop_event.is_set():
                        self.rc = 33
                        break
                    elif self.pause_event.is_set():
                        timeStopped = timeline[entry_count]
                        break
                    trajectory[entry_count, 1:] = species_states
                    entry_count += 1

                for potential_reaction in range(number_reactions):
                    cumulative_sum -= propensity_sums[potential_reaction]
                    if debug:
                        print('if <=0, fire: ', cumulative_sum)
                    if cumulative_sum <= 0:

                        for i,spec in enumerate(model.listOfSpecies):
                            curr_state[0][spec] += species_changes[potential_reaction][i]

                        reacName = reactions[potential_reaction]
                        if debug:
                            print('current state: ', curr_state[0])
                            print('species_changes: ', species_changes)
                            print('updating: ', potential_reaction)

                        species_states = list(curr_state[0].values())
                        for i in dependent_rxns[reacName]['dependencies']:
                            propensity_sums[propensity_functions[i][1]] = propensity_functions[i][0](species_states)

                            if debug:
                                print('new propensity sum: ', propensity_sums[i])
                        break
            data = {
                'time': timeline
            }
            for i in range(number_species):
                data[species[i]] = trajectory[:, i+1]
            simulation_data.append(data)

        # If simulation has been paused, or tstopped !=0
        if timeStopped != 0 or resume is not None:
            simulation_data = nputils.numpy_resume(timeStopped, simulation_data, resume=resume)

        self.result = simulation_data
        return self.result, self.rc<|MERGE_RESOLUTION|>--- conflicted
+++ resolved
@@ -103,16 +103,6 @@
                     resumeTest = True  # If resuming, relay this information to live_grapher
                 else:
                     resumeTest = False
-<<<<<<< HEAD
-
-                live_grapher[0] = gillespy2.core.liveGraphing.LiveDisplayer(
-                    model, timeline, number_of_trajectories, live_output_options,resume=resumeTest)
-                display_timer = gillespy2.core.liveGraphing.RepeatTimer(live_output_options['interval'],
-                                                                        live_grapher[0].display, args=(curr_state,
-                                                                                                       total_time,
-                                                                                                       trajectory_base,)
-                                                                                                        )
-=======
                 live_grapher[0] = gillespy2.core.liveGraphing.LiveDisplayer(model, timeline, number_of_trajectories,
                                                                              live_output_options,resume = resumeTest)
                 display_timer = gillespy2.core.liveGraphing.RepeatTimer(live_output_options['interval'],
@@ -122,7 +112,6 @@
                                                                                                        live_output
                                                                                                        )
                                                                         )
->>>>>>> bc55cbbb
                 display_timer.start()
 
             if timeout is not None:

--- conflicted
+++ resolved
@@ -1,7 +1,6 @@
 from threading import Thread, Event
-from gillespy2.core import GillesPySolver, Model, Reaction, log
+from gillespy2.core import GillesPySolver, Model, Reaction, log, gillespyError
 import gillespy2.solvers.utilities.utilities as utilities
-from gillespy2.core import GillesPySolver, Model, Reaction, log, gillespyError
 from gillespy2.solvers.utilities import solverutils as nputils
 import random
 import math
@@ -75,18 +74,6 @@
         trajectory_base, tmpSpecies = nputils.numpy_trajectory_base_initialization(model, number_of_trajectories,
                                                                                    timeline, species, resume=resume)
 
-        # copy initial populations to base
-        if resume is not None:
-            tmpSpecies = {}
-            #Set initial values of species to where last left off
-            for i in species:
-                tmpSpecies[i] = resume[i][-1]
-            for i, s in enumerate(species):
-                trajectory_base[:, 0, i + 1] = tmpSpecies[s]
-        else:
-            for i, s in enumerate(species):
-                trajectory_base[:, 0, i + 1] = model.listOfSpecies[s].initial_value
-
         # curr_time and curr_state are list of len 1 so that __run receives reference
         curr_time = [0]  # Current Simulation Time
         curr_state = [None]
@@ -162,23 +149,15 @@
                     "simulations next end time")
 
         random.seed(seed)
-<<<<<<< HEAD
 
         species_mappings, species, parameter_mappings, number_species = nputils.numpy_initialization(model)
-=======
-        # create mapping of species dictionary to array indices
-        species_mappings = model.sanitized_species_names()
-        species = list(species_mappings.keys())
-        parameter_mappings = model.sanitized_parameter_names()
-        number_species = len(species)
->>>>>>> e3115ea5
 
         # create dictionary of all constant parameters for propensity evaluation
         parameters = {'V': model.volume}
         for paramName, param in model.listOfParameters.items():
             parameters[parameter_mappings[paramName]] = param.value
 
-        #create mapping of reaction dictionary to array indices
+        # create mapping of reaction dictionary to array indices
         reactions = list(model.listOfReactions.keys())
 
         #Create mapping of reactions, and which reactions depend on their reactants/products
@@ -227,7 +206,6 @@
             propensity_sums = np.zeros(number_reactions)
             # calculate initial propensity sums
             while entry_count < timeline.size:
-
                 if self.stop_event.is_set():
                     self.rc = 33
                     break
@@ -261,11 +239,7 @@
                     print('curr_time: ', curr_time[0])
                 # determine time passed in this reaction
 
-<<<<<<< HEAD
-                while entry_count < timeline.size and timeline[entry_count] <= curr_time[0]:
-=======
                 while entry_count < timeline.size and timeline[entry_count] <= curr_time[0] + timeline[0]:
->>>>>>> e3115ea5
                     if self.stop_event.is_set():
                         self.rc = 33
                         break
@@ -282,6 +256,7 @@
                     if debug:
                         print('if <=0, fire: ', cumulative_sum)
                     if cumulative_sum <= 0:
+
                         for i,spec in enumerate(model.listOfSpecies):
                             curr_state[0][spec] += species_changes[potential_reaction][i]
 

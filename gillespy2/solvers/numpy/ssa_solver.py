--- conflicted
+++ resolved
@@ -186,18 +186,6 @@
                             if debug:
                                 print('new propensity sum: ', propensity_sums[i])
                         break
-<<<<<<< HEAD
-            if show_labels:
-                data = {
-                    'time': timeline
-                }
-                for i in range(number_species):
-                    data[species[i]] = trajectory[:, i+1]
-                simulation_data.append(data)
-            else:
-                simulation_data = trajectory_base
-        print(self.count)
-=======
             #Append labels to trajectory base
             data = {
                 'time': timeline
@@ -205,7 +193,6 @@
             for i in range(number_species):
                 data[species[i]] = trajectory[:, i+1]
             simulation_data.append(data)
-
->>>>>>> 7a63dea5
+        print(self.count)
         self.result = simulation_data
         return self.result, self.rc
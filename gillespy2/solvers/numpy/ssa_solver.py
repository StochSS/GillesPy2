--- conflicted
+++ resolved
@@ -97,33 +97,17 @@
                 import gillespy2.core.liveGraphing
                 live_output_options['type'] = live_output
                 gillespy2.core.liveGraphing.valid_graph_params(live_output_options)
-<<<<<<< HEAD
-                if live_output_options['type'] == "graph":
-                    for i, s in enumerate(list(model._listOfSpecies.keys())):
-
-                        if model.listOfSpecies[s].mode is 'continuous':
-                            log.warning('display "\type\" = \"graph\" not recommended with continuous species. '
-                                        'Try display \"type\" = \"text\" or \"progress\".')
-                            break
-
-                live_grapher[0] = gillespy2.core.liveGraphing.LiveDisplayer(model, timeline, number_of_trajectories,
-                                                                            live_output_options)
+                if resume is not None:
+                    resumeTest = True  # If resuming, relay this information to live_grapher
+                else:
+                    resumeTest = False
+                live_grapher[0] = gillespy2.core.liveGraphing.LiveDisplayer( model, timeline, number_of_trajectories,
+                                                                             live_output_options,resume = resumeTest)
                 display_timer = gillespy2.core.liveGraphing.RepeatTimer(live_output_options['interval'],
                                                                         live_grapher[0].display, args=(curr_state,
                                                                                                        curr_time,
                                                                                                        trajectory_base,)
                                                                         )
-=======
-
-                if resume is not None:
-                    resumeTest = True  # If resuming, relay this information to live_grapher
-                else:
-                    resumeTest = False
-                live_grapher[0] = gillespy2.core.liveGraphing.LiveDisplayer( model,
-                                                                            timeline, number_of_trajectories,live_output_options,resume = resumeTest)
-                display_timer = gillespy2.core.liveGraphing.RepeatTimer(live_output_options['interval'], live_grapher[0].display,
-                                                                        args=(curr_state, curr_time, trajectory_base,))
->>>>>>> 1e387cb5
                 display_timer.start()
             sim_thread.join(timeout=timeout)
             if live_grapher[0] is not None:
@@ -280,12 +264,8 @@
                     if debug:
                         print('if <=0, fire: ', cumulative_sum)
                     if cumulative_sum <= 0:
-<<<<<<< HEAD
 
                         for i,spec in enumerate(model.listOfSpecies):
-=======
-                        for i, spec in enumerate(model.listOfSpecies):
->>>>>>> 1e387cb5
                             curr_state[0][spec] += species_changes[potential_reaction][i]
 
                         reacName = reactions[potential_reaction]

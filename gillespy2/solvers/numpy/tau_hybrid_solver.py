--- conflicted
+++ resolved
@@ -760,11 +760,7 @@
                     if min_tau is None or min_tau > rxn_times[rname]:
                         min_tau = rxn_times[rname]
                         rxn_selected = rname
-<<<<<<< HEAD
-            if rxn_selected is None: raise SimulationError(f"Negative State detected in step, and no reaction found to fire.\n\n error_message={invalid_err_message}\n curr_time={curr_time}\n tau_step={tau_step}\n curr_state={curr_state}\n\nstarting_curr_state={starting_curr_state}\n\n starting_tau_step={starting_tau_step}\nspecies_modified={species_modified}\nrxn_count={rxn_count}\n propensities={propensities}\nrxn_times={rxn_times}\ncompiled_reactions={compiled_reactions}\ncurr_state_after={curr_state_after}\n propensities_after={propensities_after}\nstarting_propensities={starting_propensities}\nfloored_curr_state={floored_curr_state}\nfloored_propensities={floored_propensities}\n  ")
-=======
             if rxn_selected is None: raise SimulationError(f"Negative State detected in step, and no reaction found to fire. error_message={invalid_err_message}")
->>>>>>> a3475551
 
             tau_step = min_tau #estimated time to the first stochatic reaction
 
@@ -1132,15 +1128,8 @@
         except:
             pass
         if hasattr(self, 'has_raised_exception'):
-<<<<<<< HEAD
-            raise self.has_raised_exception
-        
-=======
-            raise SimulationError(
-                f"Error encountered while running simulation:\nReturn code: {int(self.rc)}.\n"
-            ) from self.has_raised_exception
-       
->>>>>>> a3475551
+            raise self.has_raised_exception 
+
         return Results.build_from_solver_results(self, live_output_options)
 
     def ___run(self, curr_state, curr_time, timeline, trajectory_base, initial_state, live_grapher, t=20,

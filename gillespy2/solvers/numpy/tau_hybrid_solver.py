--- conflicted
+++ resolved
@@ -595,9 +595,7 @@
 
         return sol, curr_time
 
-<<<<<<< HEAD
-    def __simulate(self, integrator_options, curr_state, y0, curr_time,
-=======
+
     def __simulate_invalid_state_check(self, species_modified, curr_state, compiled_reactions):
             invalid_state = False
             err_message=""
@@ -610,7 +608,6 @@
             return (invalid_state, err_message) 
 
     def __simulate(self, integrator, integrator_options, curr_state, y0, curr_time,
->>>>>>> cf253198
                    propensities, species, parameters, compiled_reactions,
                    active_rr, y_map, trajectory, save_times, save_index,
                    delayed_events, trigger_states, event_sensitivity,
@@ -645,41 +642,6 @@
         #if invalid_state:
         #    raise Exception(f"Invalid state when starting a step. curr_state={curr_state} compiled_reactions={compiled_reactions}\nerror_message: {invalid_err_message} ")
 
-<<<<<<< HEAD
-        while True:
-            loop_count += 1
-            if loop_count > 100:
-                raise Exception("Loop over __integrate() exceeded loop count")
-            sol, curr_time = self.__integrate( integrator_options, curr_state,
-                                              y0, curr_time, propensities, y_map,
-                                              compiled_reactions,
-                                              active_rr,
-                                              event_queue,
-                                              delayed_events,
-                                              trigger_states,
-                                              event_sensitivity,
-                                              tau_step,
-                                              pure_ode)
-
-            species_modified = self.__update_stochastic_rxn_states(compiled_reactions, curr_state)
-
-            # Occasionally, a tau step can result in an overly-aggressive
-            # forward step and cause a species population to fall below 0,
-            # which would result in an erroneous simulation.  If this occurs,
-            # back simulation up one step and attempt forward simulation using
-            # a smaller tau step.
-            neg_state = False
-            for s in species_modified.keys():
-                if curr_state[s] < 0:
-                    neg_state = True
-            if neg_state:
-                y0 = prev_y0.copy()
-                curr_state = prev_curr_state.copy()
-                curr_time = prev_curr_time
-                tau_step = tau_step / 2
-            else:
-                break
-=======
         
         starting_curr_state = copy.deepcopy(curr_state)
         starting_propensities = copy.deepcopy(propensities)
@@ -696,7 +658,7 @@
         #print(f"\tpropensities={propensities}")
 
 
-        sol, curr_time = self.__integrate(integrator, integrator_options, curr_state,
+        sol, curr_time = self.__integrate(integrator_options, curr_state,
                                           y0, curr_time, propensities, y_map,
                                           compiled_reactions,
                                           active_rr,
@@ -775,7 +737,6 @@
             if rxn_selected is None: raise Exception(f"Negative State detected in step, and no reaction found to fire.\n\n error_message={invalid_err_message}\n curr_time={curr_time}\n tau_step={tau_step}\n curr_state={curr_state}\n\nstarting_curr_state={starting_curr_state}\n\n starting_tau_step={starting_tau_step}\nspecies_modified={species_modified}\nrxn_count={rxn_count}\n propensities={propensities}\nrxn_times={rxn_times}\ncompiled_reactions={compiled_reactions}\ncurr_state_after={curr_state_after}\n propensities_after={propensities_after}\nstarting_propensities={starting_propensities}\nfloored_curr_state={floored_curr_state}\nfloored_propensities={floored_propensities}\n  ")
 
             tau_step = min_tau #estimated time to the first stochatic reaction
->>>>>>> cf253198
 
             sol, curr_time = self.__integrate(integrator, integrator_options, curr_state,
                                           y0, curr_time, propensities, y_map,
@@ -1328,15 +1289,11 @@
                                              compiled_reactions, self.model.listOfEvents, curr_state[0])
 
                 # Run simulation to next step
-<<<<<<< HEAD
-                sol, curr_state[0], curr_time[0], save_times = self.__simulate( integrator_options,
-=======
                 #print(f"\nt={curr_time[0]} curr_state=",end='')
                 #for k,v in curr_state[0].items():
                 #    print(f"{k}:{v} ",end='')
                 #print(f"\t\ttau={tau_step}")
                 sol, curr_state[0], curr_time[0], save_times, save_index = self.__simulate(integrator, integrator_options,
->>>>>>> cf253198
                                                                                curr_state[0], y0, curr_time[0],
                                                                                propensities, species,
                                                                                parameters, compiled_reactions,

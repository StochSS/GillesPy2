# GillesPy2 is a modeling toolkit for biochemical simulation.
# Copyright (C) 2019-2022 GillesPy2 developers.

# This program is free software: you can redistribute it and/or modify
# it under the terms of the GNU General Public License as published by
# the Free Software Foundation, either version 3 of the License, or
# (at your option) any later version.

# This program is distributed in the hope that it will be useful,
# but WITHOUT ANY WARRANTY; without even the implied warranty of
# MERCHANTABILITY or FITNESS FOR A PARTICULAR PURPOSE.  See the
# GNU General Public License for more details.

# You should have received a copy of the GNU General Public License
# along with this program.  If not, see <http://www.gnu.org/licenses/>.

import copy
import random, math, sys
from collections import OrderedDict
from scipy.integrate import ode, LSODA
import heapq
import numpy as np
import threading
import gillespy2
from gillespy2.solvers.utilities import Tau
from gillespy2.core import GillesPySolver, log, Event, RateRule, AssignmentRule, FunctionDefinition
from gillespy2.core.gillespyError import *
from gillespy2.core.results import Results

eval_globals = math.__dict__

def __piecewise(*args):
    # Eval entry for piecewise functions
    args = list(args)
    sol = None
    if len(args) % 2:
        args.append(True)
    for i, arg in enumerate(args):
        if not i % 2:
            continue
        if arg:
            sol = args[i - 1]
            break
    return sol


def __xor(*args):
    # Eval entry for MathML xor function
    from operator import ixor
    from functools import reduce
    args = list(args)
    return reduce(ixor, args)


eval_globals['false'] = False
eval_globals['true'] = True
eval_globals['piecewise'] = __piecewise
eval_globals['xor'] = __xor


class TauHybridSolver(GillesPySolver):
    """
    This Solver uses a root-finding interpretation of the direct SSA method,
    along with ODE solvers to simulate ODE and Stochastic systems
    interchangeably or simultaneously.
    """
    name = "TauHybridSolver"
    rc = 0
    result = None
    stop_event = None

    def __init__(self, model=None):
        if model is None:
            raise SimulationError("A model is required to run the simulation.")

        name = 'TauHybridSolver'
        rc = 0
        self.model = copy.deepcopy(model)
        self.is_instantiated = True

    def __toggle_reactions(self, all_compiled, deterministic_reactions, dependencies, 
                            curr_state, det_spec, rr_sets):
        """
        Helper method which is used to convert reaction channels into
        rate rules, and rate rules into reaction channels, as they are switched
        dynamically throughout the simulation based on user-supplied tolerance.
        """

        # initialize variables
        inactive_reactions = all_compiled['inactive_rxns']
        rate_rules = all_compiled['rules']
        rxns = all_compiled['rxns']


        # If the set has changed, reactivate non-determinsitic reactions
        reactivate = []
        for r in inactive_reactions:
            if not r in deterministic_reactions:
                reactivate.append(r)
        for r in reactivate:
            rxns[r] = inactive_reactions.pop(r, None)

        # floor non-det species
        for s, d in det_spec.items():
            if not d and isinstance(curr_state[s], float):
                curr_state[s] = math.floor(curr_state[s])

        # Deactivate Determinsitic Reactions
        for r in deterministic_reactions:
            if not r in inactive_reactions:
                inactive_reactions[r] = rxns.pop(r, None)

        # Check if this reaction set is already compiled and in use:
        if deterministic_reactions in rr_sets.keys():
            return rr_sets[deterministic_reactions]
        else:
        # Otherwise, this is a new determinstic reaction set that must be compiled
            return self.__create_diff_eqs(deterministic_reactions,
                                            dependencies, rr_sets)

    def __create_diff_eqs(self, comb, dependencies, rr_sets):
        """
        Helper method used to convert stochastic reaction descriptions into
        differential equations, used dynamically throught the simulation.
        """
        diff_eqs = OrderedDict()
        rate_rules = OrderedDict()

        # Initialize sample dict
        rr_vars = {}
        for n, rr in self.model.listOfRateRules.items():
            rr_vars[rr.variable] = n
        for spec in self.model.listOfSpecies:
            if spec in rr_vars.keys():
                diff_eqs[self.model.listOfSpecies[spec]] = self.model.listOfRateRules[rr_vars[spec]].formula
            else:
                diff_eqs[self.model.listOfSpecies[spec]] = '0'

        # loop through each det reaction and concatenate it's diff eq for each species
        for reaction in comb:
            factor = {dep: 0 for dep in dependencies[reaction]}

            for key, value in self.model.listOfReactions[reaction].reactants.items():
                if not key.constant and not key.boundary_condition:
                    factor[key.name] -= value
            for key, value in self.model.listOfReactions[reaction].products.items():
                if not key.constant and not key.boundary_condition:
                    factor[key.name] += value

            for dep in dependencies[reaction]:
                if factor[dep] != 0:
                    if self.model.listOfSpecies[dep].mode == 'continuous':
                        diff_eqs[self.model.listOfSpecies[dep]] += ' + {0}*({1})'.format(factor[dep],
                                                               self.model.listOfReactions[reaction].ode_propensity_function)
                    else:
                        diff_eqs[self.model.listOfSpecies[dep]] += ' + {0}*({1})'.format(factor[dep],
                                                               self.model.listOfReactions[reaction].propensity_function)

        for spec in self.model.listOfSpecies:
            if diff_eqs[self.model.listOfSpecies[spec]] == '0':
                del diff_eqs[self.model.listOfSpecies[spec]]
        # create a dictionary of compiled gillespy2 rate rules
        for spec, rate in diff_eqs.items():
            rate_rules[spec] = compile(gillespy2.RateRule(spec, rate).formula, '<string>', 'eval')
        rr_sets[comb] = rate_rules # save values
        return rate_rules

    def __flag_det_reactions(self, det_spec, det_rxn, dependencies):
        """
        Helper method used to flag reactions that can be processed
        deterministically without exceeding the user-supplied tolerance.
        """
        # Determine if each rxn would be deterministic apart from other reactions
        prev_state = det_rxn.copy()
        for rxn in self.model.listOfReactions:
            # assume it is deterministic
            det_rxn[rxn] = True
            # iterate through the dependent species of this reaction
            for species in dependencies[rxn]:
                # if any of the dependencies are discrete or (dynamic AND the 
                # species itself has not been flagged as deterministic)
                # then allow it to be modelled discretely
                if self.model.listOfSpecies[species].mode == 'discrete':
                    det_rxn[rxn] = False
                    break
                if self.model.listOfSpecies[species].mode == 'dynamic' and det_spec[species] == False:
                    det_rxn[rxn] = False
                    break

        # Create a hashable frozenset of all determinstic reactions
        deterministic_reactions = set()
        for rxn in det_rxn:
            if det_rxn[rxn]:
                deterministic_reactions.add(rxn)
        deterministic_reactions = frozenset(deterministic_reactions)
        return deterministic_reactions

    def __calculate_statistics(self, *switch_args):
        """
        Calculates Mean, Standard Deviation, and Coefficient of Variance for each
        dynamic species, then set if species can be represented determistically
        """
        propensities, curr_state, tau_step, det_spec = switch_args

        CV = OrderedDict()
        mn = {species: curr_state[species] for species, value in
              self.model.listOfSpecies.items() if value.mode == 'dynamic'}
        sd = {species: 0 for species, value in
              self.model.listOfSpecies.items() if value.mode == 'dynamic'}

        for r, rxn in self.model.listOfReactions.items():
            for reactant in rxn.reactants:
                if reactant.mode == 'dynamic':
                    mn[reactant.name] -= (tau_step * propensities[r] * rxn.reactants[reactant])
                    sd[reactant.name] += (tau_step * propensities[r] * rxn.reactants[reactant] ** 2)
            for product in rxn.products:
                if product.mode == 'dynamic':
                    mn[product.name] += (tau_step * propensities[r] * rxn.products[product])
                    sd[product.name] += (tau_step * propensities[r] * rxn.products[product] ** 2)

        # Get coefficient of variance for each dynamic species
        for species in mn:
            sref = self.model.listOfSpecies[species]
            if sref.switch_min == 0:
                if mn[species] > 0:
                    CV[species] = sd[species] / mn[species]
                else:
                    CV[species] = 1  # value chosen to guarantee discrete
                # Set species to deterministic if CV is less than threshhold
                det_spec[species] = CV[species] < sref.switch_tol
            else:
                det_spec[species] = mn[species] > sref.switch_min
        return sd, CV

    @staticmethod
    def __f(t, y, curr_state, species, reactions, rate_rules, propensities,
            y_map, compiled_reactions, active_rr, events, assignment_rules):
        """
        Evaluate the propensities for the reactions and the RHS of the Reactions and RateRules.
        Also evaluates boolean value of event triggers.
        """
        state_change = [0] * len(y_map)
        curr_state['t'] = t
        curr_state['time'] = t
        for item, index in y_map.items():
            if item in assignment_rules:
                curr_state[assignment_rules[item].variable] = eval(assignment_rules[item].formula,
                                                                   {**eval_globals, **curr_state})
            else:
                curr_state[item] = y[index]
        for s, rr in active_rr.items():
            try:
                state_change[y_map[s.name]] += eval(rr, {**eval_globals, **curr_state})
            except ValueError:
                pass
        for i, r in enumerate(compiled_reactions):
            propensities[r] = eval(compiled_reactions[r], {**eval_globals, **curr_state})
            state_change[y_map[r]] += propensities[r]
        for event in events:
            triggered = eval(event.trigger.expression, {**eval_globals, **curr_state})
            if triggered: 
                state_change[y_map[event]] = 1

        return state_change

    def __find_event_time(self, sol, start, end, index, depth):
        """
        Helper method providing binary search implementation for locating
        precise event times.
        """
        dense_range = np.linspace(start, end, 3)
        mid = dense_range[1]
        if start >= mid or mid >= end or depth == 20: return end
        solutions = np.diff(sol.sol(dense_range)[-len(self.model.listOfEvents) + index])
        bool_res = [x > 0 for x in solutions]

        if bool_res[0]:  # event before mid
            depth += 1
            return self.__find_event_time(sol, dense_range[0],
                                          dense_range[1], index, depth)
        else:  # event after mid
            depth += 1
            return self.__find_event_time(sol, dense_range[1],
                                          dense_range[2], index, depth)

    def __detect_events(self, event_sensitivity, sol, delayed_events,
                        trigger_states, curr_time, curr_state):
        """
        Helper method to locate precise time of event firing.  This method
        first searches for any instance of an event using event_sensitivity to
        determine the granularity of the search.  If an event is detected, a
        binary search is then used to locate the precise time of that event.
        """
        event_times = {}
        dense_range = np.linspace(sol.t[0], sol.t[-1], len(sol.t) * event_sensitivity)
        solutions = np.diff(sol.sol(dense_range))
        for i, e in enumerate(self.model.listOfEvents.values()):
            bool_res = [x > 0 for x in solutions[i - len(self.model.listOfEvents)]]
            curr_state[e.name] = bool_res[-1]
            # Search for changes from False to True in event, record first time
            for y in range(1, len(dense_range) - 1):
                # Check Persistent Delays.  If an event is not designated as
                # persistent, and the trigger expression fails to evaluate as
                # true before assignment is carried out, remove the event from
                # the queue.
                if e.name in trigger_states and not e.trigger.persistent:
                    if not bool_res[y]:
                        delayed_events[i] = delayed_events[-1]  # move to end
                        heapq.heappop(delayed_events)
                        del trigger_states[e.name]
                        curr_state[e.name] = False
                # IF triggered from false to true, refine search
                elif bool_res[y] and dense_range[y] != curr_time and bool_res[y - 1] == 0:
                    event_time = self.__find_event_time(sol, dense_range[y - 1],
                                                        dense_range[y + 1], i, 0)
                    if event_time in event_times:
                        event_times[event_time].append(e)
                    else:
                        event_times[event_time] = [e]
                    break
        return event_times

    def __get_next_step(self, event_times, reaction_times, delayed_events,
                        sim_end, next_tau):
        """
        Helper method to determine the next action to take during simulation,
        and returns that action along with the time that it occurs.
        """

        next_event_trigger = sim_end + 2
        next_delayed_event = sim_end + 3
        curr_time = sim_end

        # event triggers
        if len(event_times):
            next_event_trigger = min(event_times)

        # delayed events
        if len(delayed_events):
            next_delayed_event = delayed_events[0][0]

        # Execute rxns/events
        next_step = {sim_end: 'end', next_tau: 'tau', next_event_trigger: 'trigger', next_delayed_event: 'delay'}

        # Set time to next action
        curr_time = min(sim_end, next_tau, next_event_trigger,
                        next_delayed_event)
        return next_step[curr_time], curr_time

    def __process_queued_events(self, event_queue, trigger_states,
                                curr_state):
        """
        Helper method which processes the events queue. Method is primarily for
        evaluating assignments at the designated state (trigger time or event
        time).
        """
        # Process all queued events
        events_processed = []
        pre_assignment_state = curr_state.copy()
        while event_queue:
            # Get events in priority order
            fired_event = self.model.listOfEvents[heapq.heappop(event_queue)[1]]
            events_processed.append(fired_event)
            if fired_event.name in trigger_states:
                assignment_state = trigger_states[fired_event.name]
                del trigger_states[fired_event.name]
            else:
                assignment_state = pre_assignment_state
            for a in fired_event.assignments:
                # Get assignment value
                assign_value = eval(a.expression, eval_globals, assignment_state)
                # Update state of assignment variable
                curr_state[a.variable.name] = assign_value

        return events_processed

    def __handle_event(self, event, curr_state, curr_time, event_queue,
                       trigger_states, delayed_events):
        """
        Helper method providing logic for updating states based on assignments.
        """
        # Fire trigger time events immediately
        if event.delay is None:
            heapq.heappush(event_queue, (eval(event.priority), event.name))
        # Queue delayed events
        else:
            curr_state['t'] = curr_time
            curr_state['time'] = curr_time
            execution_time = curr_time + eval(event.delay, {**eval_globals, **curr_state})
            curr_state[event.name] = True
            heapq.heappush(delayed_events, (execution_time, event.name))
            if event.use_values_from_trigger_time:
                trigger_states[event.name] = curr_state.copy()
            else:
                trigger_states[event.name] = curr_state

    def __check_t0_events(self, initial_state):
        """
        Helper method for firing events who reach a trigger condition at start
        of simulation, time == 0.
        """
        # Check Event State at t==0
        species_modified_by_events = []
        t0_delayed_events = {}
        for e in self.model.listOfEvents.values():
            if not e.trigger.value:
                t0_firing = eval(e.trigger.expression, {**eval_globals, **initial_state})
                if t0_firing:
                    if e.delay is None:
                        for a in e.assignments:
                            initial_state[a.variable.name] = eval(a.expression, {**eval_globals, **initial_state})
                            species_modified_by_events.append(a.variable.name)
                    else:
                        execution_time = eval(e.delay, {**eval_globals, **initial_state})
                        t0_delayed_events[e.name] = execution_time
        return t0_delayed_events, species_modified_by_events

    def __update_stochastic_rxn_states(self, compiled_reactions, curr_state, only_update=None):
        """
        Helper method for updating the state of stochastic reactions.

        if 'only_update' is set to a reaction name, it will only reset that reaction, and only one firing
        """

        rxn_count = OrderedDict()
        species_modified = OrderedDict()
        # Update stochastic reactions

        for rxn in compiled_reactions:
            rxn_count[rxn] = 0
            if only_update is not None:  # for a single SSA step
                if rxn == only_update:
                    curr_state[rxn] = math.log(random.uniform(0, 1)) #set this value, needs to be <0
                    rxn_count[rxn] = 1
            else:  # for a normal Tau-step
                while curr_state[rxn] > 0:
                    rxn_count[rxn] += 1
                    curr_state[rxn] += math.log(random.uniform(0, 1))
            if rxn_count[rxn]:
                for reactant in self.model.listOfReactions[rxn].reactants:
                    species_modified[reactant.name] = True
                    curr_state[reactant.name] -= self.model.listOfReactions[rxn].reactants[reactant] * rxn_count[rxn]
                for product in self.model.listOfReactions[rxn].products:
                    species_modified[product.name] = True
                    curr_state[product.name] += self.model.listOfReactions[rxn].products[product] * rxn_count[rxn]
        return species_modified, rxn_count

    def __integrate(self, integrator, integrator_options, curr_state, y0, curr_time,
                    propensities, y_map, compiled_reactions,
                    active_rr, event_queue,
                    delayed_events, trigger_states,
                    event_sensitivity, tau_step, pure_ode):
        """ 
        Helper function to perform the ODE integration of one step.  This
        method uses scipy.integrate.LSODA to get simulation data, and
        determines the next stopping point of the simulation. The state is
        updated and returned to __simulate along with curr_time and the
        solution object. 
        """
        max_step_size = self.model.tspan[1] - self.model.tspan[0] / 100

        from functools import partial
        events = self.model.listOfEvents.values()
        dense_output = False 
        int_args = [curr_state, self.model.listOfSpecies, self.model.listOfReactions,
                    self.model.listOfRateRules,
                    propensities, y_map,
                    compiled_reactions,
                    active_rr,
                    events,
                    self.model.listOfAssignmentRules]
        rhs = lambda t, y: TauHybridSolver.__f(t, y, *int_args)
        if 'min_step' in integrator_options:
            tau_step = max(integrator_options['min_step'], tau_step)
        else:
            tau_step = max(1e-6, tau_step)
        if pure_ode:
            next_tau = curr_time+max_step_size
            dense_output = True
        else:
            next_tau = curr_time + tau_step
        curr_state['t'] = curr_time
        curr_state['time'] = curr_time

        # Integrate until end or tau is reached
        loop_count = 0
        sol = LSODA(rhs, curr_time, y0, next_tau)
        counter = 0
        while sol.t < next_tau:
            counter += 1
            sol.step()
            # Update states of all species based on changes made to species through
            # ODE processes.  This will update all species whose mode is set to
            # 'continuous', as well as 'dynamic' mode species which have been
            # flagged as deterministic.
            for spec_name, species in self.model.listOfSpecies.items():
                if not species.constant:
                    curr_state[spec_name] = sol.y[y_map[spec_name]]

        # Search for precise event times
        '''
        if len(model.listOfEvents):
            event_times = self.__detect_events(event_sensitivity, sol, delayed_events,
                                               trigger_states, curr_time, curr_state)
        else:
            event_times = {}

        # Get next tau time
        reaction_times = []
        '''
        # Set curr time to next time a change occurs in the system outside of
        # the standard ODE process.  Determine what kind of change this is,
        # and set the curr_time of simulation to restart simulation after
        # making the appropriate state changes.
        event_times = {}
        reaction_times = []
        next_step, curr_time = self.__get_next_step(event_times, reaction_times,
                                                    delayed_events,
                                                    self.model.tspan[-1], next_tau)
        curr_state['t'] = curr_time

        # Stochastic Reactions are also fired through a root-finding method
        # which mirrors the standard SSA probability.  Since we are using
        # Tau-Leaping, rather than firing reactions based on a direct poisson
        # distribution from the propensity, we use that same poisson
        # distribution to select a random negative offset for the reaction
        # state, then integrate forward along with any deterministic
        # reactions/species for a designated time (tau).  Root crossings
        # satisfy the SSA firing process, and because multiple reactions can be
        # fired in a single Tau step, a new random number will be generated and
        # added (representing a single-firing each time) until the state value
        # of the reaction is once again negative.
        for rxn in compiled_reactions:
            curr_state[rxn] = sol.y[y_map[rxn]]

        # In the case that a major change occurs to the system (outside of the
        # standard ODE process) is caused by an event trigger, we then examine
        # the event which was triggered.  if Event assignments are carried out
        # immediately, we add them to a heap in Event Priority order to be
        # immediately dealt with.  If an Event contains a delay, we can now set
        # the time of event assignment execution by evaluating the event delay
        # in the current state.
        if next_step == 'trigger':
            for event in event_times[curr_time]:
                self.__handle_event(event, curr_state, curr_time,
                                    event_queue, trigger_states, delayed_events)
        # In the case that a major change occurs to the system (outside of the
        # standard ODE process) is caused by a delayed event which has now
        # reached the designated time of execution, we add all currently
        # designated event assignments to a heap to be processed in Event
        # Priority order.
        elif next_step == 'delay':
            event = heapq.heappop(delayed_events)
            heapq.heappush(event_queue, (eval(self.model.listOfEvents[event[1]].priority), event[1]))

        return sol, curr_time

    def __simulate_invalid_state_check(self, species_modified, curr_state, compiled_reactions):
            invalid_state = False
            err_message=""
            # check each species to see if they are negative
            for s in species_modified.keys():
                if curr_state[s] < 0:
                    invalid_state = True
                    err_message += f"'{s}' has negative state '{curr_state[s]}'"
#            # check each reaction to see if it is >=0. If we take a single SSA step, this could be >0 for the non-selected reactions
#            for r in compiled_reactions.keys():
#                if curr_state[r] >= 0:
#                    invalid_state = True
#                    err_message += f"'{r}' has non-negative value '{curr_state[r]}'"
            return (invalid_state, err_message) 

    def __simulate(self, integrator, integrator_options, curr_state, y0, curr_time,
                   propensities, species, parameters, compiled_reactions,
                   active_rr, y_map, trajectory, save_times, save_index,
                   delayed_events, trigger_states, event_sensitivity,
                   tau_step, pure_ode, debug):
        """
        Function to process simulation until next step, which can be a
        stochastic reaction firing, an event trigger or assignment, or end of
        simulation.

        :param curr_state: Contains all state variables for system at current time
        :type curr_state: dict

        :param curr_time: Represents current time
        :type curr_time: float

        :param save_times: Currently unreached save points
        :type save_times: list

        :returns: curr_state, curr_time, save_times, sol
            sol - Python object returned from LSODA which contains all solution
            data.
        """

        event_queue = []
        prev_y0 = copy.deepcopy(y0)
        prev_curr_state = copy.deepcopy(curr_state)
        prev_curr_time = curr_time
        loop_count = 0
        invalid_state = False
        # check to see if we are starting in an invalid state (this could happen)
        (invalid_state, invalid_err_message) = self.__simulate_invalid_state_check(self.model.listOfSpecies, curr_state, compiled_reactions)
        if invalid_state:
            raise Exception(f"Invalid state when starting a step. curr_state={curr_state} compiled_reactions={compiled_reactions}\nerror_message: {invalid_err_message} ")

        
        starting_curr_state = copy.deepcopy(curr_state)
        starting_propensities = copy.deepcopy(propensities)
        starting_tau_step=tau_step
        species_modified=None
        rxn_count=None
        loop_err_message=""

        #while True:
        #    loop_count += 1
        #    if loop_count > 1:
        #        raise Exception(f"Loop over __integrate() exceeded loop count={loop_count}\n\n error_message={loop_err_message}\n curr_time={curr_time}\n tau_step={tau_step}\n curr_state={curr_state}\n\nstarting_curr_state={starting_curr_state}\n\n starting_tau_step={starting_tau_step}\nspecies_modified={species_modified}\nrxn_count={rxn_count}\n propensities={propensities}  ")
        sol, curr_time = self.__integrate(integrator, integrator_options, curr_state,
                                          y0, curr_time, propensities, y_map,
                                          compiled_reactions,
                                          active_rr,
                                          event_queue,
                                          delayed_events,
                                          trigger_states,
                                          event_sensitivity,
                                          tau_step,
                                          pure_ode)

        species_modified,rxn_count = self.__update_stochastic_rxn_states(compiled_reactions, curr_state)

        # Occasionally, a tau step can result in an overly-aggressive
        # forward step and cause a species population to fall below 0,
        # which would result in an erroneous simulation. 
        #    (PREVIOUS METHOD:)If this occurs, back simulation up one step
        #    and attempt forward simulation using a smaller tau step.
        # (NEW METHOD:) Instead we estimate the time to the first 
        # stochatic reaction firing (assume constant propensities) and
        # simulate the ODE system until that time, fire that reaction 
        # and continue the simulation.
        (invalid_state, invalid_err_message) = self.__simulate_invalid_state_check(species_modified, curr_state, compiled_reactions)

        if invalid_state:
            invalid_state = False
            # Redo this step, with a smaller Tau.  Until a single SSA reaction occurs
            y0 = copy.deepcopy(prev_y0)
            curr_state_after = copy.deepcopy(curr_state)
            curr_state = copy.deepcopy(prev_curr_state)
            propensities_after = copy.deepcopy(propensities)
            propensities = copy.deepcopy(starting_propensities)
            curr_time = prev_curr_time

            rxn_times = OrderedDict()
            min_tau = None
            rxn_selected = None
            for rname,rcnt in rxn_count.items():
                if rcnt > 0 and propensities[rname] > 0.0:
                    # estimate the zero crossing time
                    rxn_times[rname] = -1* curr_state[rname] / propensities[rname]
                    if min_tau is None or min_tau > rxn_times[rname]:
                        min_tau = rxn_times[rname]
                        rxn_selected = rname
            if rxn_selected is None: raise Exception(f"Negative State detected in step, and no reaction found to fire.\n\n error_message={invalid_err_message}\n curr_time={curr_time}\n tau_step={tau_step}\n curr_state={curr_state}\n\nstarting_curr_state={starting_curr_state}\n\n starting_tau_step={starting_tau_step}\nspecies_modified={species_modified}\nrxn_count={rxn_count}\n propensities={propensities}\nrxn_times={rxn_times}\ncompiled_reactions={compiled_reactions}\ncurr_state_after={curr_state_after}\n propensities_after={propensities_after}\nstarting_propensities={starting_propensities}\n  ")

            tau_step = min_tau #estimated time to the first stochatic reaction

            sol, curr_time = self.__integrate(integrator, integrator_options, curr_state,
                                          y0, curr_time, propensities, y_map,
                                          compiled_reactions,
                                          active_rr,
                                          event_queue,
                                          delayed_events,
                                          trigger_states,
                                          event_sensitivity,
                                          tau_step,
                                          pure_ode)

            # only update the selected reaction
            first_rxn_count = copy.deepcopy(rxn_count)
            first_err_message = invalid_err_message
            species_modified,rxn_count = self.__update_stochastic_rxn_states(compiled_reactions, curr_state, only_update=rxn_selected)

            (invalid_state, invalid_err_message) = self.__simulate_invalid_state_check(species_modified, curr_state, compiled_reactions)
            if invalid_state:
                raise Exception(f"Negative State detected in step, after single SSA step.\n\n error_message={invalid_err_message}\n curr_time={curr_time}\n tau_step={tau_step}\n curr_state={curr_state}\n\nstarting_curr_state={starting_curr_state}\n\n starting_tau_step={starting_tau_step}\nspecies_modified={species_modified}\nrxn_count={rxn_count}\n propensities={propensities}\nrxn_selected={rxn_selected}\ncompiled_reactions={compiled_reactions}\ncurr_state_after={curr_state_after} \n propensities_after={propensities_after}\nstarting_propensities={starting_propensities}\nfirst_rxn_count={first_rxn_count}\n first_err_message={first_err_message}\n 2nd_tau_step={tau_step}  ")


        # Now update the step and trajectories for this step of the simulation.
        # Here we make our final assignments for this step, and begin
        # populating our results trajectory.
        num_saves = 0
        for time in save_times:
            if time > curr_time:
                break
            # if a solution is given for it
<<<<<<< HEAD
            trajectory_index = np.where(self.model.tspan == time)[0][0] #TODO: this is expensive, can we eliminte?
            assignment_state = copy.deepcopy(curr_state)
=======
            # trajectory_index = np.where(self.model.tspan == time)[0][0]
            trajectory_index = save_index
            assignment_state = curr_state.copy()
>>>>>>> f2520742
            for s in range(len(species)):
                # Get ODE Solutions
                trajectory[trajectory_index][s + 1] = sol.y[s]
                # Update Assignment Rules for all processed time points
                if len(self.model.listOfAssignmentRules):
                    # Copy ODE state for assignments
                    assignment_state[species[s]] = sol.y[s]
            assignment_state['t'] = time
            for ar in self.model.listOfAssignmentRules.values():
                assignment_value = eval(ar.formula, {**eval_globals, **assignment_state})
                assignment_state[ar.variable] = assignment_value
                trajectory[trajectory_index][species.index(ar.variable.name) + 1] = assignment_value
            num_saves += 1
            save_index += 1
        save_times = save_times[num_saves:]  # remove completed save times

        events_processed = self.__process_queued_events(event_queue, trigger_states, curr_state)

        # Finally, perform a final check on events after all non-ODE assignment
        # changes have been carried out on model.
        event_cycle = True
        while event_cycle:
            event_cycle = False
            for i, e in enumerate(self.model.listOfEvents.values()):
                triggered = eval(e.trigger.expression, {**eval_globals, **curr_state})
                if triggered and not curr_state[e.name]:
                    curr_state[e.name] = True
                    self.__handle_event(e, curr_state, curr_time,
                                        event_queue, trigger_states, delayed_events)
                    event_cycle = True
                elif not triggered:
                    curr_state[e.name] = False

        events_processed = self.__process_queued_events(event_queue, trigger_states, curr_state)

        return sol, curr_state, curr_time, save_times, save_index

    def __set_seed(self, seed):
        # Set seed if supplied
        if seed is not None:
            if not isinstance(seed, int):
                seed = int(seed)
            if seed > 0:
                random.seed(seed)
            else:
                raise ModelError('seed must be a positive integer')

    def __set_recommended_ode_defaults(self, integrator_options):
        """
        Set some ODE solver defaults.  These values are chosen based on the
        precision required to successfully complete the SBML Test suite.
        """

        if 'rtol' not in integrator_options:
            integrator_options['rtol'] = 1e-9
        if 'atol' not in integrator_options:
            integrator_options['atol'] = 1e-12
        if 'max_step' not in integrator_options:
            integrator_options['max_step'] = 0.25

    def __compile_all(self):
        """
        Compile all run-time evaluables to enhance performance.
        """
        compiled_reactions = OrderedDict()
        for i, r in enumerate(self.model.listOfReactions):
            compiled_reactions[r] = compile(self.model.listOfReactions[r].propensity_function, '<string>',
                                            'eval')
        compiled_rate_rules = OrderedDict()
        for i, rr in enumerate(self.model.listOfRateRules.values()):
            if isinstance(rr.variable, str):
                compiled_rate_rules[self.model.listOfSpecies[rr.variable]] = compile(
                                                            rr.formula, '<string>', 'eval')
            else:
                compiled_rate_rules[rr.variable] = compile(rr.formula, '<string>', 'eval')
        compiled_inactive_reactions = OrderedDict()

        compiled_propensities = copy.deepcopy(compiled_reactions)

        return compiled_reactions, compiled_rate_rules, compiled_inactive_reactions, compiled_propensities

    def __initialize_state(self, curr_state, debug):
        """
        Initialize curr_state for each trajectory.
        """

        # intialize parameters to current state
        for p in self.model.listOfParameters:
            curr_state[p] = self.model.listOfParameters[p].value

        # initialize species population state
        for s in self.model.listOfSpecies:
            curr_state[s] = self.model.listOfSpecies[s].initial_value

        # Set reactions to uniform random number
        for i, r in enumerate(self.model.listOfReactions):
            curr_state[r] = math.log(random.uniform(0, 1))
            if debug:
                print("Setting Random number ", curr_state[r], " for ", self.model.listOfReactions[r].name)

        # Initialize event last-fired times to 0
        for e_name in self.model.listOfEvents:
            curr_state[e_name] = 0

        sanitized_species = self.model.sanitized_species_names()
        sanitized_parameters = self.model.sanitized_parameter_names()
        for fd in self.model.listOfFunctionDefinitions.values():
            sanitized_function = fd.sanitized_function(sanitized_species, sanitized_parameters)
            curr_state[fd.name] = eval(f"lambda {', '.join(fd.args)}: {sanitized_function}", eval_globals)

        for ar in self.model.listOfAssignmentRules.values():
            if ar.variable in self.model.listOfSpecies:
                continue
            curr_state[ar.variable] = ar.formula

    def __map_state(self, species, parameters, compiled_reactions, events, curr_state):
        """
        Creates the start state vector for integration and provides a
        dictionary map to it's elements.
        """
        y_map = OrderedDict()
        # Build integration start state
        y0 = [0] * (len(species) + len(parameters) + len(compiled_reactions) + len(events))
        for i, spec in enumerate(species):
            if isinstance(curr_state[spec], str):
                y0[i] = eval(curr_state[spec], {**eval_globals, **curr_state})
            else:
                y0[i] = curr_state[spec]
            y_map[spec] = i
        for i, param in enumerate(parameters):
            y0[i + len(species)] = curr_state[param]
            y_map[param] = i + len(species)
        for i, rxn in enumerate(compiled_reactions):
            y0[i + len(species) + len(parameters)] = curr_state[rxn]
            y_map[rxn] = i + len(species) + len(parameters)
        for i, event in enumerate(events.values()):
            y0[i + len(species) + len(parameters) + len(compiled_reactions)] = curr_state[event.name]
            y_map[event] = i + len(species) + len(parameters) + len(compiled_reactions)
        return y0, y_map

    @classmethod
    def get_solver_settings(self):
        """
        :returns: Tuple of strings, denoting all keyword argument for this solvers run() method.
        """
        return ('model', 't', 'number_of_trajectories', 'increment', 'seed', 'debug', 'profile', 'tau_tol',
                'event_sensitivity', 'integrator', 'integrator_options', 'timeout')

    @classmethod
    def get_supported_features(cls):
        return {
            Event,
            RateRule,
            AssignmentRule,
            FunctionDefinition,
        }

    def run(self=None, model=None, t=None, number_of_trajectories=1, increment=None, seed=None,
            debug=False, profile=False, tau_tol=0.03, event_sensitivity=100, integrator='LSODA',
            integrator_options={}, live_output=None, live_output_options={}, timeout=None, **kwargs):
        """
        Function calling simulation of the model. This is typically called by the run function in GillesPy2 model
        objects and will inherit those parameters which are passed with the model as the arguments this run function.

        :param model: GillesPy2 model object to simulate
        :type model: GillesPy2.model

        :param t: Simulation run time
        :type t: int

        :param number_of_trajectories: The number of times to sample the chemical master equation. Each
            trajectory will be returned at the end of the simulation.
            Optional, defaults to 1. Number of trajectories to simulate
        :type number_of_trajectories: int

        :param increment: Save point increment for recording data
        :type increment: float

        :param seed: The random seed for the simulation. Optional, defaults to None.
        :type seed: int

        :param debug: Set to True to provide additional debug information about the simulation.
        :type debug: bool

        :param profile: Set to True to provide information about step size (tau) taken at each step.
        :type profile: bool

        :param tau_tol: Tolerance level for Tau leaping algorithm.  Larger tolerance values will
            result in larger tau steps. Default value is 0.03.
        :type tau_tol: float

        :param event_sensitivity: Number of data points to be inspected between integration
            steps/save points for event detection
        :type event_sensitivity: int

        :param integrator_options:  contains options to the scipy integrator. by default, this includes
            rtol=1e-9 and atol=1e-12.  for a list of options,
            see https://docs.scipy.org/doc/scipy/reference/generated/scipy.integrate.LSODA.html.
            Example use: {max_step : 0, rtol : .01}
        :type integrator_options: dict

        :param live_output: The type of output to be displayed by solver. Can be "progress", "text", or "graph".
        :type live_output: str

        :param live_output_options: contains options for live_output. By default {"interval":1}.
            "interval" specifies seconds between displaying.
            "clear_output" specifies if display should be refreshed with each display
        :type live_output_options:  str
        """
        from gillespy2 import log

        if self is None:
            # Post deprecation block
            # raise SimulationError("TauHybridSolver must be instantiated to run the simulation")
            # Pre deprecation block
            log.warning(
                """
                `gillespy2.Model.run(solver=TauHybridSolver)` is deprecated.

                You should use `gillespy2.Model.run(solver=TauHybridSolver(model=gillespy2.Model))
                Future releases of GillesPy2 may not support this feature.
                """
            )
            self = TauHybridSolver(model=model)

        if model is not None:
            log.warning('model = gillespy2.model is deprecated. Future releases '
                        'of GillesPy2 may not support this feature.')
        if self.model is None:
            if model is None:
                raise SimulationError("A model is required to run the simulation.")
            self.model = copy.deepcopy(model)

        self.model.compile_prep()
        self.validate_model(self.model, model)
        self.validate_sbml_features(model=self.model)

        self.validate_tspan(increment=increment, t=t)
        if increment is None:
            increment = self.model.tspan[-1] - self.model.tspan[-2]
        if t is None:
            t = self.model.tspan[-1]

        if timeout is not None and timeout > 0:
            for i, s in enumerate(list(self.model._listOfSpecies.keys())):
                # Solve_ivp doesn't return any results until it's finished solving so timing out early only slows
                # the solver.
                if self.model.listOfSpecies[s].mode == 'continuous':
                    timeout = 0
                    log.warning('timeouts not supported by continuous species.')
                    break
                elif self.model.listOfSpecies[s].mode == 'dynamic':
                    log.warning('timeouts not fully supported by dynamic species. If timeout is triggered during'
                                ' integration, total solve time could be longer than expected.')
                    break

        self.stop_event = threading.Event()

        if len(kwargs) > 0:
            for key in kwargs:
                log.warning('Unsupported keyword argument to {0} solver: {1}'.format(self.name, key))

        if timeout is not None and timeout <= 0:
            timeout = None

        if debug:
            print("t = ", t)
            print("increment = ", increment)

        if len(self.model.listOfEvents):
            self.__set_recommended_ode_defaults(integrator_options)
        self.__set_seed(seed)

        species = list(self.model._listOfSpecies.keys())
        number_species = len(species)

        initial_state = OrderedDict()
        self.__initialize_state(initial_state, debug)
        initial_state['vol'] = self.model.volume
        initial_state['t'] = 0

        # create numpy array for timeline
        timeline = np.linspace(0, t, int(round(t / increment + 1)))
        self.model.tspan = timeline

        # create numpy matrix to mark all state data of time and species
        trajectory_base = np.zeros((number_of_trajectories, timeline.size, number_species + 1))

        # copy time values to all trajectory row starts
        trajectory_base[:, :, 0] = timeline

        # copy initial populations to base
        spec_modes = ['continuous', 'dynamic', 'discrete', None]
        for i, s in enumerate(species):
            if self.model.listOfSpecies[s].mode is None:
                self.model.listOfSpecies[s].mode = 'dynamic'

            if self.model.listOfSpecies[s].mode not in spec_modes:
                raise SpeciesError('Species mode can only be \'continuous\', \'dynamic\',\'discrete\', or '
                                   '\'unspecified(default to dynamic)\'.')
            trajectory_base[:, 0, i + 1] = initial_state[s]

        # curr_time and curr_state are list of len 1 so that __run receives reference
        curr_time = [0]  # Current Simulation Time
        curr_state = [None]
        live_grapher = [None]

        sim_thread = threading.Thread(target=self.___run,
                                      args=(curr_state, curr_time, timeline, trajectory_base, initial_state,
                                            live_grapher,), kwargs={'t': t,
                                                                    'number_of_trajectories': number_of_trajectories,
                                                                    'increment': increment, 'seed': seed,
                                                                    'debug': debug, 'profile': profile,
                                                                    'timeout': timeout, 'tau_tol': tau_tol,
                                                                    'event_sensitivity': event_sensitivity,
                                                                    'integrator': integrator,
                                                                    'integrator_options': integrator_options})
        try:
            sim_thread.start()

            if live_output is not None:
                live_output_options['type'] = live_output

                import gillespy2.core.liveGraphing
                gillespy2.core.liveGraphing.valid_graph_params(live_output_options)

                if live_output_options['type'] == "graph":
                    for i, s in enumerate(list(self.model._listOfSpecies.keys())):

                        if self.model.listOfSpecies[s].mode == 'continuous':
                            log.warning('display \"type\" = \"graph\" not recommended with continuous species. '
                                        'Try display \"type\" = \"text\" or \"progress\".')
                            break

                live_grapher[0] = gillespy2.core.liveGraphing.LiveDisplayer(self.model, timeline, number_of_trajectories,
                                                                            live_output_options)
                display_timer = gillespy2.core.liveGraphing.RepeatTimer(live_output_options['interval'],
                                                                        live_grapher[0].display,
                                                                        args=(curr_state, curr_time, trajectory_base, live_output))
                display_timer.start()

            sim_thread.join(timeout=timeout)

            if live_grapher[0] is not None:
                display_timer.cancel()

            self.stop_event.set()
            while self.result is None: pass
        except:
            pass
        if hasattr(self, 'has_raised_exception'):
            raise SimulationError(
                f"Error encountered while running simulation:\nReturn code: {int(self.rc)}.\n"
            ) from self.has_raised_exception
        
        return Results.build_from_solver_results(self, live_output_options)

    def ___run(self, curr_state, curr_time, timeline, trajectory_base, initial_state, live_grapher, t=20,
               number_of_trajectories=1, increment=0.05, seed=None,
               debug=False, profile=False, tau_tol=0.03, event_sensitivity=100, integrator='LSODA',
               integrator_options={}, **kwargs):
        try:
            self.__run(curr_state, curr_time, timeline, trajectory_base, initial_state, live_grapher, t,
                       number_of_trajectories, increment, seed, debug,
                       profile, tau_tol, event_sensitivity, integrator,
                       integrator_options, **kwargs)
        except Exception as e:
            self.has_raised_exception = e
            self.result = []
            return [], -1

    def __run(self, curr_state, curr_time, timeline, trajectory_base, initial_state, live_grapher, t=20,
              number_of_trajectories=1, increment=0.05, seed=None,
              debug=False, profile=False,
              tau_tol=0.03, event_sensitivity=100, integrator='LSODA',
              integrator_options={}, **kwargs):

        # create mapping of species dictionary to array indices
        species_mappings = self.model._listOfSpecies
        species = list(species_mappings.keys())
        parameter_mappings = self.model._listOfParameters
        parameters = list(parameter_mappings.keys())
        number_species = len(species)

        t0_delayed_events, species_modified_by_events = self.__check_t0_events(initial_state)

        # Create deterministic tracking data structures
        det_spec = {species: True for (species, value) in self.model.listOfSpecies.items() if value.mode == 'dynamic'}
        det_rxn = {rxn: False for (rxn, value) in self.model.listOfReactions.items()}

        # Determine if entire simulation is ODE or Stochastic, in order to
        # avoid unnecessary calculations during simulation
        pure_ode = True
        pure_stochastic = True
        for spec in self.model.listOfSpecies.values():
            if spec.mode != 'discrete':
                pure_stochastic = False
            if spec.mode != 'continuous':
                pure_ode = False

        if debug:
            print('dependencies')
            print(dependencies)

        simulation_data = []

        dependencies = OrderedDict()

        # If considering deterministic changes, create dependency data
        # structure for creating diff eqs later
        if not pure_stochastic:
            for reaction in self.model.listOfReactions:
                dependencies[reaction] = set()
                [dependencies[reaction].add(reactant.name) for reactant in self.model.listOfReactions[reaction].reactants]
                [dependencies[reaction].add(product.name) for product in self.model.listOfReactions[reaction].products]

        # Main trajectory loop
        for trajectory_num in range(number_of_trajectories):

            if self.stop_event.is_set():
                print('exiting')
                self.rc = 33
                break

            # For multi trajectories, live_grapher needs to be informed of trajectory increment
            if live_grapher[0] is not None:
                live_grapher[0].increment_trajectory(trajectory_num)

            trajectory = trajectory_base[trajectory_num]  # NumPy array containing this simulation's results
            propensities = OrderedDict()  # Propensities evaluated at current state

            curr_state[0] = initial_state.copy()
            curr_time[0] = 0  # Current Simulation Time

            end_time = self.model.tspan[-1]  # End of Simulation time
            entry_pos = 1
            data = OrderedDict()  # Dictionary for results
            data['time'] = timeline  # All time entries
            save_times = timeline
            save_index = 0

            # Record Highest Order reactant for each reaction and set error tolerance
            if not pure_ode:
                HOR, reactants, mu_i, sigma_i, g_i, epsilon_i, critical_threshold = Tau.initialize(self.model, tau_tol)

            # One-time compilations to reduce time spent with eval
            compiled_reactions, compiled_rate_rules, compiled_inactive_reactions, compiled_propensities = \
                self.__compile_all()
            all_compiled = OrderedDict()
            all_compiled['rxns'] = compiled_reactions
            all_compiled['inactive_rxns'] = compiled_inactive_reactions
            all_compiled['rules'] = compiled_rate_rules

            save_times = np.copy(self.model.tspan)
            delayed_events = []
            trigger_states = {}

            # Handle delayed t0 events
            for state in trigger_states.values():
                if state is None: state = curr_state[0]
            for ename, etime in t0_delayed_events.items():
                curr_state[0][ename] = True
                heapq.heappush(delayed_events, (etime, ename))
                if self.model.listOfEvents[ename].use_values_from_trigger_time:
                    trigger_states[ename] = curr_state[0].copy()
                else:
                    trigger_states[ename] = curr_state[0]

            # Each save step
            while curr_time[0] < self.model.tspan[-1]:

                if self.stop_event.is_set():
                    self.rc = 33
                    break
                # Get current propensities
                if not pure_ode:
                    for i, r in enumerate(self.model.listOfReactions):
                        try:
                            propensities[r] = eval(compiled_propensities[r], eval_globals, curr_state[0])
                        except Exception as e:
                            raise SimulationError('Error calculation propensity for {0}.\nReason: {1}'.format(r, e))

                # Calculate Tau statistics and select a good tau step
                if not pure_ode:
                    tau_args = [HOR, reactants, mu_i, sigma_i, g_i, epsilon_i, tau_tol, critical_threshold,
                                self.model, propensities, curr_state[0], curr_time[0], save_times[0]]
                tau_step = save_times[-1] - curr_time[0] if pure_ode else Tau.select(*tau_args)

                # Process switching if used
                if not pure_stochastic and not pure_ode:
                    switch_args = [propensities, curr_state[0], tau_step, det_spec]
                    sd, CV = self.__calculate_statistics(*switch_args)

                # Calculate sd and CV for hybrid switching and flag deterministic reactions
                if pure_stochastic:
                    deterministic_reactions = frozenset()  # Empty if non-det
                else:
                    deterministic_reactions = self.__flag_det_reactions(det_spec, det_rxn, dependencies)

                if debug:
                    print('mean: {0}'.format(mu_i))
                    print('standard deviation: {0}'.format(sd))
                    print('CV: {0}'.format(CV))
                    print('det_spec: {0}'.format(det_spec))
                    print('det_rxn: {0}'.format(det_rxn))

                # Set active reactions and rate rules for this integration step
                rr_sets = {frozenset() : compiled_rate_rules} # base rr set
                if pure_stochastic:
                    active_rr = rr_sets[frozenset()]
                else:
                    active_rr = self.__toggle_reactions(all_compiled, deterministic_reactions, 
                                                        dependencies, curr_state[0], det_spec, rr_sets)

                # Create integration initial state vector
                y0, y_map = self.__map_state(species, parameters,
                                             compiled_reactions, self.model.listOfEvents, curr_state[0])

                # Run simulation to next step
                
                sol, curr_state[0], curr_time[0], save_times, save_index = self.__simulate(integrator, integrator_options,
                                                                               curr_state[0], y0, curr_time[0],
                                                                               propensities, species,
                                                                               parameters, compiled_reactions,
                                                                               active_rr, y_map,
                                                                               trajectory, save_times, save_index,
                                                                               delayed_events,
                                                                               trigger_states,
                                                                               event_sensitivity, tau_step, pure_ode,
                                                                               debug)

            # End of trajectory, format results
            data = {'time': timeline}
            for i in range(number_species):
                data[species[i]] = trajectory[:, i + 1]
            simulation_data.append(data)

        self.result = simulation_data
        return simulation_data, self.rc<|MERGE_RESOLUTION|>--- conflicted
+++ resolved
@@ -694,14 +694,8 @@
             if time > curr_time:
                 break
             # if a solution is given for it
-<<<<<<< HEAD
-            trajectory_index = np.where(self.model.tspan == time)[0][0] #TODO: this is expensive, can we eliminte?
+            trajectory_index = save_index
             assignment_state = copy.deepcopy(curr_state)
-=======
-            # trajectory_index = np.where(self.model.tspan == time)[0][0]
-            trajectory_index = save_index
-            assignment_state = curr_state.copy()
->>>>>>> f2520742
             for s in range(len(species)):
                 # Get ODE Solutions
                 trajectory[trajectory_index][s + 1] = sol.y[s]

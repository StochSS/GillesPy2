# GillesPy2 is a modeling toolkit for biochemical simulation.
# Copyright (C) 2019-2022 GillesPy2 developers.

# This program is free software: you can redistribute it and/or modify
# it under the terms of the GNU General Public License as published by
# the Free Software Foundation, either version 3 of the License, or
# (at your option) any later version.

# This program is distributed in the hope that it will be useful,
# but WITHOUT ANY WARRANTY; without even the implied warranty of
# MERCHANTABILITY or FITNESS FOR A PARTICULAR PURPOSE.  See the
# GNU General Public License for more details.

# You should have received a copy of the GNU General Public License
# along with this program.  If not, see <http://www.gnu.org/licenses/>.

import copy
import random, math, sys
from collections import OrderedDict
from scipy.integrate import ode, LSODA
import heapq
import numpy as np
import threading
import gillespy2
from gillespy2.solvers.utilities import Tau
from gillespy2.core import GillesPySolver, log, Event, RateRule, AssignmentRule, FunctionDefinition
from gillespy2.core.gillespyError import *
from gillespy2.core.results import Results

eval_globals = math.__dict__

def __piecewise(*args):
    # Eval entry for piecewise functions
    args = list(args)
    sol = None
    if len(args) % 2:
        args.append(True)
    for i, arg in enumerate(args):
        if not i % 2:
            continue
        if arg:
            sol = args[i - 1]
            break
    return sol


def __xor(*args):
    # Eval entry for MathML xor function
    from operator import ixor
    from functools import reduce
    args = list(args)
    return reduce(ixor, args)


eval_globals['false'] = False
eval_globals['true'] = True
eval_globals['piecewise'] = __piecewise
eval_globals['xor'] = __xor


class TauHybridSolver(GillesPySolver):
    """
    This Solver uses a root-finding interpretation of the direct SSA method,
    along with ODE solvers to simulate ODE and Stochastic systems
    interchangeably or simultaneously.
    """
    name = "TauHybridSolver"
    rc = 0
    result = None
    stop_event = None

    def __init__(self, model=None):
        if model is None:
            raise SimulationError("A model is required to run the simulation.")

        name = 'TauHybridSolver'
        rc = 0
        self.model = copy.deepcopy(model)
        self.is_instantiated = True

    def __toggle_reactions(self, all_compiled, deterministic_reactions, dependencies, 
                            curr_state, det_spec, rr_sets):
        """
        Helper method which is used to convert reaction channels into
        rate rules, and rate rules into reaction channels, as they are switched
        dynamically throughout the simulation based on user-supplied tolerance.
        """

        # initialize variables
        inactive_reactions = all_compiled['inactive_rxns']
        rate_rules = all_compiled['rules']
        rxns = all_compiled['rxns']


        # If the set has changed, reactivate non-determinsitic reactions
        reactivate = []
        for r in inactive_reactions:
            if not r in deterministic_reactions:
                reactivate.append(r)
        for r in reactivate:
            rxns[r] = inactive_reactions.pop(r, None)

        # floor non-det species
        for s, d in det_spec.items():
            if not d and isinstance(curr_state[s], float):
                curr_state[s] = math.floor(curr_state[s])

        # Deactivate Determinsitic Reactions
        for r in deterministic_reactions:
            if not r in inactive_reactions:
                inactive_reactions[r] = rxns.pop(r, None)

        # Check if this reaction set is already compiled and in use:
        if deterministic_reactions in rr_sets.keys():
            return rr_sets[deterministic_reactions]
        else:
        # Otherwise, this is a new determinstic reaction set that must be compiled
            return self.__create_diff_eqs(deterministic_reactions,
                                            dependencies, rr_sets)

    def __create_diff_eqs(self, comb, dependencies, rr_sets):
        """
        Helper method used to convert stochastic reaction descriptions into
        differential equations, used dynamically throught the simulation.
        """
        diff_eqs = OrderedDict()
        rate_rules = OrderedDict()

        # Initialize sample dict
        rr_vars = {}
        for n, rr in self.model.listOfRateRules.items():
            rr_vars[rr.variable] = n
        for spec in self.model.listOfSpecies:
            if spec in rr_vars.keys():
                diff_eqs[self.model.listOfSpecies[spec]] = self.model.listOfRateRules[rr_vars[spec]].formula
            else:
                diff_eqs[self.model.listOfSpecies[spec]] = '0'

        # loop through each det reaction and concatenate it's diff eq for each species
        for reaction in comb:
            factor = {dep: 0 for dep in dependencies[reaction]}

            for key, value in self.model.listOfReactions[reaction].reactants.items():
                if not key.constant and not key.boundary_condition:
                    factor[key.name] -= value
            for key, value in self.model.listOfReactions[reaction].products.items():
                if not key.constant and not key.boundary_condition:
                    factor[key.name] += value

            for dep in dependencies[reaction]:
                if factor[dep] != 0:
                    if self.model.listOfSpecies[dep].mode == 'continuous':
                        diff_eqs[self.model.listOfSpecies[dep]] += ' + {0}*({1})'.format(factor[dep],
                                                               self.model.listOfReactions[reaction].ode_propensity_function)
                    else:
                        diff_eqs[self.model.listOfSpecies[dep]] += ' + {0}*({1})'.format(factor[dep],
                                                               self.model.listOfReactions[reaction].propensity_function)

        for spec in self.model.listOfSpecies:
            if diff_eqs[self.model.listOfSpecies[spec]] == '0':
                del diff_eqs[self.model.listOfSpecies[spec]]
        # create a dictionary of compiled gillespy2 rate rules
        for spec, rate in diff_eqs.items():
            rate_rules[spec] = compile(gillespy2.RateRule(spec, rate).formula, '<string>', 'eval')
        rr_sets[comb] = rate_rules # save values
        return rate_rules

    def __flag_det_reactions(self, det_spec, det_rxn, dependencies):
        """
        Helper method used to flag reactions that can be processed
        deterministically without exceeding the user-supplied tolerance.
        """
        # Determine if each rxn would be deterministic apart from other reactions
        prev_state = det_rxn.copy()
        for rxn in self.model.listOfReactions:
            # assume it is deterministic
            det_rxn[rxn] = True
            # iterate through the dependent species of this reaction
            for species in dependencies[rxn]:
                # if any of the dependencies are discrete or (dynamic AND the 
                # species itself has not been flagged as deterministic)
                # then allow it to be modelled discretely
                if self.model.listOfSpecies[species].mode == 'discrete':
                    det_rxn[rxn] = False
                    break
                if self.model.listOfSpecies[species].mode == 'dynamic' and det_spec[species] == False:
                    det_rxn[rxn] = False
                    break

        # Create a hashable frozenset of all determinstic reactions
        deterministic_reactions = set()
        for rxn in det_rxn:
            if det_rxn[rxn]:
                deterministic_reactions.add(rxn)
        deterministic_reactions = frozenset(deterministic_reactions)
        return deterministic_reactions

    def __calculate_statistics(self, *switch_args):
        """
        Calculates Mean, Standard Deviation, and Coefficient of Variance for each
        dynamic species, then set if species can be represented determistically
        """
        propensities, curr_state, tau_step, det_spec = switch_args

        CV = OrderedDict()
        mn = {species: curr_state[species] for species, value in
              self.model.listOfSpecies.items() if value.mode == 'dynamic'}
        sd = {species: 0 for species, value in
              self.model.listOfSpecies.items() if value.mode == 'dynamic'}

        for r, rxn in self.model.listOfReactions.items():
            for reactant in rxn.reactants:
                if reactant.mode == 'dynamic':
                    mn[reactant.name] -= (tau_step * propensities[r] * rxn.reactants[reactant])
                    sd[reactant.name] += (tau_step * propensities[r] * rxn.reactants[reactant] ** 2)
            for product in rxn.products:
                if product.mode == 'dynamic':
                    mn[product.name] += (tau_step * propensities[r] * rxn.products[product])
                    sd[product.name] += (tau_step * propensities[r] * rxn.products[product] ** 2)

        # Get coefficient of variance for each dynamic species
        for species in mn:
            sref = self.model.listOfSpecies[species]
            if sref.switch_min == 0:
                if mn[species] > 0:
                    CV[species] = sd[species] / mn[species]
                else:
                    CV[species] = 1  # value chosen to guarantee discrete
                # Set species to deterministic if CV is less than threshhold
                det_spec[species] = CV[species] < sref.switch_tol
            else:
                det_spec[species] = mn[species] > sref.switch_min
        return sd, CV

    @staticmethod
    def __f(t, y, curr_state, species, reactions, rate_rules, propensities,
            y_map, compiled_reactions, active_rr, events, assignment_rules):
        """
        Evaluate the propensities for the reactions and the RHS of the Reactions and RateRules.
        Also evaluates boolean value of event triggers.
        """
        state_change = [0] * len(y_map)
        curr_state['t'] = t
        curr_state['time'] = t
        for item, index in y_map.items():
            if item in assignment_rules:
                curr_state[assignment_rules[item].variable] = eval(assignment_rules[item].formula,
                                                                   {**eval_globals, **curr_state})
            else:
                curr_state[item] = y[index]
        for s, rr in active_rr.items():
            try:
                state_change[y_map[s.name]] += eval(rr, {**eval_globals, **curr_state})
            except ValueError:
                pass
        for i, r in enumerate(compiled_reactions):
            propensities[r] = eval(compiled_reactions[r], {**eval_globals, **curr_state})
            state_change[y_map[r]] += propensities[r]
        for event in events:
            triggered = eval(event.trigger.expression, {**eval_globals, **curr_state})
            if triggered: 
                state_change[y_map[event]] = 1

        return state_change

    def __find_event_time(self, sol, start, end, index, depth):
        """
        Helper method providing binary search implementation for locating
        precise event times.
        """
        dense_range = np.linspace(start, end, 3)
        mid = dense_range[1]
        if start >= mid or mid >= end or depth == 20: return end
        solutions = np.diff(sol.sol(dense_range)[-len(self.model.listOfEvents) + index])
        bool_res = [x > 0 for x in solutions]

        if bool_res[0]:  # event before mid
            depth += 1
            return self.__find_event_time(sol, dense_range[0],
                                          dense_range[1], index, depth)
        else:  # event after mid
            depth += 1
            return self.__find_event_time(sol, dense_range[1],
                                          dense_range[2], index, depth)

    def __detect_events(self, event_sensitivity, sol, delayed_events,
                        trigger_states, curr_time, curr_state):
        """
        Helper method to locate precise time of event firing.  This method
        first searches for any instance of an event using event_sensitivity to
        determine the granularity of the search.  If an event is detected, a
        binary search is then used to locate the precise time of that event.
        """
        event_times = {}
        dense_range = np.linspace(sol.t[0], sol.t[-1], len(sol.t) * event_sensitivity)
        solutions = np.diff(sol.sol(dense_range))
        for i, e in enumerate(self.model.listOfEvents.values()):
            bool_res = [x > 0 for x in solutions[i - len(self.model.listOfEvents)]]
            curr_state[e.name] = bool_res[-1]
            # Search for changes from False to True in event, record first time
            for y in range(1, len(dense_range) - 1):
                # Check Persistent Delays.  If an event is not designated as
                # persistent, and the trigger expression fails to evaluate as
                # true before assignment is carried out, remove the event from
                # the queue.
                if e.name in trigger_states and not e.trigger.persistent:
                    if not bool_res[y]:
                        delayed_events[i] = delayed_events[-1]  # move to end
                        heapq.heappop(delayed_events)
                        del trigger_states[e.name]
                        curr_state[e.name] = False
                # IF triggered from false to true, refine search
                elif bool_res[y] and dense_range[y] != curr_time and bool_res[y - 1] == 0:
                    event_time = self.__find_event_time(sol, dense_range[y - 1],
                                                        dense_range[y + 1], i, 0)
                    if event_time in event_times:
                        event_times[event_time].append(e)
                    else:
                        event_times[event_time] = [e]
                    break
        return event_times

    def __get_next_step(self, event_times, reaction_times, delayed_events,
                        sim_end, next_tau):
        """
        Helper method to determine the next action to take during simulation,
        and returns that action along with the time that it occurs.
        """

        next_event_trigger = sim_end + 2
        next_delayed_event = sim_end + 3
        curr_time = sim_end

        # event triggers
        if len(event_times):
            next_event_trigger = min(event_times)

        # delayed events
        if len(delayed_events):
            next_delayed_event = delayed_events[0][0]

        # Execute rxns/events
        next_step = {sim_end: 'end', next_tau: 'tau', next_event_trigger: 'trigger', next_delayed_event: 'delay'}

        # Set time to next action
        curr_time = min(sim_end, next_tau, next_event_trigger,
                        next_delayed_event)
        return next_step[curr_time], curr_time

    def __process_queued_events(self, event_queue, trigger_states,
                                curr_state):
        """
        Helper method which processes the events queue. Method is primarily for
        evaluating assignments at the designated state (trigger time or event
        time).
        """
        # Process all queued events
        events_processed = []
        pre_assignment_state = curr_state.copy()
        while event_queue:
            # Get events in priority order
            fired_event = self.model.listOfEvents[heapq.heappop(event_queue)[1]]
            events_processed.append(fired_event)
            if fired_event.name in trigger_states:
                assignment_state = trigger_states[fired_event.name]
                del trigger_states[fired_event.name]
            else:
                assignment_state = pre_assignment_state
            for a in fired_event.assignments:
                # Get assignment value
                assign_value = eval(a.expression, eval_globals, assignment_state)
                # Update state of assignment variable
                curr_state[a.variable.name] = assign_value

        return events_processed

    def __handle_event(self, event, curr_state, curr_time, event_queue,
                       trigger_states, delayed_events):
        """
        Helper method providing logic for updating states based on assignments.
        """
        # Fire trigger time events immediately
        if event.delay is None:
            heapq.heappush(event_queue, (eval(event.priority), event.name))
        # Queue delayed events
        else:
            curr_state['t'] = curr_time
            curr_state['time'] = curr_time
            execution_time = curr_time + eval(event.delay, {**eval_globals, **curr_state})
            curr_state[event.name] = True
            heapq.heappush(delayed_events, (execution_time, event.name))
            if event.use_values_from_trigger_time:
                trigger_states[event.name] = curr_state.copy()
            else:
                trigger_states[event.name] = curr_state

    def __check_t0_events(self, initial_state):
        """
        Helper method for firing events who reach a trigger condition at start
        of simulation, time == 0.
        """
        # Check Event State at t==0
        species_modified_by_events = []
        t0_delayed_events = {}
        for e in self.model.listOfEvents.values():
            if not e.trigger.value:
                t0_firing = eval(e.trigger.expression, {**eval_globals, **initial_state})
                if t0_firing:
                    if e.delay is None:
                        for a in e.assignments:
                            initial_state[a.variable.name] = eval(a.expression, {**eval_globals, **initial_state})
                            species_modified_by_events.append(a.variable.name)
                    else:
                        execution_time = eval(e.delay, {**eval_globals, **initial_state})
                        t0_delayed_events[e.name] = execution_time
        return t0_delayed_events, species_modified_by_events

    def __update_stochastic_rxn_states(self, compiled_reactions, curr_state, only_update=None):
        """
        Helper method for updating the state of stochastic reactions.

        if 'only_update' is set to a reaction name, it will only reset that reaction, and only one firing
        """

        rxn_count = OrderedDict()
        species_modified = OrderedDict()
        # Update stochastic reactions

        for rxn in compiled_reactions:
            rxn_count[rxn] = 0
            if only_update is not None:  # for a single SSA step
                if rxn == only_update:
                    curr_state[rxn] += math.log(random.uniform(0, 1))
                    rxn_count[rxn] = 1
            else:  # for a normal Tau-step
                while curr_state[rxn] > 0:
                    rxn_count[rxn] += 1
                    curr_state[rxn] += math.log(random.uniform(0, 1))
            if rxn_count[rxn]:
                for reactant in self.model.listOfReactions[rxn].reactants:
                    species_modified[reactant.name] = True
                    curr_state[reactant.name] -= self.model.listOfReactions[rxn].reactants[reactant] * rxn_count[rxn]
                for product in self.model.listOfReactions[rxn].products:
                    species_modified[product.name] = True
                    curr_state[product.name] += self.model.listOfReactions[rxn].products[product] * rxn_count[rxn]
        return species_modified, rxn_count

    def __integrate(self, integrator, integrator_options, curr_state, y0, curr_time,
                    propensities, y_map, compiled_reactions,
                    active_rr, event_queue,
                    delayed_events, trigger_states,
                    event_sensitivity, tau_step, pure_ode):
        """ 
        Helper function to perform the ODE integration of one step.  This
        method uses scipy.integrate.LSODA to get simulation data, and
        determines the next stopping point of the simulation. The state is
        updated and returned to __simulate along with curr_time and the
        solution object. 
        """
        max_step_size = self.model.tspan[1] - self.model.tspan[0] / 100

        from functools import partial
        events = self.model.listOfEvents.values()
        dense_output = False 
        int_args = [curr_state, self.model.listOfSpecies, self.model.listOfReactions,
                    self.model.listOfRateRules,
                    propensities, y_map,
                    compiled_reactions,
                    active_rr,
                    events,
                    self.model.listOfAssignmentRules]
        rhs = lambda t, y: TauHybridSolver.__f(t, y, *int_args)
        if 'min_step' in integrator_options:
            tau_step = max(integrator_options['min_step'], tau_step)
        else:
            tau_step = max(1e-6, tau_step)
        if pure_ode:
            next_tau = curr_time+max_step_size
            dense_output = True
        else:
            next_tau = curr_time + tau_step
        curr_state['t'] = curr_time
        curr_state['time'] = curr_time

        # Integrate until end or tau is reached
        loop_count = 0
        sol = LSODA(rhs, curr_time, y0, next_tau)
        counter = 0
        while sol.t < next_tau:
            counter += 1
            sol.step()
            # Update states of all species based on changes made to species through
            # ODE processes.  This will update all species whose mode is set to
            # 'continuous', as well as 'dynamic' mode species which have been
            # flagged as deterministic.
            for spec_name, species in self.model.listOfSpecies.items():
                if not species.constant:
                    curr_state[spec_name] = sol.y[y_map[spec_name]]

        # Search for precise event times
        '''
        if len(model.listOfEvents):
            event_times = self.__detect_events(event_sensitivity, sol, delayed_events,
                                               trigger_states, curr_time, curr_state)
        else:
            event_times = {}

        # Get next tau time
        reaction_times = []
        '''
        # Set curr time to next time a change occurs in the system outside of
        # the standard ODE process.  Determine what kind of change this is,
        # and set the curr_time of simulation to restart simulation after
        # making the appropriate state changes.
        event_times = {}
        reaction_times = []
        next_step, curr_time = self.__get_next_step(event_times, reaction_times,
                                                    delayed_events,
                                                    self.model.tspan[-1], next_tau)
        curr_state['t'] = curr_time

        # Stochastic Reactions are also fired through a root-finding method
        # which mirrors the standard SSA probability.  Since we are using
        # Tau-Leaping, rather than firing reactions based on a direct poisson
        # distribution from the propensity, we use that same poisson
        # distribution to select a random negative offset for the reaction
        # state, then integrate forward along with any deterministic
        # reactions/species for a designated time (tau).  Root crossings
        # satisfy the SSA firing process, and because multiple reactions can be
        # fired in a single Tau step, a new random number will be generated and
        # added (representing a single-firing each time) until the state value
        # of the reaction is once again negative.
        for rxn in compiled_reactions:
            curr_state[rxn] = sol.y[y_map[rxn]]

        # In the case that a major change occurs to the system (outside of the
        # standard ODE process) is caused by an event trigger, we then examine
        # the event which was triggered.  if Event assignments are carried out
        # immediately, we add them to a heap in Event Priority order to be
        # immediately dealt with.  If an Event contains a delay, we can now set
        # the time of event assignment execution by evaluating the event delay
        # in the current state.
        if next_step == 'trigger':
            for event in event_times[curr_time]:
                self.__handle_event(event, curr_state, curr_time,
                                    event_queue, trigger_states, delayed_events)
        # In the case that a major change occurs to the system (outside of the
        # standard ODE process) is caused by a delayed event which has now
        # reached the designated time of execution, we add all currently
        # designated event assignments to a heap to be processed in Event
        # Priority order.
        elif next_step == 'delay':
            event = heapq.heappop(delayed_events)
            heapq.heappush(event_queue, (eval(self.model.listOfEvents[event[1]].priority), event[1]))

        return sol, curr_time

    def __simulate_negative_state_check(self, species_modified, curr_state):
            neg_state = False
            loop_err_message=""
            for s in species_modified.keys():
                if curr_state[s] < 0:
                    neg_state = True
                    loop_err_message += f"'{s}' has negative state '{curr_state[s]}'"
            return (neg_state, loop_err_message) 

    def __simulate(self, integrator, integrator_options, curr_state, y0, curr_time,
                   propensities, species, parameters, compiled_reactions,
                   active_rr, y_map, trajectory, save_times, save_index,
                   delayed_events, trigger_states, event_sensitivity,
                   tau_step, pure_ode, debug):
        """
        Function to process simulation until next step, which can be a
        stochastic reaction firing, an event trigger or assignment, or end of
        simulation.

        :param curr_state: Contains all state variables for system at current time
        :type curr_state: dict

        :param curr_time: Represents current time
        :type curr_time: float

        :param save_times: Currently unreached save points
        :type save_times: list

        :returns: curr_state, curr_time, save_times, sol
            sol - Python object returned from LSODA which contains all solution
            data.
        """

        event_queue = []
        prev_y0 = y0.copy()
        prev_curr_state = curr_state.copy()
        prev_curr_time = curr_time
        loop_count = 0
        neg_state = False
        # check to see if we are starting in an invalid state (this could happen)
        (neg_state, neg_err_message) = self.__simulate_negative_state_check(self.model.listOfSpecies, curr_state)
        if neg_state:
            raise Exception(f"Negative state when starting a step. curr_state={curr_state} species={species} self.model.listOfSpecies={species}\nerror_message: {neg_err_message} ")
            
            
        starting_curr_state=curr_state.copy()
        starting_tau_step=tau_step
        species_modified=None
        rxn_count=None
        loop_err_message=""

        #while True:
        #    loop_count += 1
        #    if loop_count > 1:
        #        raise Exception(f"Loop over __integrate() exceeded loop count={loop_count}\n\n error_message={loop_err_message}\n curr_time={curr_time}\n tau_step={tau_step}\n curr_state={curr_state}\n\nstarting_curr_state={starting_curr_state}\n\n starting_tau_step={starting_tau_step}\nspecies_modified={species_modified}\nrxn_count={rxn_count}\n propensities={propensities}  ")
        sol, curr_time = self.__integrate(integrator, integrator_options, curr_state,
                                          y0, curr_time, propensities, y_map,
                                          compiled_reactions,
                                          active_rr,
                                          event_queue,
                                          delayed_events,
                                          trigger_states,
                                          event_sensitivity,
                                          tau_step,
                                          pure_ode)

        species_modified,rxn_count = self.__update_stochastic_rxn_states(compiled_reactions, curr_state)

        # Occasionally, a tau step can result in an overly-aggressive
        # forward step and cause a species population to fall below 0,
        # which would result in an erroneous simulation. 
        #    (PREVIOUS METHOD:)If this occurs, back simulation up one step
        #    and attempt forward simulation using a smaller tau step.
        # (NEW METHOD:) Instead we estimate the time to the first 
        # stochatic reaction firing (assume constant propensities) and
        # simulate the ODE system until that time, fire that reaction 
        # and continue the simulation.
        (neg_state, loop_err_message) = self.__simulate_negative_state_check(species_modified, curr_state)

        if neg_state:
            neg_state = False
            # Redo this step, with a smaller Tau.  Until a single SSA reaction occurs
            y0 = prev_y0.copy()
            curr_state_after = prev_curr_state.copy()
            curr_state = prev_curr_state.copy()
            curr_time = prev_curr_time

            rxn_times = OrderedDict()
            min_tau = None
            rxn_selected = None
            for rname,rcnt in rxn_count.items():
                if rcnt > 0 and propensities[rname] > 0.0:
                    # estimate the zero crossing time
                    rxn_times[rname] = -1* curr_state[rname] / propensities[rname]
                    if min_tau is None or min_tau > rxn_times[rname]:
                        min_tau = rxn_times[rname]
                        rxn_selected = rname
            if rxn_selected is None: raise Exception(f"Negative State detected in step, and no reaction found to fire.\n\n error_message={loop_err_message}\n curr_time={curr_time}\n tau_step={tau_step}\n curr_state={curr_state}\n\nstarting_curr_state={starting_curr_state}\n\n starting_tau_step={starting_tau_step}\nspecies_modified={species_modified}\nrxn_count={rxn_count}\n propensities={propensities}\nrxn_times={rxn_times}\ncompiled_reactions={compiled_reactions}\ncurr_state_after={curr_state_after}  ")

            tau_step = min_tau #estimated time to the first stochatic reaction

            sol, curr_time = self.__integrate(integrator, integrator_options, curr_state,
                                          y0, curr_time, propensities, y_map,
                                          compiled_reactions,
                                          active_rr,
                                          event_queue,
                                          delayed_events,
                                          trigger_states,
                                          event_sensitivity,
                                          tau_step,
                                          pure_ode)

            # only update the selected reaction
            species_modified,rxn_count = self.__update_stochastic_rxn_states(compiled_reactions, curr_state, only_update=rxn_selected)

            (neg_state, loop_err_message) = self.__simulate_negative_state_check(species_modified, curr_state)
            if neg_state:
                raise Exception(f"Negative State detected in step, after single SSA step.\n\n error_message={loop_err_message}\n curr_time={curr_time}\n tau_step={tau_step}\n curr_state={curr_state}\n\nstarting_curr_state={starting_curr_state}\n\n starting_tau_step={starting_tau_step}\nspecies_modified={species_modified}\nrxn_count={rxn_count}\n propensities={propensities}\nrxn_selected={rxn_selected}\ncompiled_reactions={compiled_reactions}\ncurr_state_after={curr_state_after}   ")


        # Now update the step and trajectories for this step of the simulation.
        # Here we make our final assignments for this step, and begin
        # populating our results trajectory.
        num_saves = 0
        for time in save_times:
            if time > curr_time:
                break
            # if a solution is given for it
<<<<<<< HEAD
            trajectory_index = np.where(self.model.tspan == time)[0][0] #TODO: this is expensive, can we eliminte?
=======
            # trajectory_index = np.where(self.model.tspan == time)[0][0]
            trajectory_index = save_index
>>>>>>> f2520742
            assignment_state = curr_state.copy()
            for s in range(len(species)):
                # Get ODE Solutions
                trajectory[trajectory_index][s + 1] = sol.y[s]
                # Update Assignment Rules for all processed time points
                if len(self.model.listOfAssignmentRules):
                    # Copy ODE state for assignments
                    assignment_state[species[s]] = sol.y[s]
            assignment_state['t'] = time
            for ar in self.model.listOfAssignmentRules.values():
                assignment_value = eval(ar.formula, {**eval_globals, **assignment_state})
                assignment_state[ar.variable] = assignment_value
                trajectory[trajectory_index][species.index(ar.variable.name) + 1] = assignment_value
            num_saves += 1
            save_index += 1
        save_times = save_times[num_saves:]  # remove completed save times

        events_processed = self.__process_queued_events(event_queue, trigger_states, curr_state)

        # Finally, perform a final check on events after all non-ODE assignment
        # changes have been carried out on model.
        event_cycle = True
        while event_cycle:
            event_cycle = False
            for i, e in enumerate(self.model.listOfEvents.values()):
                triggered = eval(e.trigger.expression, {**eval_globals, **curr_state})
                if triggered and not curr_state[e.name]:
                    curr_state[e.name] = True
                    self.__handle_event(e, curr_state, curr_time,
                                        event_queue, trigger_states, delayed_events)
                    event_cycle = True
                elif not triggered:
                    curr_state[e.name] = False

        events_processed = self.__process_queued_events(event_queue, trigger_states, curr_state)

        return sol, curr_state, curr_time, save_times, save_index

    def __set_seed(self, seed):
        # Set seed if supplied
        if seed is not None:
            if not isinstance(seed, int):
                seed = int(seed)
            if seed > 0:
                random.seed(seed)
            else:
                raise ModelError('seed must be a positive integer')

    def __set_recommended_ode_defaults(self, integrator_options):
        """
        Set some ODE solver defaults.  These values are chosen based on the
        precision required to successfully complete the SBML Test suite.
        """

        if 'rtol' not in integrator_options:
            integrator_options['rtol'] = 1e-9
        if 'atol' not in integrator_options:
            integrator_options['atol'] = 1e-12
        if 'max_step' not in integrator_options:
            integrator_options['max_step'] = 0.25

    def __compile_all(self):
        """
        Compile all run-time evaluables to enhance performance.
        """
        compiled_reactions = OrderedDict()
        for i, r in enumerate(self.model.listOfReactions):
            compiled_reactions[r] = compile(self.model.listOfReactions[r].propensity_function, '<string>',
                                            'eval')
        compiled_rate_rules = OrderedDict()
        for i, rr in enumerate(self.model.listOfRateRules.values()):
            if isinstance(rr.variable, str):
                compiled_rate_rules[self.model.listOfSpecies[rr.variable]] = compile(
                                                            rr.formula, '<string>', 'eval')
            else:
                compiled_rate_rules[rr.variable] = compile(rr.formula, '<string>', 'eval')
        compiled_inactive_reactions = OrderedDict()

        compiled_propensities = compiled_reactions.copy()

        return compiled_reactions, compiled_rate_rules, compiled_inactive_reactions, compiled_propensities

    def __initialize_state(self, curr_state, debug):
        """
        Initialize curr_state for each trajectory.
        """

        # intialize parameters to current state
        for p in self.model.listOfParameters:
            curr_state[p] = self.model.listOfParameters[p].value

        # initialize species population state
        for s in self.model.listOfSpecies:
            curr_state[s] = self.model.listOfSpecies[s].initial_value

        # Set reactions to uniform random number
        for i, r in enumerate(self.model.listOfReactions):
            curr_state[r] = math.log(random.uniform(0, 1))
            if debug:
                print("Setting Random number ", curr_state[r], " for ", self.model.listOfReactions[r].name)

        # Initialize event last-fired times to 0
        for e_name in self.model.listOfEvents:
            curr_state[e_name] = 0

        sanitized_species = self.model.sanitized_species_names()
        sanitized_parameters = self.model.sanitized_parameter_names()
        for fd in self.model.listOfFunctionDefinitions.values():
            sanitized_function = fd.sanitized_function(sanitized_species, sanitized_parameters)
            curr_state[fd.name] = eval(f"lambda {', '.join(fd.args)}: {sanitized_function}", eval_globals)

        for ar in self.model.listOfAssignmentRules.values():
            if ar.variable in self.model.listOfSpecies:
                continue
            curr_state[ar.variable] = ar.formula

    def __map_state(self, species, parameters, compiled_reactions, events, curr_state):
        """
        Creates the start state vector for integration and provides a
        dictionary map to it's elements.
        """
        y_map = OrderedDict()
        # Build integration start state
        y0 = [0] * (len(species) + len(parameters) + len(compiled_reactions) + len(events))
        for i, spec in enumerate(species):
            if isinstance(curr_state[spec], str):
                y0[i] = eval(curr_state[spec], {**eval_globals, **curr_state})
            else:
                y0[i] = curr_state[spec]
            y_map[spec] = i
        for i, param in enumerate(parameters):
            y0[i + len(species)] = curr_state[param]
            y_map[param] = i + len(species)
        for i, rxn in enumerate(compiled_reactions):
            y0[i + len(species) + len(parameters)] = curr_state[rxn]
            y_map[rxn] = i + len(species) + len(parameters)
        for i, event in enumerate(events.values()):
            y0[i + len(species) + len(parameters) + len(compiled_reactions)] = curr_state[event.name]
            y_map[event] = i + len(species) + len(parameters) + len(compiled_reactions)
        return y0, y_map

    @classmethod
    def get_solver_settings(self):
        """
        :returns: Tuple of strings, denoting all keyword argument for this solvers run() method.
        """
        return ('model', 't', 'number_of_trajectories', 'increment', 'seed', 'debug', 'profile', 'tau_tol',
                'event_sensitivity', 'integrator', 'integrator_options', 'timeout')

    @classmethod
    def get_supported_features(cls):
        return {
            Event,
            RateRule,
            AssignmentRule,
            FunctionDefinition,
        }

    def run(self=None, model=None, t=None, number_of_trajectories=1, increment=None, seed=None,
            debug=False, profile=False, tau_tol=0.03, event_sensitivity=100, integrator='LSODA',
            integrator_options={}, live_output=None, live_output_options={}, timeout=None, **kwargs):
        """
        Function calling simulation of the model. This is typically called by the run function in GillesPy2 model
        objects and will inherit those parameters which are passed with the model as the arguments this run function.

        :param model: GillesPy2 model object to simulate
        :type model: GillesPy2.model

        :param t: Simulation run time
        :type t: int

        :param number_of_trajectories: The number of times to sample the chemical master equation. Each
            trajectory will be returned at the end of the simulation.
            Optional, defaults to 1. Number of trajectories to simulate
        :type number_of_trajectories: int

        :param increment: Save point increment for recording data
        :type increment: float

        :param seed: The random seed for the simulation. Optional, defaults to None.
        :type seed: int

        :param debug: Set to True to provide additional debug information about the simulation.
        :type debug: bool

        :param profile: Set to True to provide information about step size (tau) taken at each step.
        :type profile: bool

        :param tau_tol: Tolerance level for Tau leaping algorithm.  Larger tolerance values will
            result in larger tau steps. Default value is 0.03.
        :type tau_tol: float

        :param event_sensitivity: Number of data points to be inspected between integration
            steps/save points for event detection
        :type event_sensitivity: int

        :param integrator_options:  contains options to the scipy integrator. by default, this includes
            rtol=1e-9 and atol=1e-12.  for a list of options,
            see https://docs.scipy.org/doc/scipy/reference/generated/scipy.integrate.LSODA.html.
            Example use: {max_step : 0, rtol : .01}
        :type integrator_options: dict

        :param live_output: The type of output to be displayed by solver. Can be "progress", "text", or "graph".
        :type live_output: str

        :param live_output_options: contains options for live_output. By default {"interval":1}.
            "interval" specifies seconds between displaying.
            "clear_output" specifies if display should be refreshed with each display
        :type live_output_options:  str
        """
        from gillespy2 import log

        if self is None:
            # Post deprecation block
            # raise SimulationError("TauHybridSolver must be instantiated to run the simulation")
            # Pre deprecation block
            log.warning(
                """
                `gillespy2.Model.run(solver=TauHybridSolver)` is deprecated.

                You should use `gillespy2.Model.run(solver=TauHybridSolver(model=gillespy2.Model))
                Future releases of GillesPy2 may not support this feature.
                """
            )
            self = TauHybridSolver(model=model)

        if model is not None:
            log.warning('model = gillespy2.model is deprecated. Future releases '
                        'of GillesPy2 may not support this feature.')
        if self.model is None:
            if model is None:
                raise SimulationError("A model is required to run the simulation.")
            self.model = copy.deepcopy(model)

        self.model.compile_prep()
        self.validate_model(self.model, model)
        self.validate_sbml_features(model=self.model)

        self.validate_tspan(increment=increment, t=t)
        if increment is None:
            increment = self.model.tspan[-1] - self.model.tspan[-2]
        if t is None:
            t = self.model.tspan[-1]

        if timeout is not None and timeout > 0:
            for i, s in enumerate(list(self.model._listOfSpecies.keys())):
                # Solve_ivp doesn't return any results until it's finished solving so timing out early only slows
                # the solver.
                if self.model.listOfSpecies[s].mode == 'continuous':
                    timeout = 0
                    log.warning('timeouts not supported by continuous species.')
                    break
                elif self.model.listOfSpecies[s].mode == 'dynamic':
                    log.warning('timeouts not fully supported by dynamic species. If timeout is triggered during'
                                ' integration, total solve time could be longer than expected.')
                    break

        self.stop_event = threading.Event()

        if len(kwargs) > 0:
            for key in kwargs:
                log.warning('Unsupported keyword argument to {0} solver: {1}'.format(self.name, key))

        if timeout is not None and timeout <= 0:
            timeout = None

        if debug:
            print("t = ", t)
            print("increment = ", increment)

        if len(self.model.listOfEvents):
            self.__set_recommended_ode_defaults(integrator_options)
        self.__set_seed(seed)

        species = list(self.model._listOfSpecies.keys())
        number_species = len(species)

        initial_state = OrderedDict()
        self.__initialize_state(initial_state, debug)
        initial_state['vol'] = self.model.volume
        initial_state['t'] = 0

        # create numpy array for timeline
        timeline = np.linspace(0, t, int(round(t / increment + 1)))
        self.model.tspan = timeline

        # create numpy matrix to mark all state data of time and species
        trajectory_base = np.zeros((number_of_trajectories, timeline.size, number_species + 1))

        # copy time values to all trajectory row starts
        trajectory_base[:, :, 0] = timeline

        # copy initial populations to base
        spec_modes = ['continuous', 'dynamic', 'discrete', None]
        for i, s in enumerate(species):
            if self.model.listOfSpecies[s].mode is None:
                self.model.listOfSpecies[s].mode = 'dynamic'

            if self.model.listOfSpecies[s].mode not in spec_modes:
                raise SpeciesError('Species mode can only be \'continuous\', \'dynamic\',\'discrete\', or '
                                   '\'unspecified(default to dynamic)\'.')
            trajectory_base[:, 0, i + 1] = initial_state[s]

        # curr_time and curr_state are list of len 1 so that __run receives reference
        curr_time = [0]  # Current Simulation Time
        curr_state = [None]
        live_grapher = [None]

        sim_thread = threading.Thread(target=self.___run,
                                      args=(curr_state, curr_time, timeline, trajectory_base, initial_state,
                                            live_grapher,), kwargs={'t': t,
                                                                    'number_of_trajectories': number_of_trajectories,
                                                                    'increment': increment, 'seed': seed,
                                                                    'debug': debug, 'profile': profile,
                                                                    'timeout': timeout, 'tau_tol': tau_tol,
                                                                    'event_sensitivity': event_sensitivity,
                                                                    'integrator': integrator,
                                                                    'integrator_options': integrator_options})
        try:
            sim_thread.start()

            if live_output is not None:
                live_output_options['type'] = live_output

                import gillespy2.core.liveGraphing
                gillespy2.core.liveGraphing.valid_graph_params(live_output_options)

                if live_output_options['type'] == "graph":
                    for i, s in enumerate(list(self.model._listOfSpecies.keys())):

                        if self.model.listOfSpecies[s].mode == 'continuous':
                            log.warning('display \"type\" = \"graph\" not recommended with continuous species. '
                                        'Try display \"type\" = \"text\" or \"progress\".')
                            break

                live_grapher[0] = gillespy2.core.liveGraphing.LiveDisplayer(self.model, timeline, number_of_trajectories,
                                                                            live_output_options)
                display_timer = gillespy2.core.liveGraphing.RepeatTimer(live_output_options['interval'],
                                                                        live_grapher[0].display,
                                                                        args=(curr_state, curr_time, trajectory_base, live_output))
                display_timer.start()

            sim_thread.join(timeout=timeout)

            if live_grapher[0] is not None:
                display_timer.cancel()

            self.stop_event.set()
            while self.result is None: pass
        except:
            pass
        if hasattr(self, 'has_raised_exception'):
            raise SimulationError(
                f"Error encountered while running simulation:\nReturn code: {int(self.rc)}.\n"
            ) from self.has_raised_exception
        
        return Results.build_from_solver_results(self, live_output_options)

    def ___run(self, curr_state, curr_time, timeline, trajectory_base, initial_state, live_grapher, t=20,
               number_of_trajectories=1, increment=0.05, seed=None,
               debug=False, profile=False, tau_tol=0.03, event_sensitivity=100, integrator='LSODA',
               integrator_options={}, **kwargs):
        try:
            self.__run(curr_state, curr_time, timeline, trajectory_base, initial_state, live_grapher, t,
                       number_of_trajectories, increment, seed, debug,
                       profile, tau_tol, event_sensitivity, integrator,
                       integrator_options, **kwargs)
        except Exception as e:
            self.has_raised_exception = e
            self.result = []
            return [], -1

    def __run(self, curr_state, curr_time, timeline, trajectory_base, initial_state, live_grapher, t=20,
              number_of_trajectories=1, increment=0.05, seed=None,
              debug=False, profile=False,
              tau_tol=0.03, event_sensitivity=100, integrator='LSODA',
              integrator_options={}, **kwargs):

        # create mapping of species dictionary to array indices
        species_mappings = self.model._listOfSpecies
        species = list(species_mappings.keys())
        parameter_mappings = self.model._listOfParameters
        parameters = list(parameter_mappings.keys())
        number_species = len(species)

        t0_delayed_events, species_modified_by_events = self.__check_t0_events(initial_state)

        # Create deterministic tracking data structures
        det_spec = {species: True for (species, value) in self.model.listOfSpecies.items() if value.mode == 'dynamic'}
        det_rxn = {rxn: False for (rxn, value) in self.model.listOfReactions.items()}

        # Determine if entire simulation is ODE or Stochastic, in order to
        # avoid unnecessary calculations during simulation
        pure_ode = True
        pure_stochastic = True
        for spec in self.model.listOfSpecies.values():
            if spec.mode != 'discrete':
                pure_stochastic = False
            if spec.mode != 'continuous':
                pure_ode = False

        if debug:
            print('dependencies')
            print(dependencies)

        simulation_data = []

        dependencies = OrderedDict()

        # If considering deterministic changes, create dependency data
        # structure for creating diff eqs later
        if not pure_stochastic:
            for reaction in self.model.listOfReactions:
                dependencies[reaction] = set()
                [dependencies[reaction].add(reactant.name) for reactant in self.model.listOfReactions[reaction].reactants]
                [dependencies[reaction].add(product.name) for product in self.model.listOfReactions[reaction].products]

        # Main trajectory loop
        for trajectory_num in range(number_of_trajectories):

            if self.stop_event.is_set():
                print('exiting')
                self.rc = 33
                break

            # For multi trajectories, live_grapher needs to be informed of trajectory increment
            if live_grapher[0] is not None:
                live_grapher[0].increment_trajectory(trajectory_num)

            trajectory = trajectory_base[trajectory_num]  # NumPy array containing this simulation's results
            propensities = OrderedDict()  # Propensities evaluated at current state

            curr_state[0] = initial_state.copy()
            curr_time[0] = 0  # Current Simulation Time

            end_time = self.model.tspan[-1]  # End of Simulation time
            entry_pos = 1
            data = OrderedDict()  # Dictionary for results
            data['time'] = timeline  # All time entries
            save_times = timeline
            save_index = 0

            # Record Highest Order reactant for each reaction and set error tolerance
            if not pure_ode:
                HOR, reactants, mu_i, sigma_i, g_i, epsilon_i, critical_threshold = Tau.initialize(self.model, tau_tol)

            # One-time compilations to reduce time spent with eval
            compiled_reactions, compiled_rate_rules, compiled_inactive_reactions, compiled_propensities = \
                self.__compile_all()
            all_compiled = OrderedDict()
            all_compiled['rxns'] = compiled_reactions
            all_compiled['inactive_rxns'] = compiled_inactive_reactions
            all_compiled['rules'] = compiled_rate_rules

            save_times = np.copy(self.model.tspan)
            delayed_events = []
            trigger_states = {}

            # Handle delayed t0 events
            for state in trigger_states.values():
                if state is None: state = curr_state[0]
            for ename, etime in t0_delayed_events.items():
                curr_state[0][ename] = True
                heapq.heappush(delayed_events, (etime, ename))
                if self.model.listOfEvents[ename].use_values_from_trigger_time:
                    trigger_states[ename] = curr_state[0].copy()
                else:
                    trigger_states[ename] = curr_state[0]

            # Each save step
            while curr_time[0] < self.model.tspan[-1]:

                if self.stop_event.is_set():
                    self.rc = 33
                    break
                # Get current propensities
                if not pure_ode:
                    for i, r in enumerate(self.model.listOfReactions):
                        try:
                            propensities[r] = eval(compiled_propensities[r], eval_globals, curr_state[0])
                        except Exception as e:
                            raise SimulationError('Error calculation propensity for {0}.\nReason: {1}'.format(r, e))

                # Calculate Tau statistics and select a good tau step
                if not pure_ode:
                    tau_args = [HOR, reactants, mu_i, sigma_i, g_i, epsilon_i, tau_tol, critical_threshold,
                                self.model, propensities, curr_state[0], curr_time[0], save_times[0]]
                tau_step = save_times[-1] - curr_time[0] if pure_ode else Tau.select(*tau_args)

                # Process switching if used
                if not pure_stochastic and not pure_ode:
                    switch_args = [propensities, curr_state[0], tau_step, det_spec]
                    sd, CV = self.__calculate_statistics(*switch_args)

                # Calculate sd and CV for hybrid switching and flag deterministic reactions
                if pure_stochastic:
                    deterministic_reactions = frozenset()  # Empty if non-det
                else:
                    deterministic_reactions = self.__flag_det_reactions(det_spec, det_rxn, dependencies)

                if debug:
                    print('mean: {0}'.format(mu_i))
                    print('standard deviation: {0}'.format(sd))
                    print('CV: {0}'.format(CV))
                    print('det_spec: {0}'.format(det_spec))
                    print('det_rxn: {0}'.format(det_rxn))

                # Set active reactions and rate rules for this integration step
                rr_sets = {frozenset() : compiled_rate_rules} # base rr set
                if pure_stochastic:
                    active_rr = rr_sets[frozenset()]
                else:
                    active_rr = self.__toggle_reactions(all_compiled, deterministic_reactions, 
                                                        dependencies, curr_state[0], det_spec, rr_sets)

                # Create integration initial state vector
                y0, y_map = self.__map_state(species, parameters,
                                             compiled_reactions, self.model.listOfEvents, curr_state[0])

                # Run simulation to next step
                
                sol, curr_state[0], curr_time[0], save_times, save_index = self.__simulate(integrator, integrator_options,
                                                                               curr_state[0], y0, curr_time[0],
                                                                               propensities, species,
                                                                               parameters, compiled_reactions,
                                                                               active_rr, y_map,
                                                                               trajectory, save_times, save_index,
                                                                               delayed_events,
                                                                               trigger_states,
                                                                               event_sensitivity, tau_step, pure_ode,
                                                                               debug)

            # End of trajectory, format results
            data = {'time': timeline}
            for i in range(number_species):
                data[species[i]] = trajectory[:, i + 1]
            simulation_data.append(data)

        self.result = simulation_data
        return simulation_data, self.rc<|MERGE_RESOLUTION|>--- conflicted
+++ resolved
@@ -683,12 +683,7 @@
             if time > curr_time:
                 break
             # if a solution is given for it
-<<<<<<< HEAD
-            trajectory_index = np.where(self.model.tspan == time)[0][0] #TODO: this is expensive, can we eliminte?
-=======
-            # trajectory_index = np.where(self.model.tspan == time)[0][0]
             trajectory_index = save_index
->>>>>>> f2520742
             assignment_state = curr_state.copy()
             for s in range(len(species)):
                 # Get ODE Solutions

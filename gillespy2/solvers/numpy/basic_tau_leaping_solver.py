"""Class and methods for Basic Tau Leaping Solver"""


import random, math
from threading import Thread, Event
import numpy as np
from gillespy2.solvers.utilities import Tau
from gillespy2.solvers.utilities import solverutils as nputils
from gillespy2.core import GillesPySolver, log
from gillespy2.core.gillespyError import ExecutionError


class BasicTauLeapingSolver(GillesPySolver):
    name = 'BasicTauLeapingSolver'
    rc = 0
    stop_event = None
    pause_event = None
    result = None
    """
    A Basic Tau Leaping Solver for GillesPy2 models.  This solver uses an algorithm calculates
    multiple reactions in a single step over a given tau step size.  The change in propensities
    over this step are bounded by bounding the relative change in state, yielding greatly improved
    run-time performance with very little trade-off in accuracy.
    """
    name = "BasicTauLeapingSolver"

    def __init__(self, debug=False, profile=False):
        name = "BasicTauLeapingSolver"
        rc = 0
        stop_event = None
        pause_event = None
        result = None
        self.debug = debug
        self.profile = profile

    def __get_reactions(self, step, curr_state, curr_time, save_time, propensities, reactions):
        """
        Helper Function to get reactions fired from t to t+tau.  Returns three values:
        rxn_count - dict with key=Reaction channel value=number of times fired
        curr_state - dict containing all state variables for system at current time
        curr_time - float representing current time
        """


        if curr_time + step > save_time:
            if self.debug:
                print("Step exceeds save_time, changing step size from ", step,
                      " to ", save_time - curr_time)
            step = save_time - curr_time

        if self.debug:
            print("Curr Time: ", curr_time, " Save time: ", save_time, "step: ", step)

        rxn_count = {}

        for rxn in reactions:
            rxn_count[rxn] = np.random.poisson(propensities[rxn] * step)

        if self.debug:
            print("Reactions Fired: ", rxn_count)

        curr_time = curr_time+step

        return rxn_count, curr_state, curr_time

    @classmethod
    def get_solver_settings(self):
        """
        :return: Tuple of strings, denoting all keyword argument for this solvers run() method.
        """
        return ('model', 't', 'number_of_trajectories', 'increment', 'seed', 'debug', 'profile', 'show_labels',
                'timeout', 'tau_tol')
    @classmethod
    def run(self, model, t=20, number_of_trajectories=1, increment=0.05, seed=None,
                    debug=False, profile=False, show_labels=True, 
                    timeout=None, resume=None, resumeTime=None, tau_tol=0.03, **kwargs):
        """
        Function calling simulation of the model.
        This is typically called by the run function in GillesPy2 model objects
        and will inherit those parameters which are passed with the model
        as the arguments this run function.
        :param model: Model to be simulated
        :type model: GillesPy2.Model

<<<<<<< HEAD
        :param t: The end time of the solver.
        :type t: int
=======
                Attributes
                ----------

                model : GillesPy2.Model
                    GillesPy2 model object to simulate
                t : int
                    Simulation run time
                number_of_trajectories : int
                    The number of times to sample the chemical master equation. Each
                    trajectory will be returned at the end of the simulation.
                    Optional, defaults to 1.
                increment : float
                    Save point increment for recording data
                seed : int
                    The random seed for the simulation. Optional, defaults to None.
                debug : bool (False)
                    Set to True to provide additional debug information about the
                    simulation.
                profile : bool (Fasle)
                    Set to True to provide information about step size (tau) taken at each step.
                show_labels : bool (True)
                    Use names of species as index of result object rather than position numbers.
                resume : Result of previous simulation
                    resultResult of a previously run simulation, to be resumed
                resumeTime : int
                    How much longer to run the previously ran simulation
                """
>>>>>>> ced08126

        :param number_of_trajectories: The number of times to sample the chemical master equation. Each
        trajectory will be returned at the end of the simulation.
        Optional, defaults to 1.
        :type number_of_trajectories: int

        :param increment: The time step of the solution.
        :type increment: float

        :param seed: The random seed for the simulation. Defaults to None.
        :type seed: int
        :param debug: Set to True to provide additional debug information about the
        simulation.
        :type debug: bool

        :param profile: Set to True to provide information about step size(tau) taken at each step.
        :type profile: bool

        :param show_labels: Use names of species as index of result object rather than position numbers.
        :return: a list of each trajectory simulated.
        :type show_labels: bool
        """
        if isinstance(self, type):
            self = BasicTauLeapingSolver(debug=debug, profile=profile)

        self.stop_event = Event()
        self.pause_event = Event()

        if timeout is not None and timeout <= 0: timeout = None
        if len(kwargs) > 0:
            for key in kwargs:
                log.warning('Unsupported keyword argument to {0} solver: {1}'.format(self.name, key))

        sim_thread = Thread(target=self.___run, args=(model,), kwargs={'t':t,
                                        'number_of_trajectories':number_of_trajectories,
                                        'increment':increment, 'seed':seed,
                                        'debug':debug, 'show_labels':show_labels,
                                        'resume':resume, 'resumeTime':resumeTime,
                                        'timeout':timeout, 'tau_tol':tau_tol})
        try:
            sim_thread.start()
            sim_thread.join(timeout=timeout)
            self.stop_event.set()
            while self.result is None: pass
        except KeyboardInterrupt:
            self.pause_event.set()
            while self.result is None: pass
        if hasattr(self, 'has_raised_exception'):
            raise self.has_raised_exception
        return self.result, self.rc

    def ___run(self, model, t=20, number_of_trajectories=1, increment=0.05, seed=None,
                    debug=False, profile=False, show_labels=True, 
                    timeout=None, resume=None, resumeTime=None, tau_tol=0.03, **kwargs):

        try:
            self.__run(model, t, number_of_trajectories, increment, seed,
                        debug, profile, show_labels, timeout, resume,tau_tol, **kwargs)
        except Exception as e:
            self.has_raised_exception = e
            self.result = []
            return [], -1


    def __run(self, model, t=20, number_of_trajectories=1, increment=0.05, seed=None,
                    debug=False, profile=False, show_labels=True, 
                    timeout=None, resume=None, resumeTime=None, tau_tol=0.03, **kwargs):

        # for use with resume, determines how much excess data to cut off due to
        # how species and time are initialized to 0
        timeStopped = 0
        if not (resume is None):
            if show_labels == False:
                if t < resume[0][-1][0]:
                    raise ExecutionError(
                        "'t' must be greater than previous simulations end time, or set in the run() method as the "
                        "simulations next end time")
            else:
                if t < resume['time'][-1]:
                    raise ExecutionError(
                        "'t' must be greater than previous simulations end time, or set in the run() method as the "
                        "simulations next end time")

        if debug:
            print("t = ", t)
            print("increment = ", increment)

            
        species_mappings = model.sanitized_species_names()
        species = list(species_mappings.keys())
        parameter_mappings = model.sanitized_parameter_names()
        number_species = len(species)

        if seed is not None:
            if not isinstance(seed, int):
                seed = int(seed)
            if seed > 0:
                random.seed(seed)
                np.random.seed(seed)
            else:
                raise ModelError('seed must be a positive integer')

                # create numpy array for timeline
        if not (resume is None):
            # start where we last left off if resuming a simulation
            if show_labels == False:
                lastT = resume[0][-1][0]
                step = lastT - resume[0][-2][0]
            else:
                lastT = resume['time'][-1]
                step = lastT - resume['time'][-2]
            timeline = np.arange(lastT, t+step, step)
        else:
            timeline = np.linspace(0, t, int(round(t / increment + 1)))

        # create numpy matrix to mark all state data of time and species
        trajectory_base = np.zeros((number_of_trajectories, timeline.size, number_species + 1))

        # copy time values to all trajectory row starts
        trajectory_base[:, :, 0] = timeline
        # copy initial populations to base
        if not (resume is None):
            tmpSpecies = {}
            # Set initial values of species to where last left off
            if show_labels == False:
                for i, s in enumerate(species):
                    tmpSpecies[s] = resume[0][-1][i + 1]
            else:
                for i in species:
                    tmpSpecies[i] = resume[i][-1]
            for i, s in enumerate(species):
                trajectory_base[:, 0, i + 1] = tmpSpecies[s]
        else:
            for i, s in enumerate(species):
                trajectory_base[:, 0, i + 1] = model.listOfSpecies[s].initial_value

        simulation_data = []

        for trajectory_num in range(number_of_trajectories):
            if self.stop_event.is_set():
                self.rc = 33
                break
            elif self.pause_event.is_set():
                timeStopped = timeline[entry_count]

            start_state = [0] * (len(model.listOfReactions) + len(model.listOfRateRules))
            propensities = {}
            curr_state = {}
            curr_time = 0
            curr_state['vol'] = model.volume
            save_time = 0
            data = { 'time': timeline}
            steps_taken = []
            steps_rejected = 0
            entry_count = 0
            trajectory = trajectory_base[trajectory_num]


            HOR, reactants, mu_i, sigma_i, g_i, epsilon_i, critical_threshold = Tau.initialize(model, tau_tol)
            # initialize populations
            if not (resume is None):
                for spec in model.listOfSpecies:
                    curr_state[spec] = tmpSpecies[spec]
            else:
                for spec in model.listOfSpecies:
                    curr_state[spec] = model.listOfSpecies[spec].initial_value

            for param in model.listOfParameters:
                curr_state[param] = model.listOfParameters[param].value

            for i, rxn in enumerate(model.listOfReactions):
                # set reactions to uniform random number and add to start_state
                start_state[i] = (math.log(random.uniform(0, 1)))
                if debug:
                    print("Setting Random number ",
                          start_state[i], " for ", model.listOfReactions[rxn].name)

            compiled_propensities = {}
            for i, r in enumerate(model.listOfReactions):
                compiled_propensities[r] = compile(model.listOfReactions[r].propensity_function, '<string>', 'eval')

            timestep = 0
            
            #Each save step
            while entry_count < timeline.size:
                if self.stop_event.is_set():
                    self.rc = 33
                    break
                elif self.pause_event.is_set():
                    timeStopped = timeline[entry_count]
                    break
                
                #Until save step reached
                while curr_time < save_time:
                    if self.stop_event.is_set():
                        self.rc = 33
                        break
                    elif self.pause_event.is_set():
                        timeStopped = timeline[entry_count]
                        break

                    propensity_sum = 0

                    for i, r in enumerate(model.listOfReactions):
                        propensities[r] = eval(compiled_propensities[r], curr_state)
                        propensity_sum += propensities[r]

                    tau_args = [HOR, reactants, mu_i, sigma_i, g_i, epsilon_i, tau_tol, critical_threshold,
                            model, propensities, curr_state, curr_time, save_time]

                    tau_step = Tau.select(*tau_args)

                    prev_start_state = start_state.copy()
                    prev_curr_state = curr_state.copy()
                    prev_curr_time = curr_time

                    loop_cnt = 0
                    while True:
                        loop_cnt += 1
                        if loop_cnt > 100:
                            raise Exception("Loop over __get_reactions() exceeded loop count")

                        reactions, curr_state, curr_time = self.__get_reactions(
                            tau_step, curr_state, curr_time, save_time,
                            propensities, model.listOfReactions)

                        # Update curr_state with the result of the SSA reaction that fired
                        species_modified = {}
                        for i, rxn in enumerate(model.listOfReactions):
                            if reactions[rxn] > 0:
                                for reactant in model.listOfReactions[rxn].reactants:
                                    species_modified[reactant.name] = True
                                    curr_state[reactant.name] -= model.listOfReactions[
                                        rxn].reactants[reactant] * reactions[rxn]
                                for product in model.listOfReactions[rxn].products:
                                    species_modified[product.name] = True
                                    curr_state[product.name] += model.listOfReactions[
                                        rxn].products[product] * reactions[rxn]
                        neg_state = False
                        for spec in species_modified:
                            if curr_state[spec] < 0:
                                neg_state = True
                                if debug:
                                    print("Negative state detected: curr_state[{0}]= {1}".format(
                                        spec, curr_state[spec]))
                        if neg_state:
                            if debug:
                                print("\trxn={0}".format(reactions))
                            start_state = prev_start_state.copy()
                            curr_state = prev_curr_state.copy()
                            curr_time = prev_curr_time
                            tau_step = tau_step / 2
                            steps_rejected += 1
                            if debug:
                                print("Resetting curr_state[{0}]= {1}".format(
                                    spec, curr_state[spec]))
                            if debug:
                                print(
                                    "\tRejecting step, taking step of half size, ",
                                    "tau_step={0}".format(tau_step))
                        else:
                            break  # breakout of the while True

                # save step reached
                for i in range(number_species):
                    trajectory[entry_count][i + 1] = curr_state[species[i]]
                save_time += increment
                timestep += 1
                entry_count += 1
                
            # end of trajectory
            if show_labels:
                data = {
                    'time': timeline
                }
                simulation_data = nputils.numpyresults(data, species, number_species, trajectory, simulation_data)
            else:
                simulation_data = trajectory_base

            if profile:
                print(steps_taken)
                print("Total Steps Taken: ", len(steps_taken))
                print("Total Steps Rejected: ", steps_rejected)

        # If simulation has been paused, or tstopped !=0
        if show_labels == False and timeStopped != 0:
            cutoff = np.where(simulation_data[0][:, 0] == timeStopped)
            # Find where index is of timestopped. Ex, timestopped @50
            # index of time 50 could be 4,0, 4th row, 0'th index
            simulation_data = np.array([simulation_data[0][:int(cutoff[0])]])
        elif timeStopped != 0 and show_labels != False:
            if timeStopped != simulation_data[0]['time'][-1]:
                tester = np.where(simulation_data[0]['time'] > timeStopped)[0].size
                index = np.where(simulation_data[0]['time'] == timeStopped)[0][0]
            if tester > 0:
                for i in simulation_data[0]:
                    simulation_data[0][i] = simulation_data[0][i][:index]

        if not (resume is None):
            # If resuming, combine old pause with new data, and delete any excess null data
            if show_labels == False:
                resume = np.array([resume[0][:-1]])
                simulation_data = np.array(np.concatenate((resume, simulation_data), axis=1))
            else:
                for i in simulation_data[0]:
                    oldData = resume[i][:-1]
                    newData = simulation_data[0][i]
                    simulation_data[0][i] = np.concatenate((oldData, newData), axis=None)

        self.result = simulation_data
        return simulation_data, self.rc<|MERGE_RESOLUTION|>--- conflicted
+++ resolved
@@ -79,13 +79,7 @@
         This is typically called by the run function in GillesPy2 model objects
         and will inherit those parameters which are passed with the model
         as the arguments this run function.
-        :param model: Model to be simulated
-        :type model: GillesPy2.Model
-
-<<<<<<< HEAD
-        :param t: The end time of the solver.
-        :type t: int
-=======
+
                 Attributes
                 ----------
 
@@ -113,29 +107,7 @@
                 resumeTime : int
                     How much longer to run the previously ran simulation
                 """
->>>>>>> ced08126
-
-        :param number_of_trajectories: The number of times to sample the chemical master equation. Each
-        trajectory will be returned at the end of the simulation.
-        Optional, defaults to 1.
-        :type number_of_trajectories: int
-
-        :param increment: The time step of the solution.
-        :type increment: float
-
-        :param seed: The random seed for the simulation. Defaults to None.
-        :type seed: int
-        :param debug: Set to True to provide additional debug information about the
-        simulation.
-        :type debug: bool
-
-        :param profile: Set to True to provide information about step size(tau) taken at each step.
-        :type profile: bool
-
-        :param show_labels: Use names of species as index of result object rather than position numbers.
-        :return: a list of each trajectory simulated.
-        :type show_labels: bool
-        """
+
         if isinstance(self, type):
             self = BasicTauLeapingSolver(debug=debug, profile=profile)
 
@@ -305,7 +277,7 @@
                 elif self.pause_event.is_set():
                     timeStopped = timeline[entry_count]
                     break
-                
+
                 #Until save step reached
                 while curr_time < save_time:
                     if self.stop_event.is_set():
@@ -386,13 +358,11 @@
                 
             # end of trajectory
             if show_labels:
-                data = {
-                    'time': timeline
-                }
-                simulation_data = nputils.numpyresults(data, species, number_species, trajectory, simulation_data)
+                for i in range(number_species):
+                    data[species[i]] = trajectory[:, i+1]
+                simulation_data.append(data)
             else:
                 simulation_data = trajectory_base
-
             if profile:
                 print(steps_taken)
                 print("Total Steps Taken: ", len(steps_taken))

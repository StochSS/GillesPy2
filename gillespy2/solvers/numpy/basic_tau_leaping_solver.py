"""Class and methods for Basic Tau Leaping Solver"""


import random, math
from threading import Thread, Event
import numpy as np
from gillespy2.solvers.utilities import Tau
from gillespy2.solvers.utilities import solverutils as nputils
from gillespy2.core import GillesPySolver, log
from gillespy2.core.gillespyError import ExecutionError, ModelError


class BasicTauLeapingSolver(GillesPySolver):
    name = 'BasicTauLeapingSolver'
    rc = 0
    stop_event = None
    pause_event = None
    result = None
    """
    A Basic Tau Leaping Solver for GillesPy2 models.  This solver uses an algorithm calculates
    multiple reactions in a single step over a given tau step size.  The change in propensities
    over this step are bounded by bounding the relative change in state, yielding greatly improved
    run-time performance with very little trade-off in accuracy.
    """
    name = "BasicTauLeapingSolver"

    def __init__(self, debug=False, profile=False):
        name = "BasicTauLeapingSolver"
        rc = 0
        stop_event = None
        pause_event = None
        result = None
        self.debug = debug
        self.profile = profile

    def __get_reactions(self, step, curr_state, curr_time, save_time, propensities, reactions):
        """
        Helper Function to get reactions fired from t to t+tau.  Returns three values:
        rxn_count - dict with key=Reaction channel value=number of times fired
        curr_state - dict containing all state variables for system at current time
        curr_time - float representing current time
        """


        if curr_time + step > save_time:
            if self.debug:
                print("Step exceeds save_time, changing step size from ", step,
                      " to ", save_time - curr_time)
            step = save_time - curr_time

        if self.debug:
            print("Curr Time: ", curr_time, " Save time: ", save_time, "step: ", step)

        rxn_count = {}

        for rxn in reactions:
            rxn_count[rxn] = np.random.poisson(propensities[rxn] * step)

        if self.debug:
            print("Reactions Fired: ", rxn_count)

        curr_time = curr_time+step

        return rxn_count, curr_state, curr_time

    @classmethod
    def get_solver_settings(self):
        """
        :return: Tuple of strings, denoting all keyword argument for this solvers run() method.
        """
        return ('model', 't', 'number_of_trajectories', 'increment', 'seed', 'debug', 'profile','timeout', 'tau_tol')
    @classmethod
    def run(self, model, t=20, number_of_trajectories=1, increment=0.05, seed=None,
                    debug=False, profile=False, timeout=None, resume=None, tau_tol=0.03, **kwargs):
        """
        Function calling simulation of the model.
        This is typically called by the run function in GillesPy2 model objects
        and will inherit those parameters which are passed with the model
        as the arguments this run function.

                Attributes
                ----------

                model : GillesPy2.Model
                    GillesPy2 model object to simulate
                t : int
                    Simulation run time
                number_of_trajectories : int
                    The number of times to sample the chemical master equation. Each
                    trajectory will be returned at the end of the simulation.
                    Optional, defaults to 1.
                increment : float
                    Save point increment for recording data
                seed : int
                    The random seed for the simulation. Optional, defaults to None.
                debug : bool (False)
                    Set to True to provide additional debug information about the
                    simulation.
                profile : bool (Fasle)
                    Set to True to provide information about step size (tau) taken at each step.

                resume : Result of previous simulation
                    resultResult of a previously run simulation, to be resumed
                """

        if isinstance(self, type):
            self = BasicTauLeapingSolver(debug=debug, profile=profile)

        self.stop_event = Event()
        self.pause_event = Event()

        if timeout is not None and timeout <= 0: timeout = None
        if len(kwargs) > 0:
            for key in kwargs:
                log.warning('Unsupported keyword argument to {0} solver: {1}'.format(self.name, key))

        sim_thread = Thread(target=self.___run, args=(model,), kwargs={'t':t,
                                        'number_of_trajectories':number_of_trajectories,
                                        'increment':increment, 'seed':seed,
                                        'debug':debug, 'resume':resume, 'timeout':timeout, 'tau_tol':tau_tol})
        try:
            sim_thread.start()
            sim_thread.join(timeout=timeout)
            self.stop_event.set()
            while self.result is None: pass
<<<<<<< HEAD
        except:
            pass
=======
        except KeyboardInterrupt:
            self.pause_event.set()
            while self.result is None: pass
>>>>>>> 90f7a8bf
        if hasattr(self, 'has_raised_exception'):
            raise self.has_raised_exception
        return self.result, self.rc

    def ___run(self, model, t=20, number_of_trajectories=1, increment=0.05, seed=None,
                    debug=False, profile=False, timeout=None, resume=None, tau_tol=0.03, **kwargs):

        try:
            self.__run(model, t, number_of_trajectories, increment, seed, debug, profile, timeout, resume,
                       tau_tol, **kwargs)
        except Exception as e:
            self.has_raised_exception = e
            self.result = []
            return [], -1


    def __run(self, model, t=20, number_of_trajectories=1, increment=0.05, seed=None,
                    debug=False, profile=False,timeout=None, resume=None, tau_tol=0.03, **kwargs):

        # for use with resume, determines how much excess data to cut off due to
        # how species and time are initialized to 0
        timeStopped = 0
        if resume is not None:
            if resume[0].model != model:
                raise ModelError('When resuming, one must not alter the model being resumed.')
            if t < resume['time'][-1]:
                raise ExecutionError(
                    "'t' must be greater than previous simulations end time, or set in the run() method as the "
                    "simulations next end time")
        if debug:
            print("t = ", t)
            print("increment = ", increment)

            
        species_mappings = model.sanitized_species_names()
        species = list(species_mappings.keys())
        parameter_mappings = model.sanitized_parameter_names()
        number_species = len(species)

        if seed is not None:
            if not isinstance(seed, int):
                seed = int(seed)
            if seed > 0:
                random.seed(seed)
                np.random.seed(seed)
            else:
                raise ModelError('seed must be a positive integer')

                # create numpy array for timeline
        if resume is not None:
            # start where we last left off if resuming a simulatio
            lastT = resume['time'][-1]
            step = lastT - resume['time'][-2]
            timeline = np.arange(lastT, t+step, step)
        else:
            timeline = np.linspace(0, t, int(round(t / increment + 1)))

        # create numpy matrix to mark all state data of time and species
        trajectory_base = np.zeros((number_of_trajectories, timeline.size, number_species + 1))

        # copy time values to all trajectory row starts
        trajectory_base[:, :, 0] = timeline
        # copy initial populations to base
        if resume is not None:
            tmpSpecies = {}
            # Set initial values of species to where last left off
            for i in species:
                tmpSpecies[i] = resume[i][-1]
            for i, s in enumerate(species):
                trajectory_base[:, 0, i + 1] = tmpSpecies[s]
        else:
            for i, s in enumerate(species):
                trajectory_base[:, 0, i + 1] = model.listOfSpecies[s].initial_value

        simulation_data = []

        for trajectory_num in range(number_of_trajectories):
            if self.stop_event.is_set():
                self.rc = 33
                break
            elif self.pause_event.is_set():
                timeStopped = timeline[entry_count]

            start_state = [0] * (len(model.listOfReactions) + len(model.listOfRateRules))
            propensities = {}
            curr_state = {}
            curr_time = 0
            curr_state['vol'] = model.volume
            save_time = 0
            data = { 'time': timeline}
            steps_taken = []
            steps_rejected = 0
            entry_count = 0
            trajectory = trajectory_base[trajectory_num]


            HOR, reactants, mu_i, sigma_i, g_i, epsilon_i, critical_threshold = Tau.initialize(model, tau_tol)
            # initialize populations
            if not (resume is None):
                for spec in model.listOfSpecies:
                    curr_state[spec] = tmpSpecies[spec]
            else:
                for spec in model.listOfSpecies:
                    curr_state[spec] = model.listOfSpecies[spec].initial_value

            for param in model.listOfParameters:
                curr_state[param] = model.listOfParameters[param].value

            for i, rxn in enumerate(model.listOfReactions):
                # set reactions to uniform random number and add to start_state
                start_state[i] = (math.log(random.uniform(0, 1)))
                if debug:
                    print("Setting Random number ",
                          start_state[i], " for ", model.listOfReactions[rxn].name)

            compiled_propensities = {}
            for i, r in enumerate(model.listOfReactions):
                compiled_propensities[r] = compile(model.listOfReactions[r].propensity_function, '<string>', 'eval')

            timestep = 0
            
            #Each save step
            while entry_count < timeline.size:
                if self.stop_event.is_set():
                    self.rc = 33
                    break
<<<<<<< HEAD
=======
                elif self.pause_event.is_set():
                    timeStopped = timeline[entry_count]
                    break
                
>>>>>>> 90f7a8bf
                #Until save step reached
                while curr_time < save_time:
                    if self.stop_event.is_set():
                        self.rc = 33
                        break
                    elif self.pause_event.is_set():
                        timeStopped = timeline[entry_count]
                        break

                    propensity_sum = 0

                    for i, r in enumerate(model.listOfReactions):
                        propensities[r] = eval(compiled_propensities[r], curr_state)
                        propensity_sum += propensities[r]

                    tau_args = [HOR, reactants, mu_i, sigma_i, g_i, epsilon_i, tau_tol, critical_threshold,
                            model, propensities, curr_state, curr_time, save_time]

                    tau_step = Tau.select(*tau_args)

                    prev_start_state = start_state.copy()
                    prev_curr_state = curr_state.copy()
                    prev_curr_time = curr_time

                    loop_cnt = 0
                    while True:
                        loop_cnt += 1
                        if loop_cnt > 100:
                            raise Exception("Loop over __get_reactions() exceeded loop count")

                        reactions, curr_state, curr_time = self.__get_reactions(
                            tau_step, curr_state, curr_time, save_time,
                            propensities, model.listOfReactions)

                        # Update curr_state with the result of the SSA reaction that fired
                        species_modified = {}
                        for i, rxn in enumerate(model.listOfReactions):
                            if reactions[rxn] > 0:
                                for reactant in model.listOfReactions[rxn].reactants:
                                    species_modified[reactant.name] = True
                                    curr_state[reactant.name] -= model.listOfReactions[
                                        rxn].reactants[reactant] * reactions[rxn]
                                for product in model.listOfReactions[rxn].products:
                                    species_modified[product.name] = True
                                    curr_state[product.name] += model.listOfReactions[
                                        rxn].products[product] * reactions[rxn]
                        neg_state = False
                        for spec in species_modified:
                            if curr_state[spec] < 0:
                                neg_state = True
                                if debug:
                                    print("Negative state detected: curr_state[{0}]= {1}".format(
                                        spec, curr_state[spec]))
                        if neg_state:
                            if debug:
                                print("\trxn={0}".format(reactions))
                            start_state = prev_start_state.copy()
                            curr_state = prev_curr_state.copy()
                            curr_time = prev_curr_time
                            tau_step = tau_step / 2
                            steps_rejected += 1
                            if debug:
                                print("Resetting curr_state[{0}]= {1}".format(
                                    spec, curr_state[spec]))
                            if debug:
                                print(
                                    "\tRejecting step, taking step of half size, ",
                                    "tau_step={0}".format(tau_step))
                        else:
                            break  # breakout of the while True

                # save step reached
                for i in range(number_species):
                    trajectory[entry_count][i + 1] = curr_state[species[i]]
                save_time += increment
                timestep += 1
                entry_count += 1
                
            # end of trajectory
            for i in range(number_species):
                data[species[i]] = trajectory[:, i+1]
            simulation_data.append(data)

            if profile:
                print(steps_taken)
                print("Total Steps Taken: ", len(steps_taken))
                print("Total Steps Rejected: ", steps_rejected)

        # If simulation has been paused, or tstopped !=0
        if timeStopped != 0:
            if timeStopped != simulation_data[0]['time'][-1]:
                tester = np.where(simulation_data[0]['time'] > timeStopped)[0].size
                index = np.where(simulation_data[0]['time'] == timeStopped)[0][0]
            if tester > 0:
                for i in simulation_data[0]:
                    simulation_data[0][i] = simulation_data[0][i][:index]

        if resume is not None:
        #If resuming, combine old pause with new data, and delete any excess null data
            for i in simulation_data[0]:
                oldData = resume[i][:-1]
                newData = simulation_data[0][i]
                simulation_data[0][i] = np.concatenate((oldData, newData), axis=None)

        self.result = simulation_data
        return simulation_data, self.rc<|MERGE_RESOLUTION|>--- conflicted
+++ resolved
@@ -123,14 +123,9 @@
             sim_thread.join(timeout=timeout)
             self.stop_event.set()
             while self.result is None: pass
-<<<<<<< HEAD
-        except:
-            pass
-=======
         except KeyboardInterrupt:
             self.pause_event.set()
             while self.result is None: pass
->>>>>>> 90f7a8bf
         if hasattr(self, 'has_raised_exception'):
             raise self.has_raised_exception
         return self.result, self.rc
@@ -257,13 +252,10 @@
                 if self.stop_event.is_set():
                     self.rc = 33
                     break
-<<<<<<< HEAD
-=======
                 elif self.pause_event.is_set():
                     timeStopped = timeline[entry_count]
                     break
-                
->>>>>>> 90f7a8bf
+
                 #Until save step reached
                 while curr_time < save_time:
                     if self.stop_event.is_set():

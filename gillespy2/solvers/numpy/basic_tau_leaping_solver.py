"""Class and methods for Basic Tau Leaping Solver"""


import random, math
from threading import Thread, Event
import numpy as np
from gillespy2.solvers.utilities import Tau
from gillespy2.solvers.utilities import solverutils as nputils
from gillespy2.core import GillesPySolver, log


class BasicTauLeapingSolver(GillesPySolver):
    name = 'BasicTauLeapingSolver'
    rc = 0
    stop_event = None
    result = None
    """
    A Basic Tau Leaping Solver for GillesPy2 models.  This solver uses an algorithm calculates
    multiple reactions in a single step over a given tau step size.  The change in propensities
    over this step are bounded by bounding the relative change in state, yielding greatly improved
    run-time performance with very little trade-off in accuracy.
    """
    name = "BasicTauLeapingSolver"

    def __init__(self, debug=False, profile=False):
        name = "BasicTauLeapingSolver"
        rc = 0
        stop_event = None
        result = None
        self.debug = debug
        self.profile = profile

    def __get_reactions(self, step, curr_state, curr_time, save_time, propensities, reactions):
        """
        Helper Function to get reactions fired from t to t+tau.  Returns three values:
        rxn_count - dict with key=Reaction channel value=number of times fired
        curr_state - dict containing all state variables for system at current time
        curr_time - float representing current time
        """


        if curr_time + step > save_time:
            if self.debug:
                print("Step exceeds save_time, changing step size from ", step,
                      " to ", save_time - curr_time)
            step = save_time - curr_time

        if self.debug:
            print("Curr Time: ", curr_time, " Save time: ", save_time, "step: ", step)

        rxn_count = {}

        for rxn in reactions:
            rxn_count[rxn] = np.random.poisson(propensities[rxn] * step)

        if self.debug:
            print("Reactions Fired: ", rxn_count)

        curr_time = curr_time+step

        return rxn_count, curr_state, curr_time

    @classmethod
    def get_solver_settings(self):
        """
        :return: Tuple of strings, denoting all keyword argument for this solvers run() method.
        """
        return ('model', 't', 'number_of_trajectories', 'increment', 'seed', 'debug', 'profile', 'timeout', 'tau_tol')
    @classmethod
    def run(self, model, t=20, number_of_trajectories=1, increment=0.05, seed=None, debug=False, profile=False,
            timeout=None, tau_tol=0.03, **kwargs):
        """
        Function calling simulation of the model.
        This is typically called by the run function in GillesPy2 model objects
        and will inherit those parameters which are passed with the model
        as the arguments this run function.

                Attributes
                ----------

                model : GillesPy2.Model
                    GillesPy2 model object to simulate
                t : int
                    Simulation run time
                number_of_trajectories : int
                    The number of times to sample the chemical master equation. Each
                    trajectory will be returned at the end of the simulation.
                    Optional, defaults to 1.
                increment : float
                    Save point increment for recording data
                seed : int
                    The random seed for the simulation. Optional, defaults to None.
                debug : bool (False)
                    Set to True to provide additional debug information about the
                    simulation.
                profile : bool (Fasle)
                    Set to True to provide information about step size (tau) taken at each step.
                """

        if isinstance(self, type):
            self = BasicTauLeapingSolver(debug=debug, profile=profile)

        self.stop_event = Event()
        if timeout is not None and timeout <= 0: timeout = None
        if len(kwargs) > 0:
            for key in kwargs:
                log.warning('Unsupported keyword argument to {0} solver: {1}'.format(self.name, key))

        sim_thread = Thread(target=self.___run, args=(model,), kwargs={'t':t,
                                                                       'number_of_trajectories':number_of_trajectories,
                                                                       'increment':increment, 'seed':seed,
                                                                       'debug':debug, 'timeout':timeout,
                                                                       'tau_tol':tau_tol})
        try:
            sim_thread.start()
            sim_thread.join(timeout=timeout)
            self.stop_event.set()
            while self.result is None: pass

        except:
            pass
        if hasattr(self, 'has_raised_exception'):
            raise self.has_raised_exception
        return self.result, self.rc

    def ___run(self, model, t=20, number_of_trajectories=1, increment=0.05, seed=None,
               debug=False, profile=False, timeout=None, tau_tol=0.03, **kwargs):
        try:
            self.__run(model, t, number_of_trajectories, increment, seed,
                        debug, profile, timeout, tau_tol, **kwargs)
        except Exception as e:
            self.has_raised_exception = e
            self.result = []
            return [], -1


    def __run(self, model, t=20, number_of_trajectories=1, increment=0.05, seed=None,
                    debug=False, profile=False, timeout=None, tau_tol=0.03, **kwargs):

        if debug:
            print("t = ", t)
            print("increment = ", increment)

            
        species_mappings = model.sanitized_species_names()
        species = list(species_mappings.keys())
        parameter_mappings = model.sanitized_parameter_names()
        number_species = len(species)

        if seed is not None:
            if not isinstance(seed, int):
                seed = int(seed)
            if seed > 0:
                random.seed(seed)
                np.random.seed(seed)
            else:
                raise ModelError('seed must be a positive integer')

        # create numpy array for timeline
        timeline = np.linspace(0, t, int(round(t / increment + 1)))

        # create numpy matrix to mark all state data of time and species
        trajectory_base = np.zeros((number_of_trajectories, timeline.size, number_species + 1))

        # copy time values to all trajectory row starts
        trajectory_base[:, :, 0] = timeline
        # copy initial populations to base

        for i, s in enumerate(species):
            trajectory_base[:, 0, i + 1] = model.listOfSpecies[s].initial_value
            # create dictionary of all constant parameters for propensity evaluation

        simulation_data = []

        for trajectory_num in range(number_of_trajectories):
            if self.stop_event.is_set():
                self.rc = 33
                break
            start_state = [0] * (len(model.listOfReactions) + len(model.listOfRateRules))
            propensities = {}
            curr_state = {}
            curr_time = 0
            curr_state['vol'] = model.volume
            save_time = 0
            data = { 'time': timeline}
            steps_taken = []
            steps_rejected = 0
            entry_count = 0
            trajectory = trajectory_base[trajectory_num]


            HOR, reactants, mu_i, sigma_i, g_i, epsilon_i, critical_threshold = Tau.initialize(model, tau_tol)

            for spec in model.listOfSpecies:
                # initialize populations
                curr_state[spec] = model.listOfSpecies[spec].initial_value

            for param in model.listOfParameters:
                curr_state[param] = model.listOfParameters[param].value

            for i, rxn in enumerate(model.listOfReactions):
                # set reactions to uniform random number and add to start_state
                start_state[i] = (math.log(random.uniform(0, 1)))
                if debug:
                    print("Setting Random number ",
                          start_state[i], " for ", model.listOfReactions[rxn].name)

            compiled_propensities = {}
            for i, r in enumerate(model.listOfReactions):
                compiled_propensities[r] = compile(model.listOfReactions[r].propensity_function, '<string>', 'eval')

            timestep = 0
            
            #Each save step
            while entry_count < timeline.size:
                if self.stop_event.is_set():
                    self.rc = 33
                    break
<<<<<<< HEAD
                elif self.pause_event.is_set():
                    timeStopped = timeline[entry_count]
                    break

=======
                
>>>>>>> 7a63dea5
                #Until save step reached
                while curr_time < save_time:
                    if self.stop_event.is_set():
                        self.rc = 33
                        break
                    propensity_sum = 0

                    for i, r in enumerate(model.listOfReactions):
                        propensities[r] = eval(compiled_propensities[r], curr_state)
                        propensity_sum += propensities[r]

                    tau_args = [HOR, reactants, mu_i, sigma_i, g_i, epsilon_i, tau_tol, critical_threshold,
                            model, propensities, curr_state, curr_time, save_time]

                    tau_step = Tau.select(*tau_args)

                    prev_start_state = start_state.copy()
                    prev_curr_state = curr_state.copy()
                    prev_curr_time = curr_time

                    loop_cnt = 0
                    while True:
                        loop_cnt += 1
                        if loop_cnt > 100:
                            raise Exception("Loop over __get_reactions() exceeded loop count")

                        reactions, curr_state, curr_time = self.__get_reactions(
                            tau_step, curr_state, curr_time, save_time,
                            propensities, model.listOfReactions)

                        # Update curr_state with the result of the SSA reaction that fired
                        species_modified = {}
                        for i, rxn in enumerate(model.listOfReactions):
                            if reactions[rxn] > 0:
                                for reactant in model.listOfReactions[rxn].reactants:
                                    species_modified[reactant.name] = True
                                    curr_state[reactant.name] -= model.listOfReactions[
                                        rxn].reactants[reactant] * reactions[rxn]
                                for product in model.listOfReactions[rxn].products:
                                    species_modified[product.name] = True
                                    curr_state[product.name] += model.listOfReactions[
                                        rxn].products[product] * reactions[rxn]
                        neg_state = False
                        for spec in species_modified:
                            if curr_state[spec] < 0:
                                neg_state = True
                                if debug:
                                    print("Negative state detected: curr_state[{0}]= {1}".format(
                                        spec, curr_state[spec]))
                        if neg_state:
                            if debug:
                                print("\trxn={0}".format(reactions))
                            start_state = prev_start_state.copy()
                            curr_state = prev_curr_state.copy()
                            curr_time = prev_curr_time
                            tau_step = tau_step / 2
                            steps_rejected += 1
                            if debug:
                                print("Resetting curr_state[{0}]= {1}".format(
                                    spec, curr_state[spec]))
                            if debug:
                                print(
                                    "\tRejecting step, taking step of half size, ",
                                    "tau_step={0}".format(tau_step))
                        else:
                            break  # breakout of the while True

                # save step reached
                for i in range(number_species):
#                     print('appending {0} to species {1}'.format(curr_state[species[i]], species[i]))
                    trajectory[entry_count][i + 1] = curr_state[species[i]]
                save_time += increment
                timestep += 1
                entry_count += 1
                
            # end of trajectory
            for i in range(number_species):
                data[species[i]] = trajectory[:, i+1]
            simulation_data.append(data)

            if profile:
                print(steps_taken)
                print("Total Steps Taken: ", len(steps_taken))
                print("Total Steps Rejected: ", steps_rejected)
        self.result = simulation_data
        return simulation_data, self.rc<|MERGE_RESOLUTION|>--- conflicted
+++ resolved
@@ -116,7 +116,6 @@
             sim_thread.join(timeout=timeout)
             self.stop_event.set()
             while self.result is None: pass
-
         except:
             pass
         if hasattr(self, 'has_raised_exception'):
@@ -216,14 +215,6 @@
                 if self.stop_event.is_set():
                     self.rc = 33
                     break
-<<<<<<< HEAD
-                elif self.pause_event.is_set():
-                    timeStopped = timeline[entry_count]
-                    break
-
-=======
-                
->>>>>>> 7a63dea5
                 #Until save step reached
                 while curr_time < save_time:
                     if self.stop_event.is_set():

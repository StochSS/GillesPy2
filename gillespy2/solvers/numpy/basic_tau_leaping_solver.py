--- conflicted
+++ resolved
@@ -71,13 +71,9 @@
         return ('model', 't', 'number_of_trajectories', 'increment', 'seed', 'debug', 'profile','timeout', 'tau_tol')
     @classmethod
     def run(self, model, t=20, number_of_trajectories=1, increment=0.05, seed=None,
-<<<<<<< HEAD
-                    debug=False, profile=False, timeout=None, resume=None, tau_tol=0.03, **kwargs):
-=======
                     debug=False, profile=False, display_interval = 0, display_type =None,
                     timeout=None, resume=None, tau_tol=0.03, **kwargs):
 
->>>>>>> ba618ca8
         """
         Function calling simulation of the model.
         This is typically called by the run function in GillesPy2 model objects
@@ -120,9 +116,6 @@
             for key in kwargs:
                 log.warning('Unsupported keyword argument to {0} solver: {1}'.format(self.name, key))
 
-<<<<<<< HEAD
-        sim_thread = Thread(target=self.___run, args=(model,), kwargs={'t':t,
-=======
 
         # create numpy array for timeline
         if resume is not None:
@@ -137,7 +130,8 @@
         number_species = len(species)
 
         # create numpy matrix to mark all state data of time and species
-        trajectory_base = np.zeros((number_of_trajectories, timeline.size, number_species + 1))
+        trajectory_base, tmpSpecies = nputils.numpy_trajectory_base_initialization(model, number_of_trajectories,
+                                                                                   timeline, species, resume=resume)
 
         # copy time values to all trajectory row starts
         trajectory_base[:, :, 0] = timeline
@@ -156,7 +150,6 @@
         live_grapher = [None]
 
         sim_thread = Thread(target=self.___run, args=(model, curr_state,curr_time, timeline, trajectory_base,live_grapher,), kwargs={'t':t,
->>>>>>> ba618ca8
                                         'number_of_trajectories':number_of_trajectories,
                                         'increment':increment, 'seed':seed,
                                         'debug':debug, 'resume':resume, 'timeout':timeout, 'tau_tol':tau_tol})
@@ -186,14 +179,6 @@
             raise self.has_raised_exception
         return self.result, self.rc
 
-<<<<<<< HEAD
-    def ___run(self, model, t=20, number_of_trajectories=1, increment=0.05, seed=None,
-                    debug=False, profile=False, timeout=None, resume=None, tau_tol=0.03, **kwargs):
-
-        try:
-            self.__run(model, t, number_of_trajectories, increment, seed, debug, profile, timeout, resume,
-                       tau_tol, **kwargs)
-=======
     def ___run(self, model, curr_state,curr_time, timeline, trajectory_base, live_grapher, t=20,
                number_of_trajectories=1, increment=0.05, seed=None, debug=False, profile=False, show_labels=True,
                     timeout=None, resume=None, tau_tol=0.03, **kwargs):
@@ -202,21 +187,15 @@
             self.__run(model, curr_state,curr_time, timeline, trajectory_base, live_grapher, t, number_of_trajectories, increment, seed,
                         debug, profile,timeout,resume, tau_tol, **kwargs)
 
->>>>>>> ba618ca8
         except Exception as e:
             self.has_raised_exception = e
             self.result = []
             return [], -1
 
 
-<<<<<<< HEAD
-    def __run(self, model, t=20, number_of_trajectories=1, increment=0.05, seed=None,
-                    debug=False, profile=False,timeout=None, resume=None, tau_tol=0.03, **kwargs):
-=======
     def __run(self, model, curr_state,curr_time, timeline, trajectory_base, live_grapher, t=20,
               number_of_trajectories=1, increment=0.05, seed=None, debug=False, profile=False, timeout=None,
               resume=None, tau_tol=0.03, **kwargs):
->>>>>>> ba618ca8
 
         # for use with resume, determines how much excess data to cut off due to
         # how species and time are initialized to 0
@@ -231,16 +210,8 @@
         if debug:
             print("t = ", t)
             print("increment = ", increment)
-<<<<<<< HEAD
 
         species_mappings, species, parameter_mappings, number_species = nputils.numpy_initialization(model)
-=======
-            
-        species_mappings = model.sanitized_species_names()
-        species = list(species_mappings.keys())
-        parameter_mappings = model.sanitized_parameter_names()
-        number_species = len(species)
->>>>>>> ba618ca8
 
         if seed is not None:
             if not isinstance(seed, int):
@@ -251,33 +222,6 @@
             else:
                 raise ModelError('seed must be a positive integer')
 
-<<<<<<< HEAD
-                # create numpy array for timeline
-        if resume is not None:
-            # start where we last left off if resuming a simulatio
-            lastT = resume['time'][-1]
-            step = lastT - resume['time'][-2]
-            timeline = np.arange(lastT, t+step, step)
-        else:
-            timeline = np.linspace(0, t, int(round(t / increment + 1)))
-
-        # create numpy matrix to mark all state data of time and species
-        trajectory_base, tmpSpecies = nputils.numpy_trajectory_base_initialization(model, number_of_trajectories,
-                                                                                   timeline, species, resume=resume)
-=======
-        # copy initial populations to base
-        if resume is not None:
-            tmpSpecies = {}
-            # Set initial values of species to where last left off
-            for i in species:
-                tmpSpecies[i] = resume[i][-1]
-            for i, s in enumerate(species):
-                trajectory_base[:, 0, i + 1] = tmpSpecies[s]
-        else:
-            for i, s in enumerate(species):
-                trajectory_base[:, 0, i + 1] = model.listOfSpecies[s].initial_value
->>>>>>> ba618ca8
-
         simulation_data = []
         for trajectory_num in range(number_of_trajectories):
             if self.stop_event.is_set():
@@ -285,13 +229,10 @@
                 break
             elif self.pause_event.is_set():
                 timeStopped = timeline[entry_count]
-<<<<<<< HEAD
-=======
             # For multi trajectories, live_grapher needs to be informed of trajectory increment
             if live_grapher[0] is not None:
                 live_grapher[0].increment_trajectory(trajectory_num)
 
->>>>>>> ba618ca8
 
             start_state = [0] * (len(model.listOfReactions) + len(model.listOfRateRules))
             propensities = {}
@@ -310,17 +251,10 @@
             # initialize populations
             if not (resume is None):
                 for spec in model.listOfSpecies:
-<<<<<<< HEAD
-                    curr_state[spec] = tmpSpecies[spec]
-            else:
-                for spec in model.listOfSpecies:
-                    curr_state[spec] = model.listOfSpecies[spec].initial_value
-=======
                     curr_state[0][spec] = tmpSpecies[spec]
             else:
                 for spec in model.listOfSpecies:
                     curr_state[0][spec] = model.listOfSpecies[spec].initial_value
->>>>>>> ba618ca8
 
             for param in model.listOfParameters:
                 curr_state[0][param] = model.listOfParameters[param].value
@@ -420,11 +354,7 @@
 
                 # save step reached
                 for i in range(number_species):
-<<<<<<< HEAD
-                    trajectory[entry_count][i + 1] = curr_state[species[i]]
-=======
                     trajectory[entry_count][i + 1] = curr_state[0][species[i]]
->>>>>>> ba618ca8
                 save_time += increment
                 timestep += 1
                 entry_count += 1
@@ -441,24 +371,8 @@
 
         # If simulation has been paused, or tstopped !=0
         if timeStopped != 0:
-<<<<<<< HEAD
             simulation_data = nputils.numpy_resume(timeStopped, simulation_data, resume=resume)
 
-=======
-            if timeStopped != simulation_data[0]['time'][-1]:
-                tester = np.where(simulation_data[0]['time'] > timeStopped)[0].size
-                index = np.where(simulation_data[0]['time'] == timeStopped)[0][0]
-            if tester > 0:
-                for i in simulation_data[0]:
-                    simulation_data[0][i] = simulation_data[0][i][:index]
-
-        if resume is not None:
-        #If resuming, combine old pause with new data, and delete any excess null data
-            for i in simulation_data[0]:
-                oldData = resume[i][:-1]
-                newData = simulation_data[0][i]
-                simulation_data[0][i] = np.concatenate((oldData, newData), axis=None)
->>>>>>> ba618ca8
 
         self.result = simulation_data
         return self.result, self.rc
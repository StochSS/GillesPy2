--- conflicted
+++ resolved
@@ -1,16 +1,9 @@
 """Class and methods for Basic Tau Leaping Solver"""
 
-<<<<<<< HEAD
-import random
-import math
-import sys
-import warnings
-import numpy as np
-=======
+
 import random, math, sys, warnings
 import numpy as np
 from gillespy2.solvers.numpy import Tau
->>>>>>> b92cc77c
 from gillespy2.core import GillesPySolver
 
 
@@ -116,19 +109,10 @@
         # copy time values to all trajectory row starts
         trajectory_base[:, :, 0] = timeline
         # copy initial populations to base
-<<<<<<< HEAD
 
         for i, s in enumerate(species):
             trajectory_base[:, 0, i + 1] = model.listOfSpecies[s].initial_value
             # create dictionary of all constant parameters for propensity evaluation
-
-=======
-
-        for i, s in enumerate(species):
-            trajectory_base[:, 0, i + 1] = model.listOfSpecies[s].initial_value
-            # create dictionary of all constant parameters for propensity evaluation
-
->>>>>>> b92cc77c
 
         simulation_data = []
 
@@ -145,11 +129,9 @@
             steps_rejected = 0
             entry_count = 1
             trajectory = trajectory_base[trajectory_num]
-<<<<<<< HEAD
-=======
+
 
             HOR, reactants, mu_i, sigma_i, g_i, epsilon_i, critical_threshold = Tau.initialize(model, tau_tol)
->>>>>>> b92cc77c
 
             for spec in model.listOfSpecies:
                 # initialize populations

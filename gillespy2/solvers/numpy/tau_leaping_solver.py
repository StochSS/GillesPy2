--- conflicted
+++ resolved
@@ -71,91 +71,60 @@
     def run(self, model, t=20, number_of_trajectories=1, increment=0.05, seed=None,
             debug=False, profile=False,  live_output=None, live_output_options={},
             timeout=None, resume=None, tau_tol=0.03, **kwargs):
-        """
-        Function calling simulation of the model.
-        This is typically called by the run function in GillesPy2 model objects
-        and will inherit those parameters which are passed with the model
-        as the arguments this run function.
-
-        :param model: GillesPy2 model object to simulate
-        :type model: gillespy2.Model
-        :param t: Simulation run time
-        :type t: int
-        :param number_of_trajectories: Number of trajectories to simulate
-        :type number_of_trajectories: int
-        :param increment: Save point increment for recording data
-        :type increment: float
-        :param seed: The random seed for the simulation. Optional, defaults to None
-        :type seed: int
-        :param debug: Set to True to provide additional debug information about the simulation
-        :type debug: bool
-        :param profile: Set to True to provide information about step size (tau) taken at each step.
-        :type profile: bool
-        :param live_output: The type of output to be displayed by solver. Can be "progress", "text", or "graph".
-        :type live_output: str
-        :param live_output_options: COntains options for live_output. By default {"interval":1}. "interval"
-        specifies seconds between displaying. "clear_output" specifies if display should be refreshed with each
-        display.
-        :type live_output_options: dict
-        :param timeout:
-        :param resume:
-        :param tau_tol:
-        :param kwargs:
-        :return:
-        """
-
-<<<<<<< HEAD
-        if isinstance(self, type):
-            self = TauLeapingSolver(debug=debug, profile=profile)
-
-        self.stop_event = Event()
-        self.pause_event = Event()
-
-        if timeout is not None and timeout <= 0:
-            timeout = None
-        if len(kwargs) > 0:
-            for key in kwargs:
-                log.warning('Unsupported keyword argument to {0} solver: {1}'.format(self.name, key))
-
-        # create numpy array for timeline
-        if resume is not None:
-            # start where we last left off if resuming a simulatio
-            lastT = resume['time'][-1]
-            step = lastT - resume['time'][-2]
-            timeline = np.arange(lastT, t+step, step)
-        else:
-            timeline = np.linspace(0, t, int(round(t / increment + 1)))
-
-        species = list(model._listOfSpecies.keys())
-        trajectory_base, tempSpecies = nputils.numpy_trajectory_base_initialization(model, number_of_trajectories,
-                                                                                    timeline, species, resume=resume
-                                                                                    )
-        # curr_time and curr_state are list of len 1 so that __run receives reference
-        if resume is not None:
-            total_time = [resume['time'][-1]]
-        else:
-            total_time = [0]
-
-        curr_state = [None]
-        live_grapher = [None]
-
-        sim_thread = Thread(target=self.___run, args=(model, curr_state, total_time, timeline, trajectory_base,
-                                                      live_grapher,), kwargs={'t': t,
-                                                                              'number_of_trajectories':
-                                                                                  number_of_trajectories,
-                                                                              'increment': increment, 'seed': seed,
-                                                                              'debug': debug, 'resume': resume,
-                                                                              'timeout': timeout, 'tau_tol': tau_tol
-                                                                              })
-        try:
-            time = 0
-            sim_thread.start()
-            if live_output is not None:
-                import gillespy2.core.liveGraphing
-                live_output_options['type'] = live_output
-                gillespy2.core.liveGraphing.valid_graph_params(
-                    live_output_options)
-=======
+            """
+            Function calling simulation of the model.
+            This is typically called by the run function in GillesPy2 model objects
+            and will inherit those parameters which are passed with the model
+            as the arguments this run function.
+
+            :param model: GillesPy2 model object to simulate
+            :type model: gillespy2.Model
+            :param t: Simulation run time
+            :type t: int
+            :param number_of_trajectories: Number of trajectories to simulate
+            :type number_of_trajectories: int
+            :param increment: Save point increment for recording data
+            :type increment: float
+            :param seed: The random seed for the simulation. Optional, defaults to None
+            :type seed: int
+            :param debug: Set to True to provide additional debug information about the simulation
+            :type debug: bool
+            :param profile: Set to True to provide information about step size (tau) taken at each step.
+            :type profile: bool
+            :param live_output: The type of output to be displayed by solver. Can be "progress", "text", or "graph".
+            :type live_output: str
+            :param live_output_options: COntains options for live_output. By default {"interval":1}. "interval"
+            specifies seconds between displaying. "clear_output" specifies if display should be refreshed with each
+            display.
+            :type live_output_options: dict
+            :param timeout:
+            :param resume:
+            :param tau_tol:
+            :param kwargs:
+            :return:
+            """
+
+            if isinstance(self, type):
+                self = TauLeapingSolver(debug=debug, profile=profile)
+
+            self.stop_event = Event()
+            self.pause_event = Event()
+
+            if timeout is not None and timeout <= 0:
+                timeout = None
+            if len(kwargs) > 0:
+                for key in kwargs:
+                    log.warning('Unsupported keyword argument to {0} solver: {1}'.format(self.name, key))
+
+            # create numpy array for timeline
+            if resume is not None:
+                # start where we last left off if resuming a simulatio
+                lastT = resume['time'][-1]
+                step = lastT - resume['time'][-2]
+                timeline = np.arange(lastT, t+step, step)
+            else:
+                timeline = np.linspace(0, t, int(round(t / increment + 1)))
+
             species = list(model._listOfSpecies.keys())
             trajectory_base, tmpSpecies = nputils.numpy_trajectory_base_initialization(model, number_of_trajectories,
                                                                                        timeline, species, resume=resume)
@@ -179,50 +148,11 @@
                                                                                   })
             try:
                 sim_thread.start()
->>>>>>> bc55cbbb
                 if resume is not None:
                     resumeTest = True  # If resuming, relay this information to live_grapher
                 else:
                     resumeTest = False
 
-<<<<<<< HEAD
-                live_grapher[0] = gillespy2.core.liveGraphing.LiveDisplayer(
-                    model, timeline, number_of_trajectories,
-                    live_output_options, resume=resumeTest)
-                display_timer = gillespy2.core.liveGraphing.RepeatTimer(
-                    live_output_options['interval'],
-                    live_grapher[0].display, args=(curr_state,
-                                                   total_time,
-                                                   trajectory_base,)
-                    )
-                display_timer.start()
-
-            if timeout is not None:
-                while sim_thread.is_alive():
-                    sim_thread.join(.1)
-                    time += .1
-                    if time >= timeout:
-                        break
-            else:
-                while sim_thread.is_alive():
-                    sim_thread.join(.1)
-
-            if live_grapher[0] is not None:
-                display_timer.cancel()
-
-            self.stop_event.set()
-            while self.result is None:
-                pass
-        except KeyboardInterrupt:
-            if live_output:
-                display_timer.cancel()
-            self.pause_event.set()
-            while self.result is None:
-                pass
-        if hasattr(self, 'has_raised_exception'):
-            raise self.has_raised_exception
-        return self.result, self.rc
-=======
                 if live_output is not None:
                     import gillespy2.core.liveGraphing
                     live_output_options['type'] = live_output
@@ -250,7 +180,6 @@
             if hasattr(self, 'has_raised_exception'):
                 raise self.has_raised_exception
             return self.result, self.rc
->>>>>>> bc55cbbb
 
     def ___run(self, model, curr_state,total_time, timeline, trajectory_base, tmpSpecies, live_grapher, t=20,
                number_of_trajectories=1, increment=0.05, seed=None, debug=False, profile=False, show_labels=True,

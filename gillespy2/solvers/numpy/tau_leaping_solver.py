--- conflicted
+++ resolved
@@ -141,19 +141,11 @@
         if self.model is None:
             if model is None:
                 raise SimulationError("A model is required to run the simulation.")
-<<<<<<< HEAD
             self.model = copy.deepcopy(model)
 
-        if model is not None and model.get_json_hash() != self.model.get_json_hash():
-            raise SimulationError("Model must equal TauLeapingSolver.model.")
-        self.model.resolve_parameters()
-        self.validate_sbml_features(model=self.model)
-=======
-            self.model = model
         self.model.resolve_parameters()
         self.validate_model(self.model, model)
-        self.validate_sbml_features(model=model)
->>>>>>> a56e82c2
+        self.validate_sbml_features(model=self.model)
 
         self.validate_tspan(increment=increment, t=t)
         if increment is None:
